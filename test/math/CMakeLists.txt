
coolfluid_add_test( UTEST utest-function-parser
                    CPP   utest-function-parser.cpp
                    LIBS  coolfluid_math )


coolfluid_add_test( UTEST utest-vector-operations
                    CPP   utest-vector-operations.cpp
                    LIBS  coolfluid_math )


coolfluid_add_test( UTEST utest-math-checks
                    CPP   utest-math-checks.cpp
                    LIBS  coolfluid_math )


coolfluid_add_test( UTEST utest-matrix-inverter
                    CPP   utest-matrix-inverter.cpp
                    LIBS  coolfluid_math )

# performance test
add_definitions( -DNDEBUG -DEIGEN_NO_DEBUG )
coolfluid_add_test( PTEST ptest-eigen-vs-matrixt
                    CPP   ptest-eigen-vs-matrixt.cpp
                    LIBS  coolfluid_math )


coolfluid_add_test( UTEST utest-math-variablesdescriptor
                    CPP   utest-math-variablesdescriptor.cpp
                    LIBS  coolfluid_math )


coolfluid_add_test( UTEST utest-math-variablemanager
                    CPP   utest-math-variablemanager.cpp
                    LIBS  coolfluid_math )

coolfluid_add_test( UTEST utest-math-integrate
                    CPP   utest-math-integrate.cpp
                    LIBS  coolfluid_math )

coolfluid_add_test( UTEST utest-math-hilbert
                    CPP   utest-math-hilbert.cpp
                    LIBS  coolfluid_math )

################################################################################


coolfluid_add_test( UTEST utest-lss-system-emptylss
                    CPP   utest-lss-system-emptylss.cpp
                    LIBS  coolfluid_math_lss coolfluid_math
                    MPI   1 )

if(CF3_HAVE_TRILINOS)

coolfluid_add_test( UTEST utest-lss-atomic
                    CPP   utest-lss-atomic.cpp
<<<<<<< HEAD
                    LIBS  coolfluid_math_lss
=======
                    LIBS  coolfluid_math_lss coolfluid_math
>>>>>>> 798a0666
                    ARGUMENTS cf3.math.LSS.TrilinosFEVbrMatrix
                    MPI   2)

# reuse the same test executable for the CrsMatrix
add_test(utest-lss-atomic-crs ${CF3_MPIRUN_PROGRAM} -np 2 utest-lss-atomic cf3.math.LSS.TrilinosCrsMatrix)


coolfluid_add_test( UTEST utest-lss-distributed-matrix
                    CPP   utest-lss-distributed-matrix.cpp utest-lss-test-matrix.hpp
<<<<<<< HEAD
                    LIBS  coolfluid_math_lss
=======
                    LIBS  coolfluid_math_lss coolfluid_math
>>>>>>> 798a0666
                    ARGUMENTS cf3.math.LSS.TrilinosFEVbrMatrix
                    MPI   4)

# reuse the same test executable for the CrsMatrix
add_test(utest-lss-distributed-matrix-crs ${CF3_MPIRUN_PROGRAM} -np 4 utest-lss-distributed-matrix cf3.math.LSS.TrilinosCrsMatrix)

endif(CF3_HAVE_TRILINOS)

################################################################################

#if( CMAKE_COMPILER_IS_GNUCC )
#    set_source_files_properties( utest-eigen-vs-matrixt.cpp
#      PROPERTIES COMPILE_FLAGS "-O2 -msse2 -msse3 -mssse3 -march=core2" )
#endif()<|MERGE_RESOLUTION|>--- conflicted
+++ resolved
@@ -54,11 +54,7 @@
 
 coolfluid_add_test( UTEST utest-lss-atomic
                     CPP   utest-lss-atomic.cpp
-<<<<<<< HEAD
-                    LIBS  coolfluid_math_lss
-=======
                     LIBS  coolfluid_math_lss coolfluid_math
->>>>>>> 798a0666
                     ARGUMENTS cf3.math.LSS.TrilinosFEVbrMatrix
                     MPI   2)
 
@@ -68,11 +64,7 @@
 
 coolfluid_add_test( UTEST utest-lss-distributed-matrix
                     CPP   utest-lss-distributed-matrix.cpp utest-lss-test-matrix.hpp
-<<<<<<< HEAD
-                    LIBS  coolfluid_math_lss
-=======
                     LIBS  coolfluid_math_lss coolfluid_math
->>>>>>> 798a0666
                     ARGUMENTS cf3.math.LSS.TrilinosFEVbrMatrix
                     MPI   4)
 
