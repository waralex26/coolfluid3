--- conflicted
+++ resolved
@@ -50,54 +50,33 @@
                     LIBS  coolfluid_math_lss coolfluid_math
                     MPI   1 )
 
-<<<<<<< HEAD
-
-coolfluid_add_test( UTEST utest-lss-atomic
-=======
 coolfluid_add_test( UTEST utest-lss-atomic-fevbr
->>>>>>> 165ba907
                     CPP   utest-lss-atomic.cpp
                     LIBS  coolfluid_math_lss coolfluid_math
                     CONDITION CF3_HAVE_TRILINOS
                     ARGUMENTS cf3.math.LSS.TrilinosFEVbrMatrix
-                    MPI   2
-                    CONDITION CF3_HAVE_TRILINOS)
+                    MPI   2)
 
-<<<<<<< HEAD
-if( CF3_HAVE_TRILINOS )
-# reuse the same test executable for the CrsMatrix
-add_test(utest-lss-atomic-crs ${CF3_MPIRUN_PROGRAM} -np 2 utest-lss-atomic cf3.math.LSS.TrilinosCrsMatrix)
-endif()
-=======
 coolfluid_add_test( UTEST utest-lss-atomic-csr
                     CPP   utest-lss-atomic.cpp
                     LIBS  coolfluid_math_lss coolfluid_math
                     CONDITION CF3_HAVE_TRILINOS
                     ARGUMENTS cf3.math.LSS.TrilinosCrsMatrix
                     MPI   2)
->>>>>>> 165ba907
 
 coolfluid_add_test( UTEST utest-lss-distributed-matrix-febvbr
                     CPP   utest-lss-distributed-matrix.cpp utest-lss-test-matrix.hpp
                     LIBS  coolfluid_math_lss coolfluid_math
                     CONDITION CF3_HAVE_TRILINOS
                     ARGUMENTS cf3.math.LSS.TrilinosFEVbrMatrix
-                    MPI   4
-                    CONDITION CF3_HAVE_TRILINOS)
+                    MPI   4)
 
-<<<<<<< HEAD
-if( CF3_HAVE_TRILINOS )
-# reuse the same test executable for the CrsMatrix
-add_test(utest-lss-distributed-matrix-crs ${CF3_MPIRUN_PROGRAM} -np 4 utest-lss-distributed-matrix cf3.math.LSS.TrilinosCrsMatrix)
-endif()
-=======
 coolfluid_add_test( UTEST utest-lss-distributed-matrix-csr
                     CPP   utest-lss-distributed-matrix.cpp utest-lss-test-matrix.hpp
                     LIBS  coolfluid_math_lss coolfluid_math
                     CONDITION CF3_HAVE_TRILINOS
                     ARGUMENTS cf3.math.LSS.TrilinosCrsMatrix
                     MPI   4)
->>>>>>> 165ba907
 
 ################################################################################
 
