--- conflicted
+++ resolved
@@ -21,11 +21,7 @@
 #include "common/DynTable.hpp"
 #include "common/List.hpp"
 #include "common/Table.hpp"
-<<<<<<< HEAD
-#include "mesh/FieldGroup.hpp"
-=======
 #include "mesh/SpaceFields.hpp"
->>>>>>> ef189285
 
 using namespace std;
 using namespace boost;
@@ -93,11 +89,7 @@
 
   CFinfo << mesh.tree() << CFendl;
 
-<<<<<<< HEAD
-  FieldGroup& nodes = mesh.geometry_fields();
-=======
   SpaceFields& nodes = mesh.geometry_fields();
->>>>>>> ef189285
   for (Uint n=0; n<nodes.size(); ++n)
   {
     if (nodes.is_ghost(n))
@@ -134,11 +126,7 @@
 
   CFinfo << mesh.tree() << CFendl;
 
-<<<<<<< HEAD
-  FieldGroup& nodes = mesh.geometry_fields();
-=======
   SpaceFields& nodes = mesh.geometry_fields();
->>>>>>> ef189285
   for (Uint n=0; n<nodes.size(); ++n)
   {
     if (nodes.is_ghost(n))
