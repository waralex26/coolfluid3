--- conflicted
+++ resolved
@@ -18,11 +18,7 @@
 
 #include "mesh/Domain.hpp"
 #include "mesh/Region.hpp"
-<<<<<<< HEAD
-#include "mesh/FieldGroup.hpp"
-=======
 #include "mesh/SpaceFields.hpp"
->>>>>>> ef189285
 
 #include "Tools/MeshGeneration/MeshGeneration.hpp"
 
@@ -70,11 +66,8 @@
     domain.remove_component("Mesh2");
   }
 
-<<<<<<< HEAD
-=======
   Core::instance().terminate();
   
->>>>>>> ef189285
   XML::SignalFrame frame;
   root.remove_component("Libraries");
   root.remove_component("Factories");
