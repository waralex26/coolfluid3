// Copyright (C) 2010-2011 von Karman Institute for Fluid Dynamics, Belgium
//
// This software is distributed under the terms of the
// GNU Lesser General Public License version 3 (LGPLv3).
// See doc/lgpl.txt and doc/gpl.txt for the license text.

#define BOOST_TEST_DYN_LINK
#define BOOST_TEST_MODULE "Test module for parallel fields"

#include <iomanip>
#include <set>

#include <boost/test/unit_test.hpp>

#include "common/Log.hpp"
#include "common/Core.hpp"
#include "common/Environment.hpp"

#include "common/Foreach.hpp"
#include "common/OSystem.hpp"
#include "common/OSystemLayer.hpp"

#include "common/PE/CommPattern.hpp"
#include "common/PE/CommWrapperMArray.hpp"
#include "common/PE/Buffer.hpp"
#include "common/PE/debug.hpp"

#include "math/Consts.hpp"

#include "mesh/Mesh.hpp"
#include "mesh/Cells.hpp"
#include "mesh/Faces.hpp"
#include "mesh/Elements.hpp"
#include "mesh/Region.hpp"
<<<<<<< HEAD
#include "mesh/FieldGroup.hpp"
=======
#include "mesh/SpaceFields.hpp"
>>>>>>> ef189285
#include "mesh/Field.hpp"
#include "mesh/MeshReader.hpp"
#include "mesh/MeshElements.hpp"
#include "mesh/MeshWriter.hpp"
#include "mesh/MeshGenerator.hpp"
#include "mesh/MeshPartitioner.hpp"
#include "mesh/MeshTransformer.hpp"
#include "mesh/Manipulations.hpp"
#include "mesh/CellFaces.hpp"
#include "mesh/Space.hpp"

using namespace boost;
using namespace cf3;
using namespace cf3::mesh;
using namespace cf3::common;
using namespace cf3::common::PE;
using namespace cf3::math::Consts;

template <typename T>
std::ostream& operator<< (std::ostream& out , const std::vector<T>& v)
{
  for (Uint i=0; i<v.size()-1; ++i)
    out << v[i] << " ";
  if (v.size())
    out << v.back();
  return out;
}


template <typename T>
void my_all_gather(const std::vector<T>& send, std::vector<std::vector<T> >& recv)
{
  std::vector<int> strides;
  PE::Comm::instance().all_gather((int)send.size(),strides);
  std::vector<int> displs(strides.size());
  if (strides.size())
  {
    int sum_strides = strides[0];
    displs[0] = 0;
    for (Uint i=1; i<strides.size(); ++i)
    {
      displs[i] = displs[i-1] + strides[i-1];
      sum_strides += strides[i];
    }
    std::vector<Uint> recv_linear(sum_strides);
    MPI_CHECK_RESULT(MPI_Allgatherv, ((void*)&send[0], (int)send.size(), get_mpi_datatype<T>(), &recv_linear[0], &strides[0], &displs[0], get_mpi_datatype<T>(), PE::Comm::instance().communicator()));
    recv.resize(strides.size());
    for (Uint i=0; i<strides.size(); ++i)
    {
      recv[i].resize(strides[i]);
      for (Uint j=0; j<strides[i]; ++j)
      {
        recv[i][j]=recv_linear[displs[i]+j];
      }
    }
  }
  else
  {
    recv.resize(0);
  }
}

template <typename T>
void my_all_to_all(const std::vector<std::vector<T> >& send, std::vector<std::vector<T> >& recv)
{
  std::vector<int> send_strides(send.size());
  std::vector<int> send_displs(send.size());
  for (Uint i=0; i<send.size(); ++i)
    send_strides[i] = send[i].size();

  send_displs[0] = 0;
  for (Uint i=1; i<send.size(); ++i)
    send_displs[i] = send_displs[i-1] + send_strides[i-1];

  std::vector<T> send_linear(send_displs.back()+send_strides.back());
  for (Uint i=0; i<send.size(); ++i)
    for (Uint j=0; j<send[i].size(); ++j)
      send_linear[send_displs[i]+j] = send[i][j];

  std::vector<int> recv_strides(PE::Comm::instance().size());
  std::vector<int> recv_displs(PE::Comm::instance().size());
  PE::Comm::instance().all_to_all(send_strides,recv_strides);
  recv_displs[0] = 0;
  for (Uint i=1; i<PE::Comm::instance().size(); ++i)
    recv_displs[i] = recv_displs[i-1] + recv_strides[i-1];

  std::vector<Uint> recv_linear(recv_displs.back()+recv_strides.back());
  MPI_CHECK_RESULT(MPI_Alltoallv, (&send_linear[0], &send_strides[0], &send_displs[0], PE::get_mpi_datatype<Uint>(), &recv_linear[0], &recv_strides[0], &recv_displs[0], get_mpi_datatype<Uint>(), PE::Comm::instance().communicator()));

  recv.resize(recv_strides.size());
  for (Uint i=0; i<recv_strides.size(); ++i)
  {
    recv[i].resize(recv_strides[i]);
    for (Uint j=0; j<recv_strides[i]; ++j)
    {
      recv[i][j]=recv_linear[recv_displs[i]+j];
    }
  }
}

void my_all_to_all(const std::vector<PE::Buffer>& send, PE::Buffer& recv)
{
  std::vector<int> send_strides(send.size());
  std::vector<int> send_displs(send.size());
  for (Uint i=0; i<send.size(); ++i)
    send_strides[i] = send[i].packed_size();

  if (send.size()) send_displs[0] = 0;
  for (Uint i=1; i<send.size(); ++i)
    send_displs[i] = send_displs[i-1] + send_strides[i-1];

  PE::Buffer send_linear;

  send_linear.resize(send_displs.back()+send_strides.back());
  for (Uint i=0; i<send.size(); ++i)
    send_linear.pack(send[i].buffer(),send[i].packed_size());

  std::vector<int> recv_strides(PE::Comm::instance().size());
  std::vector<int> recv_displs(PE::Comm::instance().size());
  PE::Comm::instance().all_to_all(send_strides,recv_strides);
  if (recv_displs.size()) recv_displs[0] = 0;
  for (Uint i=1; i<PE::Comm::instance().size(); ++i)
    recv_displs[i] = recv_displs[i-1] + recv_strides[i-1];
  recv.reset();
  recv.resize(recv_displs.back()+recv_strides.back());
  MPI_CHECK_RESULT(MPI_Alltoallv, ((void*)send_linear.buffer(), &send_strides[0], &send_displs[0], MPI_PACKED, (void*)recv.buffer(), &recv_strides[0], &recv_displs[0], MPI_PACKED, PE::Comm::instance().communicator()));
  recv.packed_size()=recv_displs.back()+recv_strides.back();
}

////////////////////////////////////////////////////////////////////////////////

void my_all_to_all(const PE::Buffer& send, std::vector<int>& send_strides, PE::Buffer& recv, std::vector<int>& recv_strides)
{
  std::vector<int> send_displs(send_strides.size());
  if (send_strides.size()) send_displs[0] = 0;
  for (Uint i=1; i<send_strides.size(); ++i)
    send_displs[i] = send_displs[i-1] + send_strides[i-1];

  recv_strides.resize(PE::Comm::instance().size());
  std::vector<int> recv_displs(PE::Comm::instance().size());
  PE::Comm::instance().all_to_all(send_strides,recv_strides);
  if (recv_displs.size()) recv_displs[0] = 0;
  for (Uint i=1; i<PE::Comm::instance().size(); ++i)
    recv_displs[i] = recv_displs[i-1] + recv_strides[i-1];
  recv.reset();
  recv.resize(recv_displs.back()+recv_strides.back());
  MPI_CHECK_RESULT(MPI_Alltoallv, ((void*)send.buffer(), &send_strides[0], &send_displs[0], MPI_PACKED, (void*)recv.buffer(), &recv_strides[0], &recv_displs[0], MPI_PACKED, PE::Comm::instance().communicator()));
  recv.packed_size()=recv_displs.back()+recv_strides.back();
}


<<<<<<< HEAD
bool check_nodes_sanity(FieldGroup& nodes)
=======
bool check_nodes_sanity(SpaceFields& nodes)
>>>>>>> ef189285
{
  bool sane = true;
  std::map<Uint,Uint> glb_node_2_loc_node;
  std::map<Uint,Uint>::iterator glb_node_not_found = glb_node_2_loc_node.end();
  for (Uint n=0; n<nodes.size(); ++n)
  {
    if ( glb_node_2_loc_node.find(nodes.glb_idx()[n]) == glb_node_not_found )
    {
      glb_node_2_loc_node[nodes.glb_idx()[n]] = n;
    }
    else
    {
      std::cout << PERank << "glb idx " << nodes.glb_idx()[n] << " already exists...  ("<<n<< "<-->"<<glb_node_2_loc_node[nodes.glb_idx()[n]] << ")" << std::endl;
      sane = false;
    }
  }
  return sane;
}

bool check_element_nodes_sanity(Mesh& mesh)
{
  bool sane = true;

  boost_foreach( Entities& entities, mesh.topology().elements_range())
  {
    Uint max_node_idx = entities.geometry_fields().size();

    for (Uint e=0; e<entities.size(); ++e)
    {
      boost_foreach(Uint node, entities.get_nodes(e))
      {
        if (node >=max_node_idx)
        {
          std::cout << PERank << "element " << e << " has node out of range : " << node << " >= " << max_node_idx << std::endl;
          sane = false;
        }
      }
    }
  }

  return sane;
}


bool check_elements_sanity(Entities& entities)
{
  bool sane = true;
  std::map<Uint,Uint> glb_elem_2_loc_elem;
  std::map<Uint,Uint>::iterator glb_elem_not_found = glb_elem_2_loc_elem.end();
  for (Uint e=0; e<entities.size(); ++e)
  {
    if ( glb_elem_2_loc_elem.find(entities.glb_idx()[e]) == glb_elem_not_found )
    {
      glb_elem_2_loc_elem[entities.glb_idx()[e]] = e;
    }
    else
    {
      std::cout << PERank << "glb elem idx " << entities.glb_idx()[e] << " already exists...  ("<<e<< "<-->"<<glb_elem_2_loc_elem[entities.glb_idx()[e]] << ")" << std::endl;
      sane = false;
    }
  }
  return sane;
}


////////////////////////////////////////////////////////////////////////////////

struct ParallelOverlapTests_Fixture
{
  /// common setup for each test case
  ParallelOverlapTests_Fixture()
  {
    // uncomment if you want to use arguments to the test executable
    m_argc = boost::unit_test::framework::master_test_suite().argc;
    m_argv = boost::unit_test::framework::master_test_suite().argv;

  }

  /// common tear-down for each test case
  ~ParallelOverlapTests_Fixture()
  {
  }

  /// possibly common functions used on the tests below

  int m_argc;
  char** m_argv;
};

////////////////////////////////////////////////////////////////////////////////

BOOST_FIXTURE_TEST_SUITE( ParallelOverlapTests_TestSuite, ParallelOverlapTests_Fixture )

////////////////////////////////////////////////////////////////////////////////

BOOST_AUTO_TEST_CASE( init_mpi )
{
  Core::instance().initiate(m_argc,m_argv);
  PE::Comm::instance().init(m_argc,m_argv);
}

////////////////////////////////////////////////////////////////////////////////
/*
BOOST_AUTO_TEST_CASE( test_buffer_MPINode )
{
  CFinfo << "ParallelOverlap_test" << CFendl;
  Core::instance().environment().configure_option("log_level",(Uint)INFO);

  // Create or read the mesh
  MeshGenerator::Ptr meshgenerator = build_component_abstract_type<MeshGenerator>("cf3.mesh.SimpleMeshGenerator","1Dgenerator");
  meshgenerator->configure_option("parent",URI("/"));
  meshgenerator->configure_option("name",std::string("test_mpinode_mesh"));
  std::vector<Uint> nb_cells(2);
  std::vector<Real> lengths(2);
  nb_cells[0] = 3;
  nb_cells[1] = 2;
  lengths[0]  = nb_cells[0];
  lengths[1]  = nb_cells[1];
  meshgenerator->configure_option("nb_cells",nb_cells);
  meshgenerator->configure_option("lengths",lengths);
  meshgenerator->configure_option("bdry",false);
  meshgenerator->execute();
  Mesh& mesh = Core::instance().root().get_child("test_mpinode_mesh").as_type<Mesh>();

  Core::instance().root().add_component(mesh);

  //build_component_abstract_type<MeshTransformer>("cf3.mesh.actions.LoadBalance","load_balancer")->transform(mesh);
  build_component_abstract_type<MeshTransformer>("cf3.mesh.actions.GlobalNumberingNodes","glb_node_numbering")->transform(mesh);
  build_component_abstract_type<MeshTransformer>("cf3.mesh.actions.GlobalNumberingElements","glb_node_numbering")->transform(mesh);
  build_component_abstract_type<MeshTransformer>("cf3.mesh.actions.GlobalConnectivity","glb_elem_node_connectivity")->transform(mesh);

  BOOST_CHECK(true);
<<<<<<< HEAD
  FieldGroup& nodes = mesh.geometry_fields();
=======
  SpaceFields& nodes = mesh.geometry_fields();
>>>>>>> ef189285

  PackUnpackNodes copy_node(nodes);
  PE::Buffer buf;
  buf << copy_node(0);
  buf << copy_node(1);
  copy_node.flush();
  buf >> copy_node;
  copy_node.flush();


  BOOST_CHECK_EQUAL(nodes.glb_idx()[nodes.size()-1] , nodes.glb_idx()[0]);
  BOOST_CHECK_EQUAL(nodes.coordinates()[nodes.size()-1][0] , nodes.coordinates()[0][0]);
  BOOST_CHECK_EQUAL(nodes.coordinates()[nodes.size()-1][1] , nodes.coordinates()[0][1]);


}
*/
BOOST_AUTO_TEST_CASE( parallelize_and_synchronize )
{
  CFinfo << "ParallelOverlap_test" << CFendl;
  Core::instance().environment().configure_option("log_level",(Uint)DEBUG);


  // Create or read the mesh

#define GEN

#ifdef GEN
  MeshGenerator::Ptr meshgenerator = build_component_abstract_type<MeshGenerator>("cf3.mesh.SimpleMeshGenerator","1Dgenerator");
  meshgenerator->configure_option("mesh",URI("//rect"));
  std::vector<Uint> nb_cells(2);
  std::vector<Real> lengths(2);
  nb_cells[0] = 100;
  nb_cells[1] = 100;
  lengths[0]  = nb_cells[0];
  lengths[1]  = nb_cells[1];
  meshgenerator->configure_option("nb_cells",nb_cells);
  meshgenerator->configure_option("lengths",lengths);
  meshgenerator->configure_option("bdry",true);
  Mesh& mesh = meshgenerator->generate();
#endif

#ifdef NEU
  MeshReader::Ptr meshreader =
      build_component_abstract_type<MeshReader>("cf3.mesh.neu.Reader","meshreader");
//  meshreader->configure_option("read_boundaries",false);
  Mesh::Ptr mesh_ptr = meshreader->create_mesh_from("rotation-tg-p1.neu");
//  Mesh::Ptr mesh_ptr = meshreader->create_mesh_from("../../resources/quadtriag.neu");
  Mesh& mesh = *mesh_ptr;
#endif

#ifdef GMSH
  MeshReader::Ptr meshreader =
      build_component_abstract_type<MeshReader>("cf3.mesh.gmsh.Reader","meshreader");
  Mesh::Ptr mesh_ptr = meshreader->create_mesh_from("../../resources/sinusbump-tg-p1.msh");
//  Mesh::Ptr mesh_ptr = meshreader->create_mesh_from("../../resources/quadtriag.msh");
//  Mesh::Ptr mesh_ptr = meshreader->create_mesh_from("../../resources/rectangle-tg-p1.msh");
  Mesh& mesh = *mesh_ptr;
#endif


  Core::instance().root().add_component(mesh);
<<<<<<< HEAD
  FieldGroup& nodes = mesh.geometry_fields();
=======
  SpaceFields& nodes = mesh.geometry_fields();
>>>>>>> ef189285

  MeshWriter::Ptr tec_writer =
      build_component_abstract_type<MeshWriter>("cf3.mesh.tecplot.Writer","tec_writer");

  MeshWriter::Ptr gmsh_writer =
      build_component_abstract_type<MeshWriter>("cf3.mesh.gmsh.Writer","gmsh_writer");


  tec_writer->write_from_to(mesh,"parallel_overlap_before"+tec_writer->get_extensions()[0]);
  CFinfo << "parallel_overlap_before_P*"+tec_writer->get_extensions()[0]+" written" << CFendl;

  gmsh_writer->write_from_to(mesh,"parallel_overlap_before"+gmsh_writer->get_extensions()[0]);
  CFinfo << "parallel_overlap_before_P*"+gmsh_writer->get_extensions()[0]+" written" << CFendl;

  CFinfo << "Global Numbering..." << CFendl;
//  build_component_abstract_type<MeshTransformer>("cf3.mesh.actions.LoadBalance","load_balancer")->transform(mesh);
  MeshTransformer::Ptr glb_numbering = build_component_abstract_type<MeshTransformer>("cf3.mesh.actions.GlobalNumbering","glb_numbering");
//  glb_numbering->configure_option("debug",true);
  glb_numbering->transform(mesh);
  CFinfo << "Global Numbering... done" << CFendl;

  CFinfo << "Global Connectivity..." << CFendl;
  build_component_abstract_type<MeshTransformer>("cf3.mesh.actions.GlobalConnectivity","glb_node_elem_connectivity")->transform(mesh);
  CFinfo << "Global Connectivity... done" << CFendl;

  CFinfo << "Partitioning..." << CFendl;
  MeshPartitioner::Ptr partitioner_ptr = build_component_abstract_type<MeshTransformer>("cf3.mesh.zoltan.Partitioner","partitioner")->as_ptr<MeshPartitioner>();
  MeshPartitioner& p = *partitioner_ptr;
  p.configure_option("graph_package", std::string("PHG"));
  p.initialize(mesh);
  p.partition_graph();
  //p.show_changes();
  CFinfo << "Partitioning... done" << CFendl;

  CFinfo << "Migration..." << CFendl;
  p.migrate();
  CFinfo << "Migration... done" << CFendl;

  // -----------------------------------------------------------------------------
  // RENUMBER NODES AND ELEMENTS SEPARATELY

 // build_component_abstract_type<MeshTransformer>("cf3.mesh.actions.GlobalNumberingNodes","glb_node_numbering")->transform(mesh);
 // build_component_abstract_type<MeshTransformer>("cf3.mesh.actions.GlobalNumberingElements","glb_elem_numbering")->transform(mesh);

  // -----------------------------------------------------------------------------
  // MESH IS NOW COMPLETELY LOAD BALANCED WITHOUT OVERLAP
  // -----------------------------------------------------------------------------


  // -----------------------------------------------------------------------------
  // -----------------------------------------------------------------------------
  // -----------------------------------------------------------------------------
  //                                GROW OVERLAP
  // -----------------------------------------------------------------------------
  // -----------------------------------------------------------------------------
  // -----------------------------------------------------------------------------

//  CFinfo << "Global Numbering..." << CFendl;
//  glb_numbering->transform(mesh);
//  build_component_abstract_type<MeshTransformer>("cf3.mesh.actions.GlobalNumbering","glb_numbering")->transform(mesh);
//  build_component_abstract_type<MeshTransformer>("cf3.mesh.actions.GlobalNumberingNodes","glb_node_numbering")->transform(mesh);
//  build_component_abstract_type<MeshTransformer>("cf3.mesh.actions.GlobalNumberingElements","glb_elem_numbering")->transform(mesh);
//  CFinfo << "Global Numbering... done" << CFendl;
//  CFinfo << "Global Connectivity..." << CFendl;
//  build_component_abstract_type<MeshTransformer>("cf3.mesh.actions.GlobalConnectivity","glb_node_elem_connectivity")->transform(mesh);
//  CFinfo << "Global Connectivity... done" << CFendl;

  std::set<Uint> debug_nodes;


  /// @todo debug
  const std::vector< boost::weak_ptr<Component> >& mesh_elements = mesh.elements().components();

  std::vector<std::set<Uint> > debug_elems(mesh_elements.size());


  Uint nb_overlap=1;
  for (Uint o=0; o<nb_overlap; ++o)
  {
    CFinfo << "Growing overlap..." << CFendl;
    build_component_abstract_type<MeshTransformer>("cf3.mesh.actions.GrowOverlap","grow_overlap")->transform(mesh);
    CFinfo << "Growing overlap... done" << CFendl;
  }

#if 0
  Uint nb_overlap=4;
  // Grow overlap nb_overlap times
  for (Uint o=0; o<nb_overlap; ++o)
  {
  CFinfo << "Growing Overlap... " << CFendl;

  debug_nodes.clear();
  boost_foreach( std::set<Uint>& elems, debug_elems)
      elems.clear();


  FaceCellConnectivity& face2cell = mesh.create_component<FaceCellConnectivity>("face2cell");
  face2cell.setup(mesh.topology());

//  std::cout << PERank << "nb_faces = " << face2cell.size() << std::endl;

  std::map<Uint,Uint> glb_node_2_loc_node;
  std::map<Uint,Uint>::iterator glb_node_not_found = glb_node_2_loc_node.end();
  for (Uint n=0; n<nodes.size(); ++n)
  {
    if ( glb_node_2_loc_node.find(nodes.glb_idx()[n]) == glb_node_not_found )
    {
      glb_node_2_loc_node[nodes.glb_idx()[n]] = n;
    }
    else
    {
      std::cout << PERank << "node glb idx " << nodes.glb_idx()[n] << " already exists..." << std::endl;
    }
  }

  std::map<Uint,Uint> glb_elem_2_loc_elem;
  std::map<Uint,Uint>::iterator glb_elem_not_found = glb_elem_2_loc_elem.end();
  for (Uint e=0; e<mesh.elements().size(); ++e)
  {
    Component::Ptr comp;
    Uint idx;

    boost::tie(comp,idx) = mesh.elements().location(e);
    if ( Elements::Ptr elements = comp->as_ptr<Elements>() )
    {
      if ( glb_elem_2_loc_elem.find(elements->glb_idx()[idx]) == glb_elem_not_found )
      {
        glb_elem_2_loc_elem[elements->glb_idx()[idx]] = e;
      }
      else
      {
        std::cout << PERank << "elem glb idx " << elements->glb_idx()[idx] << " already exists..." << std::endl;
      }
    }
  }

  std::set<Uint> bdry_nodes;
  if ( find_components_recursively_with_tag<CellFaces>(mesh.topology(),"outer_faces").size() > 0 )
  {
    boost_foreach(CellFaces& bdry_faces, find_components_recursively_with_tag<CellFaces>(mesh.topology(),"outer_faces"))
    {
      for (Uint e=0; e<bdry_faces.size(); ++e)
      {
        BOOST_CHECK( bdry_faces.is_bdry(e) );

        boost_foreach(const Uint node, bdry_faces.get_nodes(e))
            bdry_nodes.insert(nodes.glb_idx()[node]);
      }
    }
  }
  else
  {
    for (Uint f=0; f<face2cell.size(); ++f)
    {
      cf3_assert(f < face2cell.is_bdry_face().size());
      if (face2cell.is_bdry_face()[f])
      {
        boost_foreach(const Uint node, face2cell.face_nodes(f))
          bdry_nodes.insert(nodes.glb_idx()[node]);
      }
    }
    boost_foreach (Faces& faces, find_components_recursively<Faces>(mesh.topology()))
    {
      boost_foreach (Connectivity::Row face_nodes, faces.node_connectivity().array())
      {
        boost_foreach(const Uint node, face_nodes)
        {
          bdry_nodes.insert(nodes.glb_idx()[node]);
        }
      }
    }
    mesh.remove_component(face2cell);
  }
//  PEProcessSortedExecute(-1,
//  std::cout << PERank << "bdry_nodes (" << bdry_nodes.size() << ") = ";
//  boost_foreach(const Uint n, bdry_nodes)
//      std::cout << n << " ";
//  std::cout << std::endl;
//  )

  // -----------------------------------------------------------------------------
  // SEARCH FOR CONNECTED ELEMENTS
  // in  : nodes                            std::vector<Uint>
  // out : buffer with packed elements      PE::Buffer(nodes)

  // COMMUNICATE NODES TO LOOK FOR


  std::vector<Uint> send_nodes; send_nodes.reserve(bdry_nodes.size());
  boost_foreach(const Uint n, bdry_nodes)
    send_nodes.push_back(n);
  std::vector<std::vector<Uint> > recv_nodes;
  my_all_gather(send_nodes,recv_nodes);



  // elem_idx_to_send[from_comp][to_proc][elem_idx]
  std::vector< std::vector < std::set<Uint> > > elem_ids_to_send(mesh_elements.size());
  for (Uint comp_idx=0; comp_idx<elem_ids_to_send.size(); ++comp_idx)
    elem_ids_to_send[comp_idx].resize(PE::Comm::instance().size());


  // storage for nodes that will need to be fetched after elements have been received
  std::set<Uint> new_ghost_nodes;

  for (Uint proc=0; proc<Comm::instance().size(); ++proc)
  {
    if (proc != Comm::instance().rank())
    {

      for (Uint n=0; n<recv_nodes[proc].size(); ++n)
      {
        Uint find_glb_node_idx = recv_nodes[proc][n];

        // +--+--+--+--+--+--+--+--+--+--+--+--+--+--+--+--+--+--+--+
        /// @todo THIS ALGORITHM HAS TO BE IMPROVED (BRUTE FORCE)
        if ( glb_node_2_loc_node.find(find_glb_node_idx) != glb_node_not_found)
        {
          Uint loc_idx = glb_node_2_loc_node[find_glb_node_idx];
          DynTable<Uint>::ConstRow connected_elements = nodes.glb_elem_connectivity()[loc_idx];
          boost_foreach ( const Uint glb_elem_idx, nodes.glb_elem_connectivity()[loc_idx] )
          {

            if ( glb_elem_2_loc_elem.find(glb_elem_idx) != glb_elem_not_found)
            {
              Uint unif_elem_idx = glb_elem_2_loc_elem[glb_elem_idx];

              Uint elem_comp_idx;
              Uint elem_idx;
              boost::tie(elem_comp_idx,elem_idx) = mesh.elements().location_idx(unif_elem_idx);

              if (mesh_elements[elem_comp_idx]->as_type<Elements>().is_ghost(elem_idx) == false)
              {
                elem_ids_to_send[elem_comp_idx][proc].insert(elem_idx);
                debug_elems[elem_comp_idx].insert(elem_idx);
              }



            }

          }
          debug_nodes.insert(loc_idx);
        }
        // +--+--+--+--+--+--+--+--+--+--+--+--+--+--+--+--+--+--+--+
      }
    }
  }
#if 1

  BOOST_CHECK(check_nodes_sanity(nodes));


  std::vector<Uint> old_elem_size(mesh_elements.size());
  std::vector<Uint> new_elem_size(mesh_elements.size());

  for (Uint comp_idx=0; comp_idx<mesh_elements.size(); ++comp_idx)
  {
    if (Elements::Ptr elements_ptr = mesh_elements[comp_idx]->as_ptr<Elements>())
    {
      Elements& elements = *elements_ptr;
      PackUnpackElements copy(elements);

      std::vector<PE::Buffer> elements_to_send(Comm::instance().size());
      PE::Buffer elements_to_recv;

      // Pack
      for (Uint to_proc = 0; to_proc<PE::Comm::instance().size(); ++to_proc)
      {
        boost_foreach(const Uint elem_idx, elem_ids_to_send[comp_idx][to_proc])
        {

          elements_to_send[to_proc] << elements.glb_idx()[elem_idx]
                                    << elements.rank()[elem_idx];

          boost_foreach(const Uint connected_node, elements.node_connectivity()[elem_idx])
              elements_to_send[to_proc] << nodes.glb_idx()[connected_node];

        }
      }

      // Communicate
      my_all_to_all(elements_to_send,elements_to_recv);

      // Save old_size
      old_elem_size[comp_idx] = elements.size();

      // Unpack
      while (elements_to_recv.more_to_unpack())
      {
        elements_to_recv >> copy;
      }

      copy.flush();

      new_elem_size[comp_idx] = elements.size();

      RemoveElements remove(elements);
      for (Uint e=old_elem_size[comp_idx]; e<new_elem_size[comp_idx]; ++e)
      {
        if ( glb_elem_2_loc_elem.find(elements.glb_idx()[e]) != glb_elem_not_found )
        {
          remove(e);
        }
      }
      remove.flush();
      new_elem_size[comp_idx] = elements.size();

      BOOST_CHECK(check_elements_sanity(elements));
      //      std::cout << PERank << elements.uri().path() << " grew from size " << old_elem_size[comp_idx] << " to " << new_elem_size[comp_idx] << std::endl;

      std::set<Uint>::iterator found_bdry_node;
      std::set<Uint>::iterator not_found = bdry_nodes.end();
      for (Uint e=old_elem_size[comp_idx]; e<new_elem_size[comp_idx]; ++e)
      {
        boost_foreach(const Uint connected_glb_node, elements.node_connectivity()[e])
        {
          if ( glb_node_2_loc_node.find(connected_glb_node) == glb_node_not_found)
            new_ghost_nodes.insert(connected_glb_node);
        }
      }


    }
    else
    {
      /// @todo case of non-Elements
    }
  }



//  PEProcessSortedExecute(-1,
//  std::cout << PERank << "new_ghost_nodes (" << new_ghost_nodes.size() << ") = ";
//  boost_foreach(const Uint n, new_ghost_nodes)
//      std::cout << n << " ";
//  std::cout << std::endl;
//  )

  BOOST_CHECK(check_nodes_sanity(nodes));

  // -----------------------------------------------------------------------------
  // SEARCH FOR REQUESTED NODES
  // in  : requested nodes                std::vector<Uint>
  // out : buffer with packed nodes       PE::Buffer(nodes)
  {

    // COMMUNICATE NODES TO LOOK FOR

    std::vector<Uint> request_nodes; request_nodes.reserve(new_ghost_nodes.size());
    boost_foreach(const Uint n, new_ghost_nodes)
      request_nodes.push_back(n);

    std::vector<std::vector<Uint> > recv_request_nodes;
    my_all_gather(request_nodes,recv_request_nodes);


    PackUnpackNodes copy_node(nodes);
    std::vector<PE::Buffer> nodes_to_send(Comm::instance().size());
    for (Uint proc=0; proc<Comm::instance().size(); ++proc)
    {
      if (proc != Comm::instance().rank())
      {

        for (Uint n=0; n<recv_request_nodes[proc].size(); ++n)
        {
          Uint find_glb_idx = recv_request_nodes[proc][n];

          // +--+--+--+--+--+--+--+--+--+--+--+--+--+--+--+--+--+--+--+
          /// @todo THIS ALGORITHM HAS TO BE IMPROVED (BRUTE FORCE)
          if ( glb_node_2_loc_node.find(find_glb_idx) != glb_node_not_found)
          {
            Uint loc_idx = glb_node_2_loc_node[find_glb_idx];
              //std::cout << PERank << "copying node " << glb_idx << " from loc " << loc_idx << std::flush;
            if (nodes.is_ghost(loc_idx) == false)
              nodes_to_send[proc] << copy_node(loc_idx,PackUnpackNodes::COPY);
          }
          // +--+--+--+--+--+--+--+--+--+--+--+--+--+--+--+--+--+--+--+
        }
      }
    }
    BOOST_CHECK(check_nodes_sanity(nodes));
    // COMMUNICATE FOUND NODES BACK TO RANK THAT REQUESTED IT

    PE::Buffer received_nodes_buffer;
    my_all_to_all(nodes_to_send,received_nodes_buffer);

    // out: buffer containing requested nodes
    // -----------------------------------------------------------------------------

    // ADD GHOST NODES
    BOOST_CHECK(check_nodes_sanity(nodes));


    Uint old_nodes_size = nodes.size();
    PackUnpackNodes add_node(nodes);
    while (received_nodes_buffer.more_to_unpack())
      received_nodes_buffer >> add_node;
    add_node.flush();
    Uint new_nodes_size = nodes.size();

    //    std::cout << PERank << "nodes grew from size " << old_nodes_size << " to " << new_nodes_size << std::endl;
    // -----------------------------------------------------------------------------
    // REQUESTED GHOST-NODES HAVE NOW BEEN ADDED
    // -----------------------------------------------------------------------------
    BOOST_CHECK(check_nodes_sanity(nodes));

    // -----------------------------------------------------------------------------
    // FIX NODE CONNECTIVITY
    std::map<Uint,Uint> glb_to_loc;
    std::map<Uint,Uint>::iterator it;
    bool inserted;
    for (Uint n=0; n<nodes.size(); ++n)
    {
      boost::tie(it,inserted) = glb_to_loc.insert(std::make_pair(nodes.glb_idx()[n],n));
//      if (! inserted)
//        throw ValueExists(FromHere(), std::string(nodes.is_ghost(n)? "ghost " : "" ) + "node["+to_str(n)+"] with glb_idx "+to_str(nodes.glb_idx()[n])+" already exists as "+to_str(glb_to_loc[n]));
    }
    BOOST_CHECK(true);
    for (Uint comp_idx=0; comp_idx<mesh_elements.size(); ++comp_idx)
    {
      if (Elements::Ptr elements_ptr = mesh_elements[comp_idx]->as_ptr<Elements>())
      {
        Elements& elements = *elements_ptr;

        for (Uint e=old_elem_size[comp_idx]; e < new_elem_size[comp_idx]; ++e)
        {
          Connectivity::Row connected_nodes = elements.node_connectivity()[e];

          boost_foreach ( Uint& node, connected_nodes )
          {
            node = glb_to_loc[node];
          }

        }

      }

    }

    // debug
    boost_foreach(const Uint node, new_ghost_nodes)
    {
      debug_nodes.insert(glb_to_loc[node]);
    }

    BOOST_CHECK( check_element_nodes_sanity(mesh) );

  }
#endif

mesh.elements().reset();
mesh.elements().update();
mesh.update_statistics();
CFinfo << "Growing Overlap... done" << CFendl;
  }

#endif


#if 1

//  CFinfo << mesh.tree() << CFendl;

BOOST_CHECK(true);

  Field& glb_node = mesh.geometry_fields().create_field("glb_node");
  boost_foreach(const Uint node, debug_nodes)
      glb_node[node][0] = 1.;

  // Create a field with glb element numbers
  SpaceFields& elems_P0 = mesh.create_space_and_field_group("elems_P0",SpaceFields::Basis::ELEMENT_BASED,"cf3.mesh.LagrangeP0");
  Field& glb_elem  = elems_P0.create_field("glb_elem");
  Field& elem_rank = elems_P0.create_field("elem_rank");

  for(Uint comp_idx=0; comp_idx < mesh_elements.size(); ++comp_idx)
  {
    Entities& elements = mesh_elements[comp_idx].lock()->as_type<Entities>();
    Space& space = glb_elem.space(elements);
    boost_foreach (const Uint elem, debug_elems[comp_idx])
    {
      Uint field_idx = space.indexes_for_element(elem)[0];
      glb_elem[field_idx][0] = 1.;
      elem_rank[field_idx][0] = elements.rank()[elem];
    }
  }
BOOST_CHECK(true);

  std::vector<Field::Ptr> fields_to_output;
//  fields_to_output.push_back(glb_node.as_ptr<Field>());
//  fields_to_output.push_back(glb_elem.as_ptr<Field>());
  fields_to_output.push_back(elem_rank.as_ptr<Field>());
BOOST_CHECK(true);
  tec_writer->set_fields(fields_to_output);
  tec_writer->write_from_to(mesh,"parallel_overlap"+tec_writer->get_extensions()[0]);
  CFinfo << "parallel_overlap_P*"+tec_writer->get_extensions()[0]+" written" << CFendl;
BOOST_CHECK(true);
  gmsh_writer->set_fields(fields_to_output);
  gmsh_writer->write_from_to(mesh,"parallel_overlap"+gmsh_writer->get_extensions()[0]);
  CFinfo << "parallel_overlap_P*"+gmsh_writer->get_extensions()[0]+" written" << CFendl;
#endif

}

BOOST_AUTO_TEST_CASE( finalize_mpi )
{
  PE::Comm::instance().finalize();
  Core::instance().terminate();
}

////////////////////////////////////////////////////////////////////////////////

BOOST_AUTO_TEST_SUITE_END()

////////////////////////////////////////////////////////////////////////////////
<|MERGE_RESOLUTION|>--- conflicted
+++ resolved
@@ -32,11 +32,7 @@
 #include "mesh/Faces.hpp"
 #include "mesh/Elements.hpp"
 #include "mesh/Region.hpp"
-<<<<<<< HEAD
-#include "mesh/FieldGroup.hpp"
-=======
 #include "mesh/SpaceFields.hpp"
->>>>>>> ef189285
 #include "mesh/Field.hpp"
 #include "mesh/MeshReader.hpp"
 #include "mesh/MeshElements.hpp"
@@ -188,11 +184,7 @@
 }
 
 
-<<<<<<< HEAD
-bool check_nodes_sanity(FieldGroup& nodes)
-=======
 bool check_nodes_sanity(SpaceFields& nodes)
->>>>>>> ef189285
 {
   bool sane = true;
   std::map<Uint,Uint> glb_node_2_loc_node;
@@ -325,11 +317,7 @@
   build_component_abstract_type<MeshTransformer>("cf3.mesh.actions.GlobalConnectivity","glb_elem_node_connectivity")->transform(mesh);
 
   BOOST_CHECK(true);
-<<<<<<< HEAD
-  FieldGroup& nodes = mesh.geometry_fields();
-=======
   SpaceFields& nodes = mesh.geometry_fields();
->>>>>>> ef189285
 
   PackUnpackNodes copy_node(nodes);
   PE::Buffer buf;
@@ -392,11 +380,7 @@
 
 
   Core::instance().root().add_component(mesh);
-<<<<<<< HEAD
-  FieldGroup& nodes = mesh.geometry_fields();
-=======
   SpaceFields& nodes = mesh.geometry_fields();
->>>>>>> ef189285
 
   MeshWriter::Ptr tec_writer =
       build_component_abstract_type<MeshWriter>("cf3.mesh.tecplot.Writer","tec_writer");
