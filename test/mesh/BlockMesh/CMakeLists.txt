--- conflicted
+++ resolved
@@ -1,15 +1,8 @@
 ################################################################################
 
-<<<<<<< HEAD
 coolfluid_add_test( UTEST utest-blockmesh-2d
                     CPP utest-blockmesh-2d.cpp
                     LIBS coolfluid_mesh coolfluid_mesh_blockmesh)
-=======
-coolfluid_add_test( UTEST  utest-blockmesh-2d
-                    CPP    utest-blockmesh-2d.cpp
-                    LIBS   coolfluid_mesh coolfluid_mesh_blockmesh )
-
->>>>>>> d68dd399
 
 ################################################################################
 
@@ -20,7 +13,6 @@
 
 ################################################################################
 
-<<<<<<< HEAD
 coolfluid_add_test( UTEST utest-blockmesh-3d-mpi
                     CPP utest-blockmesh-3d-mpi.cpp
                     LIBS coolfluid_mesh coolfluid_mesh_blockmesh coolfluid_mesh_generation coolfluid_testing
@@ -37,25 +29,4 @@
 
 coolfluid_add_test(ATEST atest-blockmesh-backstep
                    PYTHON atest-blockmesh-backstep.py
-                   MPI 16)
-=======
-# arguments are number of segments in X, Y, Z directions
-coolfluid_add_test( UTEST     utest-blockmesh-3d-mpi
-                    CPP       utest-blockmesh-3d-mpi.cpp
-                    LIBS      coolfluid_mesh coolfluid_mesh_blockmesh coolfluid_mesh_generation coolfluid_testing
-                    ARGUMENTS 12 10 10
-                    MPI       4 )
-
-################################################################################
-
-coolfluid_add_test( UTEST    utest-blockmesh-channelgenerator
-                    PYTHON   utest-blockmesh-channelgenerator.py
-                    MPI      4 )
-
-################################################################################
-
-coolfluid_add_test( UTEST    utest-blockmesh-generation
-                    PYTHON   utest-blockmesh-generation.py )
-
-################################################################################
->>>>>>> d68dd399
+                   MPI 16)