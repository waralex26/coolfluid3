--- conflicted
+++ resolved
@@ -12,11 +12,7 @@
 
 #include "common/Log.hpp"
 
-<<<<<<< HEAD
-#include "mesh/FieldGroup.hpp"
-=======
 #include "mesh/SpaceFields.hpp"
->>>>>>> ef189285
 #include "mesh/Integrators/Gauss.hpp"
 #include "mesh/LagrangeP1/Triag2D.hpp"
 #include "mesh/Elements.hpp"
@@ -85,11 +81,7 @@
 
 BOOST_AUTO_TEST_CASE( Element )
 {
-<<<<<<< HEAD
-  FieldGroup::Ptr nodes = allocate_component<FieldGroup>("nodes") ;
-=======
   SpaceFields::Ptr nodes = allocate_component<SpaceFields>("nodes") ;
->>>>>>> ef189285
   // Create a Elements component
   Elements::Ptr comp = allocate_component<Elements>("comp");
 
