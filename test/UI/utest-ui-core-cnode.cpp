// Copyright (C) 2010-2011 von Karman Institute for Fluid Dynamics, Belgium
//
// This software is distributed under the terms of the
// GNU Lesser General Public License version 3 (LGPLv3).
// See doc/lgpl.txt and doc/gpl.txt for the license text.

#define BOOST_TEST_DYN_LINK
#define BOOST_TEST_MODULE "Test module for the UI CNode class"

#include <QSignalSpy>

#include <boost/assign/list_of.hpp>

#include "rapidxml/rapidxml.hpp"

#include "common/BoostAnyConversion.hpp"
#include "common/Log.hpp"
#include "common/OptionURI.hpp"
#include "common/OptionArray.hpp"
#include "common/Signal.hpp"

#include "common/XML/FileOperations.hpp"
#include "common/XML/Protocol.hpp"

#include "UI/Core/TreeThread.hpp"
#include "UI/Core/CNode.hpp"
#include "UI/Core/NBrowser.hpp"
#include "UI/Core/NGeneric.hpp"
#include "UI/Core/NLog.hpp"
#include "UI/Core/NLink.hpp"
#include "UI/Core/NRoot.hpp"
#include "UI/Core/NTree.hpp"

#include "UI/UICommon/ComponentNames.hpp"

#include "test/UI/CoreApplication.hpp"

//#include "test/UI/Core/CommonFunctions.hpp"
#include "test/UI/MyNode.hpp"
//#include "test/UI/Core/TreeHandler.hpp"

using namespace boost::assign;
using namespace cf3;
using namespace cf3::common;
using namespace cf3::common::XML;
using namespace cf3::UI::Core;
using namespace cf3::UI::CoreTest;

NRoot::Ptr makeTreeFromFile()
{
  static XmlDoc::Ptr doc = XML::parse_file(boost::filesystem::path("./tree.xml"));

  static NRoot::Ptr root = CNode::create_from_xml(doc->content->first_node("node"))->castTo<NRoot>();
  return root;
}

//////////////////////////////////////////////////////////////////////////////
//////////////////////////////////////////////////////////////////////////////

BOOST_AUTO_TEST_SUITE( UICoreCNodeSuite )

//////////////////////////////////////////////////////////////////////////////

BOOST_AUTO_TEST_CASE( init )
{
  application();

  AssertionManager::instance().AssertionDumps = false;
  AssertionManager::instance().AssertionThrows = true;
  ExceptionManager::instance().ExceptionDumps = false;
  ExceptionManager::instance().ExceptionOutputs = false;
}

//////////////////////////////////////////////////////////////////////////////

BOOST_AUTO_TEST_CASE( component_type )
{
  MyNode node("node");

  BOOST_CHECK_EQUAL( node.component_type().toStdString(), std::string("MyNode") );
}

//////////////////////////////////////////////////////////////////////////////

BOOST_AUTO_TEST_CASE( is_client_component )
{
  MyNode node("Node");
  NBrowser browser;
  NGeneric group("Group", "MyType");
  NLink link("Link");
  NLog log;
  NGeneric mesh("Mesh", "MyType");
  NGeneric method("Method", "MyType");
  NRoot root("Root");
  NTree tree;

  BOOST_CHECK( browser.is_local_component() );
  BOOST_CHECK( !group.is_local_component()  );
  BOOST_CHECK( !link.is_local_component()   );
  BOOST_CHECK( log.is_local_component()     );
  BOOST_CHECK( !mesh.is_local_component()   );
  BOOST_CHECK( !method.is_local_component() );
  BOOST_CHECK( !root.is_local_component()   );
  BOOST_CHECK( node.is_local_component()    );
  BOOST_CHECK( tree.is_local_component()    );
}

//////////////////////////////////////////////////////////////////////////////

BOOST_AUTO_TEST_CASE( set_properties )
{
  MyNode node("Node");

  // an invalid tree (the type of fakePi option is unknown)
  XmlDoc::Ptr wrong_opt = XML::parse_cstring(
      "<node>"
      " <map>"
      "  <value key=\"properties\">"
      "   <map>"
      " 	   <value key=\"pi\" descr=\"Pi value\" is_option=\"true\">"
      "   	  <real>3.141592</real>"
      "    </value>"
      "	   <value key=\"fakePi\" descr=\"Pi value in an unknown type\" is_option=\"true\">"
      "   	  <type>3.141592</type>"
      "    </value>"
      "   </map>"
      "  </value>"
      " </map>"
      "</node>");

  // Legend for tree below:
  // (1) a string property (because "is_option" attribute is not defined)
  // (2) a bool property (because "is_option" attribute is set to false)
  // (3) a Real option
  XmlDoc::Ptr correct_opt = XML::parse_cstring(
      "<node>"
      " <map>"
      "  <value key=\"properties\">"
      "   <map>"
      " 	   <value key=\"prop\">"                                     // (1)
      "   	  <string>Hello, World!</string>"
      "    </value>"
      " 	   <value key=\"anotherProp\" is_option=\"false\">"          // (2)
      "    	<bool>false</bool>"
      "    </value>"
      " 	   <value key=\"pi\" descr=\"Pi value\" is_option=\"true\">" // (3)
      "    	<real>3.141592</real>"
      "    </value>"
      "   </map>"
      "  </value>"
      " </map>"
      "</node>");

  SignalArgs args_wrong(XmlNode(wrong_opt->content->first_node("node")));
  BOOST_CHECK_THROW(MyNode("Node").set_properties(args_wrong), ShouldNotBeHere);

  SignalArgs args_correct(XmlNode(correct_opt->content->first_node("node")));
  BOOST_REQUIRE_NO_THROW(node.set_properties(args_correct));

  boost::any prop;

  //
  // Checks for "prop"
  //
  // 1. should exist
  BOOST_REQUIRE_NO_THROW( prop = node.properties()["prop"] );
  // 2. should be of type "std::string"
  BOOST_CHECK_EQUAL( any_type(prop), std::string(Protocol::Tags::type<std::string>()) );
  // 3. should have the value "Hello, World!"
  BOOST_CHECK_EQUAL( any_to_value<std::string>(prop), std::string("Hello, World!") );

  //
  // Checks for "anotherProp"
  //
  // 1. should exist
  BOOST_REQUIRE_NO_THROW( prop = node.properties()["anotherProp"] );
  // 2. should be of type "bool"
  BOOST_CHECK_EQUAL( class_name_from_typeinfo(prop.type()), std::string(Protocol::Tags::type<bool>()) );
  // 3. should have the value false
  BOOST_CHECK( !any_to_value<bool>(prop) );

  //
  // Checks for "pi"
  // Note: we only check that it exists and was treated as an option. The option
  // parsing is fully tested in test_makeOption()
  //
  // 1. should exist
  BOOST_REQUIRE_NO_THROW( Option & opt = node.options()["pi"] );
}

//////////////////////////////////////////////////////////////////////////////

BOOST_AUTO_TEST_CASE( set_signals )
{
  MyNode node("MyNode");

  // Legend for the tree below:
  // my_signal1 : with readable name, description and hidden set to false
  // my_signal2 : with readable name, description and hidden set to true
  // my_signal3 : with readable name, description and missing hidden
  // my_signal4 : with readable name and missing description and hidden
  // my_signal5 : with nothing else but the mandatory key
  XmlDoc::Ptr sigs = XML::parse_cstring(
      "<node>"
      " <map>"
      "  <value key=\"signals\">"
      "   <map key=\"my_signal1\" name=\"My signal 1\" descr=\"This is a 1st signal\" hidden=\"false\"/>"
      "   <map key=\"my_signal2\" name=\"My signal 2\" descr=\"This is a 2nd signal\" hidden=\"true\"/>"
      "   <map key=\"my_signal3\" name=\"My signal 3\" descr=\"This is a 3rd signal\"/>"
      "   <map key=\"my_signal4\" name=\"My signal 4\"/>"
      "   <map key=\"my_signal5\"/>"
      "  </value>"
      " </map>"
      "</node>");

  QList<ActionInfo> list;
  node.list_signals(list);
  int sigCount = list.size();

  SignalFrame frame(sigs->content->first_node("node"));
  BOOST_REQUIRE_NO_THROW( node.set_signals(frame) );

  // 4 signals should have been added (my_signal1 is hidden and should have been ignored)
  node.list_signals(list);
  BOOST_CHECK_EQUAL( list.size(), sigCount + 4 );

  // Below, the key is empty, we should have an assertion failure
  sigs = XML::parse_cstring(
      "<node>"
      " <map>"
      "  <value key=\"signals\">"
      "   <map key=\"\"/>"
      "  </value>"
      " </map>"
      "</node>");

  SignalFrame frame2(sigs->content->first_node("node"));
  BOOST_CHECK_THROW( node.set_signals(frame2), FailedAssertion );

  // remote signals list should have been cleared as well
  list.clear();
  node.list_signals( list );
  BOOST_CHECK_EQUAL( list.size(), sigCount );

  // Below, the key is missing, we should have an assertion failure
  sigs = XML::parse_cstring(
      "<node>"
      " <map>"
      "  <value key=\"signals\">"
      "   <map/>"
      "  </value>"
      " </map>"
      "</node>");

  SignalFrame frame3(sigs->content->first_node("node"));
  BOOST_CHECK_THROW( node.set_signals(frame3), FailedAssertion );
}

//////////////////////////////////////////////////////////////////////////////

BOOST_AUTO_TEST_CASE( modify_options )
{
  MyNode node("MyNode");
  QMap<QString, QString> map;

  // call with an empty map, nothing should change
  BOOST_REQUIRE_NO_THROW( node.modify_options(map) );
  BOOST_CHECK_EQUAL( node.option("theAnswer").value<int>(), int(42) );
  BOOST_CHECK_EQUAL( node.option("someBool").value<bool>(), true );
  BOOST_CHECK_EQUAL( node.option("myString").value<std::string>(), std::string("This is a string") );
  BOOST_CHECK_EQUAL( node.properties().value<Real>("someProp"), Real(3.14) );

  // modify some options
  map["someBool"] = QVariant(false).toString();
  map["theAnswer"] = QString::number(-45782446);
  BOOST_REQUIRE_NO_THROW( node.modify_options(map) );
  BOOST_CHECK_EQUAL( node.option("theAnswer").value<int>(), int(-45782446) );
  BOOST_CHECK_EQUAL( node.option("someBool").value<bool>(), false );
  BOOST_CHECK_EQUAL( node.option("myString").value<std::string>(), std::string("This is a string") );
  BOOST_CHECK_EQUAL( node.properties().value<Real>("someProp"), Real(3.14) );

  // try to modify a property (should fail)
  map["someProp"] = QString::number(2.71);
  BOOST_CHECK_THROW( node.modify_options(map), ValueNotFound );

  // option that does not exist
  map.clear();
  map["optionThatDoesNotExist"] = "Hello, World!";
  BOOST_CHECK_THROW( node.modify_options(map), ValueNotFound );

  // wrong type
  map.clear();
  map["theAnswer"] = QString::number(2.15467654);
  BOOST_CHECK_THROW( node.modify_options(map), CastingFailed );
}

//////////////////////////////////////////////////////////////////////////////

BOOST_AUTO_TEST_CASE( list_properties )
{
  MyNode::Ptr node( new MyNode("MyNode") );
  PropertyList& list = node->properties();
  int itemCount = list.store.size() + node->options().store.size();
  QMap<QString, QString> map;
  PropertyList::PropertyStorage_t::iterator it = list.begin();

  node->list_properties( map );

  BOOST_CHECK_EQUAL( itemCount, map.size() );

  for( ; it != list.end() ; ++it )
    BOOST_CHECK( map.contains( it->first.c_str() ) );
}

//////////////////////////////////////////////////////////////////////////////

BOOST_AUTO_TEST_CASE( list_options )
{
  MyNode node("MyNode");
  QList<Option::ConstPtr> options;

  node.list_options(options);

  // MyNode has 3 options
  BOOST_CHECK_EQUAL( options.size(), 3 );
}

//////////////////////////////////////////////////////////////////////////////

BOOST_AUTO_TEST_CASE( create_from_xml )
{
  CNode::Ptr node;
  NRoot::Ptr root;
  NGeneric::Ptr group;

  BOOST_REQUIRE_NO_THROW(root = makeTreeFromFile());

  BOOST_REQUIRE_NO_THROW(node = boost::dynamic_pointer_cast<CNode>(root->root()->get_child_ptr("Tools")));
  BOOST_REQUIRE_NO_THROW(group = node->castTo<NGeneric>());
}

//////////////////////////////////////////////////////////////////////////////

BOOST_AUTO_TEST_CASE( add_node )
{
  NRoot::Ptr root(new NRoot("Root"));
  NGeneric::Ptr node(new NGeneric("Node", "NGeneric"));
  NLog::Ptr log( new NLog() );
  QSignalSpy rootSpy(root->notifier(), SIGNAL(child_count_changed()));
  QSignalSpy nodeSpy(node->notifier(), SIGNAL(child_count_changed()));

  BOOST_REQUIRE_NO_THROW( root->add_node(node));
  // the component should have been added to the *real* root (Root)
  BOOST_REQUIRE_NO_THROW( root->root()->access_component_ptr("cpath:/Node")->as_ptr<NGeneric>() );

  BOOST_CHECK_EQUAL(rootSpy.count(), 1);

  BOOST_REQUIRE_NO_THROW( node->add_node(log) );
  BOOST_REQUIRE_NO_THROW( node->access_component_ptr("cpath:/Node/" CLIENT_LOG)->as_ptr<NLog>() );

  BOOST_CHECK_EQUAL(nodeSpy.count(), 1);
}

//////////////////////////////////////////////////////////////////////////////

BOOST_AUTO_TEST_CASE( remove_node )
{
  NRoot::Ptr root(new NRoot("Root"));
  NGeneric::Ptr node(new NGeneric("Node", "NGeneric"));
  NLog::Ptr log( new NLog() );
  Component * nullComp = (Component*)nullptr;

  root->add_node(node);
  node->add_node(log);

  QSignalSpy rootSpy(root->notifier(), SIGNAL(child_count_changed()));
  QSignalSpy nodeSpy(node->notifier(), SIGNAL(child_count_changed()));

  BOOST_REQUIRE_NO_THROW( root->remove_node("Node"));
  // the component should have been removed from the REAL root (Root)
  BOOST_CHECK_EQUAL( root->root()->access_component_ptr("cpath:/Node").get(), nullComp);

  BOOST_CHECK_EQUAL(rootSpy.count(), 1);

  BOOST_REQUIRE_NO_THROW( node->remove_node( CLIENT_LOG ) );
  BOOST_CHECK_EQUAL( root->root()->access_component_ptr( "cpath:/Node/" CLIENT_LOG ).get(), nullComp );

  BOOST_CHECK_EQUAL( nodeSpy.count(), 1 );
}

//////////////////////////////////////////////////////////////////////////////

BOOST_AUTO_TEST_CASE( list_child_paths )
{
  /* The tree used to test:

     Root
      |---> Log (local component)
      |      |---> Node1
      |
      |---> Node2
      |      |---> Node3
      |      |---> Tree (local component)
      |      |---> Node4
      |
      |---> Node5

  */

  QStringList list;
  NRoot::Ptr root(new NRoot("Root"));
  NLog::Ptr log(new NLog());
  NTree::Ptr tree(new NTree(root));
  NGeneric::Ptr node1(new NGeneric("Node1", "NGeneric"));
  NGeneric::Ptr node2(new NGeneric("Node2", "NGeneric"));
  NGeneric::Ptr node3(new NGeneric("Node3", "NGeneric"));
  NGeneric::Ptr node4(new NGeneric("Node4", "NGeneric"));
  NGeneric::Ptr node5(new NGeneric("Node5", "NGeneric"));

  root->add_node(log);
  root->add_node(node2);
  root->add_node(node5);

  log->add_node(node1);

  node2->add_node(node3);
  node2->add_node(tree);
  node2->add_node(node4);

  //
  // 1. Get everything
  //
  root->list_child_paths(list, true, true);
  // should have 8 strings
  BOOST_CHECK_EQUAL( list.count(), 8);
  // check the strings
  // Nodes should be in the order they were added
<<<<<<< HEAD
  BOOST_CHECK_EQUAL( list.at(0).toStdString(), std::string("//Root")             );
  BOOST_CHECK_EQUAL( list.at(1).toStdString(), std::string("//Root/Log")         );
  BOOST_CHECK_EQUAL( list.at(2).toStdString(), std::string("//Root/Log/Node1")   );
  BOOST_CHECK_EQUAL( list.at(3).toStdString(), std::string("//Root/Node2")       );
  BOOST_CHECK_EQUAL( list.at(4).toStdString(), std::string("//Root/Node2/Node3") );
  BOOST_CHECK_EQUAL( list.at(5).toStdString(), std::string("//Root/Node2/Tree") );
  BOOST_CHECK_EQUAL( list.at(6).toStdString(), std::string("//Root/Node2/Node4")  );
  BOOST_CHECK_EQUAL( list.at(7).toStdString(), std::string("//Root/Node5")       );
=======
  BOOST_CHECK_EQUAL( list.at(0).toStdString(), std::string("/")             );
  BOOST_CHECK_EQUAL( list.at(1).toStdString(), std::string("/Log")         );
  BOOST_CHECK_EQUAL( list.at(2).toStdString(), std::string("/Log/Node1")   );
  BOOST_CHECK_EQUAL( list.at(3).toStdString(), std::string("/Node2")       );
  BOOST_CHECK_EQUAL( list.at(4).toStdString(), std::string("/Node2/Node3") );
  BOOST_CHECK_EQUAL( list.at(5).toStdString(), std::string("/Node2/Tree") );
  BOOST_CHECK_EQUAL( list.at(6).toStdString(), std::string("/Node2/Node4")  );
  BOOST_CHECK_EQUAL( list.at(7).toStdString(), std::string("/Node5")       );
>>>>>>> feaacaaf

  list.clear();

  //
  // 2. Skip local components
  //
  root->list_child_paths(list, true, false);
  // should have 5 strings
  BOOST_CHECK_EQUAL( list.count(), 5);
  // check the strings
  BOOST_CHECK_EQUAL( list.at(0).toStdString(), std::string("/")             );
  BOOST_CHECK_EQUAL( list.at(1).toStdString(), std::string("/Node2")       );
  BOOST_CHECK_EQUAL( list.at(2).toStdString(), std::string("/Node2/Node3") );
  BOOST_CHECK_EQUAL( list.at(3).toStdString(), std::string("/Node2/Node4") );
  BOOST_CHECK_EQUAL( list.at(4).toStdString(), std::string("/Node5")       );

  list.clear();

  //
  // 3. Not recursive
  //
  root->list_child_paths(list, false, true);
  // should have 4 strings
  BOOST_CHECK_EQUAL( list.count(), 4);
  // check the strings
  BOOST_CHECK_EQUAL( list.at(0).toStdString(), std::string("/")       );
  BOOST_CHECK_EQUAL( list.at(1).toStdString(), std::string("/Log")   );
  BOOST_CHECK_EQUAL( list.at(2).toStdString(), std::string("/Node2") );
  BOOST_CHECK_EQUAL( list.at(3).toStdString(), std::string("/Node5") );


  list.clear();

  //
  // 4. Neither local components, nor recursive
  //
  root->list_child_paths(list, false, false);
  // should have 3 strings
  BOOST_CHECK_EQUAL( list.count(), 3);
  // check the strings
  BOOST_CHECK_EQUAL( list.at(0).toStdString(), std::string("/")       );
  BOOST_CHECK_EQUAL( list.at(1).toStdString(), std::string("/Node2") );
  BOOST_CHECK_EQUAL( list.at(2).toStdString(), std::string("/Node5") );

  list.clear();

  //
  // 5. From another component than the root
  //
  node2->list_child_paths(list, true, true);
  // should have 4 strings
  BOOST_CHECK_EQUAL( list.count(), 4);
  // check the strings
  // Nodes should be in the order they were added
<<<<<<< HEAD
  BOOST_CHECK_EQUAL( list.at(0).toStdString(), std::string("//Root/Node2")       );
  BOOST_CHECK_EQUAL( list.at(1).toStdString(), std::string("//Root/Node2/Node3") );
  BOOST_CHECK_EQUAL( list.at(2).toStdString(), std::string("//Root/Node2/Tree") );
  BOOST_CHECK_EQUAL( list.at(3).toStdString(), std::string("//Root/Node2/Node4")  );
=======
  BOOST_CHECK_EQUAL( list.at(0).toStdString(), std::string("/Node2")       );
  BOOST_CHECK_EQUAL( list.at(1).toStdString(), std::string("/Node2/Node3") );
  BOOST_CHECK_EQUAL( list.at(2).toStdString(), std::string("/Node2/Tree") );
  BOOST_CHECK_EQUAL( list.at(3).toStdString(), std::string("/Node2/Node4")  );
>>>>>>> feaacaaf
}

//////////////////////////////////////////////////////////////////////////////

BOOST_AUTO_TEST_SUITE_END()<|MERGE_RESOLUTION|>--- conflicted
+++ resolved
@@ -435,16 +435,6 @@
   BOOST_CHECK_EQUAL( list.count(), 8);
   // check the strings
   // Nodes should be in the order they were added
-<<<<<<< HEAD
-  BOOST_CHECK_EQUAL( list.at(0).toStdString(), std::string("//Root")             );
-  BOOST_CHECK_EQUAL( list.at(1).toStdString(), std::string("//Root/Log")         );
-  BOOST_CHECK_EQUAL( list.at(2).toStdString(), std::string("//Root/Log/Node1")   );
-  BOOST_CHECK_EQUAL( list.at(3).toStdString(), std::string("//Root/Node2")       );
-  BOOST_CHECK_EQUAL( list.at(4).toStdString(), std::string("//Root/Node2/Node3") );
-  BOOST_CHECK_EQUAL( list.at(5).toStdString(), std::string("//Root/Node2/Tree") );
-  BOOST_CHECK_EQUAL( list.at(6).toStdString(), std::string("//Root/Node2/Node4")  );
-  BOOST_CHECK_EQUAL( list.at(7).toStdString(), std::string("//Root/Node5")       );
-=======
   BOOST_CHECK_EQUAL( list.at(0).toStdString(), std::string("/")             );
   BOOST_CHECK_EQUAL( list.at(1).toStdString(), std::string("/Log")         );
   BOOST_CHECK_EQUAL( list.at(2).toStdString(), std::string("/Log/Node1")   );
@@ -453,7 +443,6 @@
   BOOST_CHECK_EQUAL( list.at(5).toStdString(), std::string("/Node2/Tree") );
   BOOST_CHECK_EQUAL( list.at(6).toStdString(), std::string("/Node2/Node4")  );
   BOOST_CHECK_EQUAL( list.at(7).toStdString(), std::string("/Node5")       );
->>>>>>> feaacaaf
 
   list.clear();
 
@@ -508,17 +497,10 @@
   BOOST_CHECK_EQUAL( list.count(), 4);
   // check the strings
   // Nodes should be in the order they were added
-<<<<<<< HEAD
-  BOOST_CHECK_EQUAL( list.at(0).toStdString(), std::string("//Root/Node2")       );
-  BOOST_CHECK_EQUAL( list.at(1).toStdString(), std::string("//Root/Node2/Node3") );
-  BOOST_CHECK_EQUAL( list.at(2).toStdString(), std::string("//Root/Node2/Tree") );
-  BOOST_CHECK_EQUAL( list.at(3).toStdString(), std::string("//Root/Node2/Node4")  );
-=======
   BOOST_CHECK_EQUAL( list.at(0).toStdString(), std::string("/Node2")       );
   BOOST_CHECK_EQUAL( list.at(1).toStdString(), std::string("/Node2/Node3") );
   BOOST_CHECK_EQUAL( list.at(2).toStdString(), std::string("/Node2/Tree") );
   BOOST_CHECK_EQUAL( list.at(3).toStdString(), std::string("/Node2/Node4")  );
->>>>>>> feaacaaf
 }
 
 //////////////////////////////////////////////////////////////////////////////
