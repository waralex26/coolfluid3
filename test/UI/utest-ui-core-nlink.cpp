// Copyright (C) 2010-2011 von Karman Institute for Fluid Dynamics, Belgium
//
// This software is distributed under the terms of the
// GNU Lesser General Public License version 3 (LGPLv3).
// See doc/lgpl.txt and doc/gpl.txt for the license text.

#define BOOST_TEST_DYN_LINK
#define BOOST_TEST_MODULE "Test module for the UI NLink class"

#include <QModelIndex>
#include <QSignalSpy>

#include "common/XML/SignalFrame.hpp"

#include "UI/Core/NGeneric.hpp"
#include "UI/Core/NLink.hpp"
#include "UI/Core/NRoot.hpp"
#include "UI/Core/NTree.hpp"
#include "UI/Core/TreeThread.hpp"
#include "UI/Core/ThreadManager.hpp"

#include "test/UI/CoreApplication.hpp"

using namespace cf3::common;
using namespace cf3::common::XML;
using namespace cf3::UI::Core;

Q_DECLARE_METATYPE(QModelIndex)

//////////////////////////////////////////////////////////////////////////////
//////////////////////////////////////////////////////////////////////////////

BOOST_AUTO_TEST_SUITE( UICoreNLinkSuite )

//////////////////////////////////////////////////////////////////////////////

BOOST_AUTO_TEST_CASE( init )
{
  application();

  AssertionManager::instance().AssertionDumps = false;
  AssertionManager::instance().AssertionThrows = true;
  ExceptionManager::instance().ExceptionDumps = false;
  ExceptionManager::instance().ExceptionOutputs = false;
}

//////////////////////////////////////////////////////////////////////////////

BOOST_AUTO_TEST_CASE( tool_tip )
{
  NRoot::Ptr root(new NRoot("Root"));
  NGeneric::Ptr target(new NGeneric("Target", "MyType"));

  NLink::Ptr l1(new NLink("Link1"));
  NLink::Ptr l2(new NLink("Link2"));

  root->add_node(target);
  root->add_node(l1);

  l1->set_target_path("cpath:/Target");

  BOOST_CHECK_EQUAL(l1->tool_tip().toStdString(), std::string("Target: /Target"));
  BOOST_CHECK_EQUAL(l2->tool_tip().toStdString(), std::string("Target: <No target>"));

  root->remove_node( "Link1" );
  root->remove_node( "Target" );
}

//////////////////////////////////////////////////////////////////////////////

BOOST_AUTO_TEST_CASE( target_path )
{
  NRoot::Ptr root(new NRoot("Root"));
  NGeneric::Ptr target(new NGeneric("Target", "MyType"));

  NLink::Ptr l1(new NLink("Link1"));
  NLink::Ptr l2(new NLink("Link2"));

  root->add_node(target);
  root->add_node(l1);

  l1->set_target_path("cpath:/Target");

  BOOST_CHECK_EQUAL( l1->target_path().string(), std::string("cpath:/Target"));
  BOOST_CHECK_EQUAL( l2->target_path().string(), std::string(""));

  root->remove_node( "Link1" );
  root->remove_node( "Target" );
}

//////////////////////////////////////////////////////////////////////////////

BOOST_AUTO_TEST_CASE( go_to_target )
{
  // QModelIndex needs to be registered. See QSignalSpy class doc.
 qRegisterMetaType<QModelIndex>("QModelIndex");

 QModelIndex index;
 SignalFrame frame;
 NRoot::Ptr root = ThreadManager::instance().tree().root();
 NGeneric::Ptr target(new NGeneric("Target", "MyType"));
 NGeneric::Ptr wrongTargetParent(new NGeneric("WrongTargetParent", "MyType")); // not part of the tree
 NGeneric::Ptr wrongTarget(new NGeneric("WrongTarget", "MyType"));
 wrongTargetParent->add_component(wrongTarget);
 NTree::Ptr tree = NTree::global();
 NLink::Ptr link(new NLink("link"));
 QSignalSpy spy(tree.get(), SIGNAL(current_index_changed(QModelIndex,QModelIndex)));

 root->add_node(target);
 root->add_node(link);

 tree->set_current_index(tree->index(0, 0));

 // 1. The link has no target
 BOOST_CHECK_THROW( link->go_to_target(frame) , ValueNotFound );

 // 2. target does not belong to the tree
 link->set_target_node(wrongTarget);
 BOOST_CHECK_THROW( link->go_to_target(frame) , ValueNotFound );

 // 3. everything is OK
 spy.clear();
 link->set_target_node(target);
 index = tree->index_from_path("cpath:/Target");
 BOOST_REQUIRE_NO_THROW(link->go_to_target(frame));

 BOOST_CHECK_EQUAL(spy.count(), 1);

 // check that the correct index was selected
 BOOST_CHECK_EQUAL(qvariant_cast<QModelIndex>(spy.at(0).at(0)).internalPointer(), index.internalPointer());

 root->remove_node( "link" );
 root->remove_node( "Target" );
}

//////////////////////////////////////////////////////////////////////////////

BOOST_AUTO_TEST_CASE( set_target_path )
{
  NTree::Ptr tree = NTree::global();
  NLink::Ptr link(new NLink("link"));

  tree->tree_root()->add_node(link);

  // 1. path does not exist, assertion should fail
<<<<<<< HEAD
  BOOST_CHECK_THROW( link->set_target_path("cpath://Root/Unexisting/Component"), InvalidURI );

  // 2. everything is ok
  BOOST_REQUIRE_NO_THROW( link->set_target_path("cpath://Root/UI/Log") );
  BOOST_CHECK_EQUAL( link->target_path().string(), std::string("cpath://Root/UI/Log") );
=======
  BOOST_CHECK_THROW( link->set_target_path("cpath:/Unexisting/Component"), InvalidURI );

  // 2. everything is ok
  BOOST_REQUIRE_NO_THROW( link->set_target_path("cpath:/UI/Log") );
  BOOST_CHECK_EQUAL( link->target_path().string(), std::string("cpath:/UI/Log") );
>>>>>>> feaacaaf

  tree->tree_root()->remove_node("link");
}

//////////////////////////////////////////////////////////////////////////////

BOOST_AUTO_TEST_CASE( set_target_node )
{
  NTree::Ptr tree = NTree::global();
  NLink::Ptr link(new NLink("link"));
  NGeneric::Ptr target(new NGeneric("Target", "MyType"));
  NGeneric::Ptr emptyTarget;

  tree->tree_root()->add_node(link);
  tree->tree_root()->add_node(target);

  // 1. give an empty target
  BOOST_CHECK_THROW( link->set_target_node( emptyTarget ), FailedAssertion );

  // 2. everything is ok
  BOOST_REQUIRE_NO_THROW( link->set_target_node( target ) );
  BOOST_CHECK_EQUAL( link->target_path().string(), std::string("cpath:/Target") );

  tree->tree_root()->remove_node("link");
  tree->tree_root()->remove_node("Target");
}

//////////////////////////////////////////////////////////////////////////////
//////////////////////////////////////////////////////////////////////////////

BOOST_AUTO_TEST_SUITE_END()<|MERGE_RESOLUTION|>--- conflicted
+++ resolved
@@ -143,19 +143,11 @@
   tree->tree_root()->add_node(link);
 
   // 1. path does not exist, assertion should fail
-<<<<<<< HEAD
-  BOOST_CHECK_THROW( link->set_target_path("cpath://Root/Unexisting/Component"), InvalidURI );
-
-  // 2. everything is ok
-  BOOST_REQUIRE_NO_THROW( link->set_target_path("cpath://Root/UI/Log") );
-  BOOST_CHECK_EQUAL( link->target_path().string(), std::string("cpath://Root/UI/Log") );
-=======
   BOOST_CHECK_THROW( link->set_target_path("cpath:/Unexisting/Component"), InvalidURI );
 
   // 2. everything is ok
   BOOST_REQUIRE_NO_THROW( link->set_target_path("cpath:/UI/Log") );
   BOOST_CHECK_EQUAL( link->target_path().string(), std::string("cpath:/UI/Log") );
->>>>>>> feaacaaf
 
   tree->tree_root()->remove_node("link");
 }
