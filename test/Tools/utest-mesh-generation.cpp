// Copyright (C) 2010-2011 von Karman Institute for Fluid Dynamics, Belgium
//
// This software is distributed under the terms of the
// GNU Lesser General Public License version 3 (LGPLv3).
// See doc/lgpl.txt and doc/gpl.txt for the license text.

#define BOOST_TEST_DYN_LINK
#define BOOST_TEST_MODULE "Test module for the mesh generators"

#include <boost/assign/list_of.hpp>
#include <boost/test/unit_test.hpp>

#include "common/Core.hpp"

<<<<<<< HEAD
#include "common/CRoot.hpp"
=======
#include "common/Root.hpp"
>>>>>>> 9c6b4436
#include "common/LibLoader.hpp"
#include "common/OSystem.hpp"

#include "mesh/MeshWriter.hpp"

#include "Tools/MeshGeneration/MeshGeneration.hpp"

using namespace cf3;
using namespace cf3::common;
using namespace cf3::mesh;

BOOST_AUTO_TEST_SUITE( MeshGenerationSuite )

/// Test creation of a 2D grid
BOOST_AUTO_TEST_CASE( CreateGrid )
{
  // Load the required libraries (we assume the working dir is the binary path)
  LibLoader& loader = *OSystem::instance().lib_loader();

<<<<<<< HEAD
  const std::vector< boost::filesystem::path > lib_paths = boost::assign::list_of("../../cf3/Mesh/Gmsh");
=======
  const std::vector< boost::filesystem::path > lib_paths = boost::assign::list_of("../../cf3/mesh/gmsh");
>>>>>>> 9c6b4436
  loader.set_search_paths(lib_paths);

  loader.load_library("coolfluid_mesh_gmsh");

  // Setup document structure and mesh
  Root& root = Core::instance().root();

  Mesh& mesh = root.create_component<Mesh>("mesh");
  Tools::MeshGeneration::create_rectangle(mesh, 10., 5., 5, 5);

  MeshWriter::Ptr writer = build_component_abstract_type<MeshWriter>("cf3.mesh.gmsh.Writer","meshwriter");
  root.add_component(writer);
  writer->write_from_to(mesh, "grid_2d.msh");
}

BOOST_AUTO_TEST_SUITE_END()<|MERGE_RESOLUTION|>--- conflicted
+++ resolved
@@ -12,11 +12,7 @@
 
 #include "common/Core.hpp"
 
-<<<<<<< HEAD
-#include "common/CRoot.hpp"
-=======
 #include "common/Root.hpp"
->>>>>>> 9c6b4436
 #include "common/LibLoader.hpp"
 #include "common/OSystem.hpp"
 
@@ -36,11 +32,7 @@
   // Load the required libraries (we assume the working dir is the binary path)
   LibLoader& loader = *OSystem::instance().lib_loader();
 
-<<<<<<< HEAD
-  const std::vector< boost::filesystem::path > lib_paths = boost::assign::list_of("../../cf3/Mesh/Gmsh");
-=======
   const std::vector< boost::filesystem::path > lib_paths = boost::assign::list_of("../../cf3/mesh/gmsh");
->>>>>>> 9c6b4436
   loader.set_search_paths(lib_paths);
 
   loader.load_library("coolfluid_mesh_gmsh");
