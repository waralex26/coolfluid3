################################################################################
# test Component Action

coolfluid_add_test( UTEST utest-solver-actions
                    CPP   utest-solver-actions.cpp DummyLoopOperation.hpp DummyLoopOperation.cpp
                    LIBS  coolfluid_solver_actions coolfluid_mesh_actions coolfluid_mesh_lagrangep1 coolfluid_mesh_gmsh coolfluid_mesh_neu )
list( APPEND mesh_files  rotation-tg-p1.neu  rotation-qd-p1.neu  )
foreach( mfile ${mesh_files} )
  add_custom_command(TARGET utest-solver-actions
                     POST_BUILD
                     COMMAND ${CMAKE_COMMAND} -E copy_if_different ${CF3_RESOURCES_DIR}/${mfile} ${CMAKE_CURRENT_BINARY_DIR}/${CMAKE_CFG_INTDIR} )
endforeach()



coolfluid_add_test( UTEST utest-solver-solvelss
                    CPP   utest-solver-solvelss.cpp
                    LIBS  coolfluid_mesh coolfluid_solver_actions coolfluid_mesh_lagrangep1 coolfluid_mesh_lagrangep2 coolfluid_mesh_lagrangep3 coolfluid_mesh_generation coolfluid_solver coolfluid_math_lss
                    MPI   1 )

################################################################################
# proto tests
if(CF3_ENABLE_PROTO)

if(CF3_ENABLE_PROTO)

if(CMAKE_BUILD_TYPE_CAPS MATCHES "RELEASE")
  set(_ARGS 16 16 120)
else()
  set(_ARGS 16 16 12)
endif()
coolfluid_add_test( PTEST      ptest-proto-benchmark
                    CPP        ptest-proto-benchmark.cpp
                    ARGUMENTS  ${_ARGS}
                    LIBS       coolfluid_mesh coolfluid_solver_actions coolfluid_mesh_lagrangep1 coolfluid_mesh_blockmesh coolfluid_testing coolfluid_mesh_generation coolfluid_solver)


coolfluid_add_test( UTEST     utest-proto-operators
                    CPP       utest-proto-operators.cpp
                    LIBS      coolfluid_mesh coolfluid_solver_actions coolfluid_mesh_lagrangep1 coolfluid_mesh_generation coolfluid_solver)


coolfluid_add_test( UTEST     utest-proto-components
                    CPP       utest-proto-components.cpp
                    LIBS      coolfluid_mesh coolfluid_solver_actions coolfluid_mesh_lagrangep1 coolfluid_mesh_generation coolfluid_solver)


coolfluid_add_test( UTEST     utest-proto-elements
                    CPP       utest-proto-elements.cpp
                    LIBS      coolfluid_mesh coolfluid_solver_actions coolfluid_mesh_lagrangep1 coolfluid_mesh_generation coolfluid_solver coolfluid_mesh_blockmesh)


if(CMAKE_BUILD_TYPE_CAPS MATCHES "RELEASE")
  set(_ARGS 160 160 120)
else()
  set(_ARGS 16 16 12)
endif()
coolfluid_add_test( PTEST     ptest-proto-parallel
                    CPP       ptest-proto-parallel.cpp
                    ARGUMENTS ${_ARGS}
                    LIBS      coolfluid_mesh coolfluid_solver_actions coolfluid_mesh_lagrangep1 coolfluid_mesh_blockmesh coolfluid_testing coolfluid_mesh_generation coolfluid_solver
                    MPI       4)
<<<<<<< HEAD
=======
else()
coolfluid_mark_not_orphan(
  ptest-proto-benchmark.cpp
  utest-proto-operators.cpp
  utest-proto-components.cpp
  utest-proto-elements.cpp
  ptest-proto-parallel.cpp
)
>>>>>>> 9339c840
endif()<|MERGE_RESOLUTION|>--- conflicted
+++ resolved
@@ -20,7 +20,6 @@
 
 ################################################################################
 # proto tests
-if(CF3_ENABLE_PROTO)
 
 if(CF3_ENABLE_PROTO)
 
@@ -60,8 +59,6 @@
                     ARGUMENTS ${_ARGS}
                     LIBS      coolfluid_mesh coolfluid_solver_actions coolfluid_mesh_lagrangep1 coolfluid_mesh_blockmesh coolfluid_testing coolfluid_mesh_generation coolfluid_solver
                     MPI       4)
-<<<<<<< HEAD
-=======
 else()
 coolfluid_mark_not_orphan(
   ptest-proto-benchmark.cpp
@@ -70,5 +67,4 @@
   utest-proto-elements.cpp
   ptest-proto-parallel.cpp
 )
->>>>>>> 9339c840
 endif()