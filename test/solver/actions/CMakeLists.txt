################################################################################
# test Component Action

coolfluid_add_test( UTEST utest-solver-actions
                    CPP   utest-solver-actions.cpp DummyLoopOperation.hpp DummyLoopOperation.cpp
                    LIBS  coolfluid_solver_actions coolfluid_mesh_actions coolfluid_mesh_lagrangep1 coolfluid_mesh_gmsh coolfluid_mesh_neu )
list( APPEND mesh_files  rotation-tg-p1.neu  rotation-qd-p1.neu  )
foreach( mfile ${mesh_files} )
  add_custom_command(TARGET utest-solver-actions
                     POST_BUILD
                     COMMAND ${CMAKE_COMMAND} -E copy_if_different ${CF3_RESOURCES_DIR}/${mfile} ${CMAKE_CURRENT_BINARY_DIR}/${CMAKE_CFG_INTDIR} )
endforeach()

################################################################################
# proto tests

if(CF3_ENABLE_PROTO)

include_directories(${Trilinos_INCLUDE_DIRS})

if(CMAKE_BUILD_TYPE_CAPS MATCHES "RELEASE")
  set(_ARGS 16 16 120)
else()
  set(_ARGS 16 16 12)
endif()
coolfluid_add_test( PTEST      ptest-proto-benchmark
                    CPP        ptest-proto-benchmark.cpp
                    ARGUMENTS  ${_ARGS}
                    LIBS       coolfluid_mesh coolfluid_solver_actions coolfluid_mesh_lagrangep1 coolfluid_mesh_blockmesh coolfluid_testing coolfluid_mesh_generation coolfluid_solver)


coolfluid_add_test( UTEST     utest-proto-operators
                    CPP       utest-proto-operators.cpp
                    LIBS      coolfluid_mesh coolfluid_solver_actions coolfluid_mesh_lagrangep1 coolfluid_mesh_generation coolfluid_solver)
set_source_files_properties(utest-proto-operators.cpp PROPERTIES COMPILE_FLAGS "-g0")

coolfluid_add_test( UTEST     utest-proto-internals
                    CPP       utest-proto-internals.cpp
                    LIBS      coolfluid_mesh coolfluid_solver_actions coolfluid_mesh_lagrangep1 coolfluid_mesh_generation coolfluid_solver)


coolfluid_add_test( UTEST     utest-proto-components
                    CPP       utest-proto-components.cpp
                    LIBS      coolfluid_mesh coolfluid_solver_actions coolfluid_mesh_lagrangep1 coolfluid_mesh_generation coolfluid_solver)


coolfluid_add_test( UTEST     utest-proto-elements
                    CPP       utest-proto-elements.cpp
                    LIBS      coolfluid_mesh coolfluid_solver_actions coolfluid_mesh_lagrangep1 coolfluid_mesh_generation coolfluid_solver coolfluid_mesh_blockmesh)
                    
coolfluid_add_test( UTEST     utest-proto-nodeloop
                    CPP       utest-proto-nodeloop.cpp
                    LIBS      coolfluid_mesh coolfluid_solver_actions coolfluid_mesh_lagrangep1 coolfluid_mesh_generation coolfluid_solver coolfluid_mesh_blockmesh)
                    
coolfluid_add_test( UTEST     utest-proto-lss
                    CPP       utest-proto-lss.cpp
                    LIBS      coolfluid_mesh coolfluid_solver_actions coolfluid_mesh_lagrangep1 coolfluid_mesh_generation coolfluid_solver
                    MPI       1)

coolfluid_add_test( UTEST     utest-solver-actions-restart
                    PYTHON    utest-solver-actions-restart.py
                    MPI       4)
                    
coolfluid_add_test( UTEST     utest-solver-actions-timeseries
                    PYTHON    utest-solver-actions-timeseries.py)
<<<<<<< HEAD
=======

coolfluid_add_test( UTEST     utest-solver-actions-randomize
                    PYTHON    utest-solver-actions-randomize.py
                    MPI 4)

coolfluid_add_test( UTEST     utest-proto-lagrangep2
                    CPP       utest-proto-lagrangep2.cpp
                    LIBS      coolfluid_mesh coolfluid_solver_actions coolfluid_mesh_lagrangep1 coolfluid_mesh_lagrangep2 coolfluid_mesh_generation coolfluid_solver)
>>>>>>> 7fc6d693


if(CMAKE_BUILD_TYPE_CAPS MATCHES "RELEASE")
  set(_ARGS 160 160 120)
else()
  set(_ARGS 16 16 12)
endif()
coolfluid_add_test( PTEST     ptest-proto-parallel
                    CPP       ptest-proto-parallel.cpp
                    ARGUMENTS ${_ARGS}
                    LIBS      coolfluid_mesh coolfluid_solver_actions coolfluid_mesh_lagrangep1 coolfluid_mesh_blockmesh coolfluid_testing coolfluid_mesh_generation coolfluid_solver
                    MPI       4)
else()
coolfluid_mark_not_orphan(
  ptest-proto-benchmark.cpp
  utest-proto-nodeloop.cpp
  utest-proto-operators.cpp
  utest-proto-internals.cpp
  utest-proto-components.cpp
  utest-proto-elements.cpp
  ptest-proto-parallel.cpp
  utest-proto-lss.cpp
)
endif()<|MERGE_RESOLUTION|>--- conflicted
+++ resolved
@@ -63,8 +63,6 @@
                     
 coolfluid_add_test( UTEST     utest-solver-actions-timeseries
                     PYTHON    utest-solver-actions-timeseries.py)
-<<<<<<< HEAD
-=======
 
 coolfluid_add_test( UTEST     utest-solver-actions-randomize
                     PYTHON    utest-solver-actions-randomize.py
@@ -73,7 +71,6 @@
 coolfluid_add_test( UTEST     utest-proto-lagrangep2
                     CPP       utest-proto-lagrangep2.cpp
                     LIBS      coolfluid_mesh coolfluid_solver_actions coolfluid_mesh_lagrangep1 coolfluid_mesh_lagrangep2 coolfluid_mesh_generation coolfluid_solver)
->>>>>>> 7fc6d693
 
 
 if(CMAKE_BUILD_TYPE_CAPS MATCHES "RELEASE")
