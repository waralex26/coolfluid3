--- conflicted
+++ resolved
@@ -43,11 +43,7 @@
 
 Handle< NRoot > makeTreeFromFile()
 {
-<<<<<<< HEAD
-  static XmlDoc::Ptr doc = XML::parse_file(URI("./tree.xml",URI::Scheme::FILE));
-=======
-  static boost::shared_ptr< XmlDoc > doc = XML::parse_file(boost::filesystem::path("./tree.xml"));
->>>>>>> bcfe322f
+  static boost::shared_ptr< XmlDoc > doc = XML::parse_file(URI("./tree.xml"));
 
   static boost::shared_ptr< NRoot > root = boost::dynamic_pointer_cast<NRoot>(CNode::create_from_xml(doc->content->first_node("node")));
   return root->handle<NRoot>();
@@ -319,12 +315,8 @@
 BOOST_AUTO_TEST_CASE( node_by_path )
 {
   NTree t;
-<<<<<<< HEAD
-  CNode::Ptr log_node = t.node_by_path("cpath:/Path/That/Does/Not/Exist") ;
-  CNode::Ptr root = t.node_by_path("cpath:/");
-=======
-  Handle< CNode > logNode = t.node_by_path("cpath:/Path/That/Does/Not/Exist") ;
->>>>>>> bcfe322f
+  Handle< CNode > log_node = t.node_by_path("cpath:/Path/That/Does/Not/Exist") ;
+  Handle<CNode> root = t.node_by_path("cpath:/");
 
   BOOST_CHECK(log_node.get() == nullptr);
 
