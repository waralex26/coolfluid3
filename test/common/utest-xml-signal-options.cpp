// Copyright (C) 2010-2011 von Karman Institute for Fluid Dynamics, Belgium
//
// This software is distributed under the terms of the
// GNU Lesser General Public License version 3 (LGPLv3).
// See doc/lgpl.txt and doc/gpl.txt for the license text.

#define BOOST_TEST_DYN_LINK
#define BOOST_TEST_MODULE "Test module for XML options manipulation"

#include <iostream>

#include "rapidxml/rapidxml.hpp"
#include <boost/test/unit_test.hpp>
#include <boost/assign/list_of.hpp>

#include "common/OptionArray.hpp"
#include "common/OptionComponent.hpp"
#include "common/OptionT.hpp"
#include "common/OptionURI.hpp"

#include "common/XML/FileOperations.hpp"
#include "common/XML/Protocol.hpp"
#include "common/XML/SignalFrame.hpp"
#include "common/XML/SignalOptions.hpp"

using namespace boost::assign;
using namespace cf3;
using namespace cf3::common;
using namespace cf3::common::XML;

/////////////////////////////////////////////////////////////////////////////

BOOST_AUTO_TEST_SUITE( XmlSignalOptions_TestSuite )

/////////////////////////////////////////////////////////////////////////////

BOOST_AUTO_TEST_CASE ( contructors )
{
  //
  // We create an XML frame with some options, build an OptionList with it
  // and check that options were correctly parsed.
  //

  SignalFrame frame;
  Map map = frame.map( Protocol::Tags::key_options() ).main_map;
  std::vector<std::string> data(4);

  data[0] = "This is the first item";
  data[1] = "Here is the second item";
  data[2] = "Now we have the third item";
  data[3] = "And then the last item";

  map.set_value<bool>("my_bool", false, "MyBool description").set_attribute( "mode", "adv" );
  map.set_value<cf3::Real>("cfl", 3.1415, "CFL number").set_attribute( "mode", "basic" );
  map.set_array<std::string>("strings", data, ";", "Some special data"); // should be advanced by default
  map.set_value<URI>("website", URI("http://coolfluidsrv.vki.ac.be"), "CF website")
      .set_attribute( Protocol::Tags::attr_uri_schemes(), "http");

  SignalOptions options( frame );

  //
  // 1. check option "my_bool"
  //
  boost::shared_ptr< OptionT<bool> > my_bool;
  BOOST_CHECK( options.check("my_bool") );
  my_bool = boost::dynamic_pointer_cast<OptionT<bool> >(options.store["my_bool"]);
  BOOST_CHECK( my_bool.get() != nullptr );
  BOOST_CHECK_EQUAL( my_bool->name(), std::string("my_bool") );
  BOOST_CHECK_EQUAL( my_bool->type(), std::string( Protocol::Tags::type<bool>() ) );
  BOOST_CHECK_EQUAL( my_bool->description(), std::string("MyBool description") );
  BOOST_CHECK_EQUAL( my_bool->value<bool>(), false );
  BOOST_CHECK_EQUAL( my_bool->has_tag("basic"), false );


  //
  // 2. check option "cfl"
  //
  boost::shared_ptr< OptionT<cf3::Real> > cfl;
  BOOST_CHECK( options.check("cfl") );
  cfl = boost::dynamic_pointer_cast<OptionT<cf3::Real> >(options.store["cfl"]);
  BOOST_CHECK( cfl.get() != nullptr );
  BOOST_CHECK_EQUAL( cfl->name(), std::string("cfl") );
  BOOST_CHECK_EQUAL( cfl->type(), std::string( Protocol::Tags::type<cf3::Real>() ) );
  BOOST_CHECK_EQUAL( cfl->description(), std::string("CFL number") );
  BOOST_CHECK_EQUAL( cfl->value<cf3::Real>(), 3.1415 );
  BOOST_CHECK_EQUAL( cfl->has_tag("basic"), true );

  //
  // 3. check option "my_bool"
  //
  boost::shared_ptr< OptionArray<std::string> > strings;
  BOOST_CHECK( options.check("strings") );
  strings = boost::dynamic_pointer_cast<OptionArray<std::string> >(options.store["strings"]);
  BOOST_CHECK( strings.get() != nullptr );
  BOOST_CHECK_EQUAL( strings->name(), std::string("strings") );
  BOOST_CHECK_EQUAL( std::string(strings->element_type()), std::string(Protocol::Tags::type<std::string>()) );
  BOOST_CHECK_EQUAL( strings->description(), std::string("Some special data") );
  BOOST_CHECK_EQUAL( strings->has_tag("basic"), false );

  std::vector<std::string> data_read = strings->value< std::vector<std::string> >();
  BOOST_CHECK_EQUAL( data.size(), data_read.size() );

  for(int i = 0 ; i < data.size() ; ++i)
    BOOST_CHECK_EQUAL( data[i], data_read[i] );

  //
  // 4. check option "website"
  //
  boost::shared_ptr< OptionURI > website;
  BOOST_CHECK( options.check("website") );
  website = boost::dynamic_pointer_cast<OptionURI>(options.store["website"]);
  BOOST_CHECK( website.get() != nullptr );
  BOOST_CHECK_EQUAL( website->name(), std::string("website") );
  BOOST_CHECK_EQUAL( website->type(), std::string( Protocol::Tags::type<URI>() ) );
  BOOST_CHECK_EQUAL( website->description(), std::string("CF website") );
  BOOST_CHECK_EQUAL( website->value<URI>().string(), std::string("http://coolfluidsrv.vki.ac.be") );
  BOOST_CHECK_EQUAL( website->has_tag("basic"), false );
  BOOST_CHECK_EQUAL( website->supported_protocols().size(), 1 );
  BOOST_CHECK_EQUAL( website->supported_protocols()[0], URI::Scheme::HTTP );
}

/////////////////////////////////////////////////////////////////////////////

BOOST_AUTO_TEST_CASE ( xml_to_option )
{
<<<<<<< HEAD
  XmlDoc::Ptr xmldoc;
=======
  boost::shared_ptr< XmlDoc > xmldoc;
>>>>>>> d23df4d7
  boost::shared_ptr<Option> option;
  XmlNode node;

  //
  // 1. a Real option with a description
  //
  xmldoc = parse_cstring(
      "<value key=\"theOption\" is_option=\"true\" descr=\"This is a description\">"
      "  <real>2.71</real>"
      "</value>");
  node.content = xmldoc->content->first_node("value");
  BOOST_REQUIRE_NO_THROW( option = SignalOptions::xml_to_option(node) );
  // 1a. check the name
  BOOST_CHECK_EQUAL( option->name(), std::string("theOption"));
  // 1b. check the type
  BOOST_CHECK_EQUAL( option->type(), std::string("real") );
  // 1c. check the value
  BOOST_CHECK_EQUAL( option->value<Real>(), Real(2.71) );
  // 1d. check the description
  BOOST_CHECK_EQUAL( option->description(), std::string("This is a description") );

  //
  // 2. an Uint option with a missing description
  //
  xmldoc = parse_cstring(
      "<value key=\"theAnswer\" is_option=\"true\">"
      "  <integer>42</integer>"
      "</value>");
  node.content = xmldoc->content->first_node("value");
  BOOST_REQUIRE_NO_THROW( option = SignalOptions::xml_to_option(node) );
  // 2a. check the name
  BOOST_CHECK_EQUAL( option->name(), std::string("theAnswer"));
  // 2b. check the type
  BOOST_CHECK_EQUAL( option->type(), std::string("integer") );
  // 2c. check the value
  BOOST_CHECK_EQUAL( option->value<int>(), int(42) );
  // 2d. check the description
  BOOST_CHECK_EQUAL( option->description(), std::string("") );

  //
  // 3. no key attribute
  //
  xmldoc = XML::parse_cstring(
      "<value is_option=\"true\">"
      "  <integer>42</integer>"
      "</value>");
  node.content = xmldoc->content->first_node("value");
  BOOST_CHECK_THROW( SignalOptions::xml_to_option(node), ProtocolError );

  //
  // 4. option mode (basic/adv)
  //
  XmlDoc doc;
  Map map( doc.add_node( Protocol::Tags::node_map() ) );

  XmlNode theAnswer = map.set_value("theAnswer", int(42) );
  XmlNode pi = map.set_value("pi", Real(3.14159) );
  XmlNode euler = map.set_value("euler", Real(2.71) );

  // theAnswer is not marked as basic
  pi.set_attribute("mode", "basic");
  euler.set_attribute("mode", "adv");

  BOOST_CHECK( !SignalOptions::xml_to_option(theAnswer)->has_tag("basic") );
  BOOST_CHECK( SignalOptions::xml_to_option(pi)->has_tag("basic") );
  BOOST_CHECK( !SignalOptions::xml_to_option(euler)->has_tag("basic") );
}

//////////////////////////////////////////////////////////////////////////

BOOST_AUTO_TEST_CASE( xml_to_option_types )
{
<<<<<<< HEAD
  XmlDoc::Ptr xmldoc(new XmlDoc());
=======
  boost::shared_ptr< XmlDoc > xmldoc(new XmlDoc());
>>>>>>> d23df4d7
  boost::shared_ptr<Option> option;

  Map map(xmldoc->add_node("map"));

  XmlNode optBool = map.set_value("optBool", true);
  XmlNode optInt = map.set_value("optInt", int(-15468));
  XmlNode optUint = map.set_value("optUint", Uint(17513214));
  XmlNode optReal = map.set_value("optReal", Real(3.14159));
  XmlNode optString = map.set_value("optString", std::string("I am a string value"));
  XmlNode optURI = map.set_value("optURI", URI("cpath:/"));

  XmlNode wrongOpt = map.content.add_node( Protocol::Tags::node_value() );

  wrongOpt.set_attribute( Protocol::Tags::attr_key(), "optOfUnknownType");
  wrongOpt.add_node("unknown_type", "Don't know how to interpret this.");

  // 1. bool
  BOOST_CHECK_NO_THROW( option = SignalOptions::xml_to_option(optBool) );
  BOOST_CHECK_EQUAL( option->type(), std::string("bool") );
  BOOST_CHECK_EQUAL( option->value<bool>(), true);

  // 2. int
  BOOST_CHECK_NO_THROW( option = SignalOptions::xml_to_option(optInt) );
  BOOST_CHECK_EQUAL( option->type(), std::string("integer") );
  BOOST_CHECK_EQUAL( option->value<int>(), -15468 );

  // 3. Uint
  BOOST_CHECK_NO_THROW( option = SignalOptions::xml_to_option(optUint) );
  BOOST_CHECK_EQUAL( option->type(), std::string("unsigned") );
  BOOST_CHECK_EQUAL( option->value<Uint>(), Uint(17513214) );

  // 4. Real
  BOOST_CHECK_NO_THROW( option = SignalOptions::xml_to_option(optReal) );
  BOOST_CHECK_EQUAL( option->type(), std::string("real") );
  BOOST_CHECK_EQUAL( option->value<Real>(), Real(3.14159) );

  // 5. string
  BOOST_CHECK_NO_THROW( option = SignalOptions::xml_to_option(optString) );
  BOOST_CHECK_EQUAL( option->type(), std::string("string") );
  BOOST_CHECK_EQUAL( option->value<std::string>(), std::string("I am a string value") );

  // 6. uri
  BOOST_CHECK_NO_THROW( option = SignalOptions::xml_to_option(optURI) );
  BOOST_CHECK_EQUAL( option->type(), std::string("uri") );
  BOOST_CHECK_EQUAL( option->value<URI>().string(), std::string("cpath:/") );

  // 7. unknown type
  BOOST_CHECK_THROW( SignalOptions::xml_to_option(wrongOpt), ShouldNotBeHere );
}

//////////////////////////////////////////////////////////////////////////

BOOST_AUTO_TEST_CASE( xml_to_option_uri_schemes )
{
  boost::shared_ptr< XmlDoc > xmldoc(new XmlDoc());
  Map map(xmldoc->add_node("map"));
  const char * tag = Protocol::Tags::attr_uri_schemes();

  XmlNode opt1 = map.set_value("opt1", URI());
  XmlNode opt2 = map.set_value("opt2", URI());
  XmlNode opt3 = map.set_value("opt3", URI());
  XmlNode opt4 = map.set_value("opt4", URI());
  XmlNode opt5 = map.set_value("opt5", URI());

  // opt1 has no scheme attribute defined
  opt2.set_attribute(tag, "");                  // no scheme defined
  opt3.set_attribute(tag, "http");              // one scheme
  opt4.set_attribute(tag, "cpath,https,file");  // several schemes
  opt5.set_attribute(tag, "cpath,scheme");      // a wrong scheme

  boost::shared_ptr< OptionURI > opt;
  std::vector<URI::Scheme::Type> vect;

  // 1. check opt1
  opt = boost::dynamic_pointer_cast<OptionURI>( SignalOptions::xml_to_option(opt1) );

  BOOST_CHECK( opt->supported_protocols().empty() );

  // 2. check opt2
  opt = boost::dynamic_pointer_cast<OptionURI>( SignalOptions::xml_to_option(opt2) );

  BOOST_CHECK( opt->supported_protocols().empty() );

  // 3. check opt3
  opt = boost::dynamic_pointer_cast<OptionURI>( SignalOptions::xml_to_option(opt3) );

  vect = opt->supported_protocols();

  BOOST_CHECK_EQUAL( vect.size() , size_t(1) );
  BOOST_CHECK_EQUAL( vect[0], URI::Scheme::HTTP );

  // 4. check opt4
  opt = boost::dynamic_pointer_cast<OptionURI>( SignalOptions::xml_to_option(opt4) );

  vect = opt->supported_protocols();

  BOOST_CHECK_EQUAL( vect.size() , size_t(3) );
  BOOST_CHECK_EQUAL( vect[0], URI::Scheme::CPATH );
  BOOST_CHECK_EQUAL( vect[1], URI::Scheme::HTTPS );
  BOOST_CHECK_EQUAL( vect[2], URI::Scheme::FILE  );

  // 5. check opt5
  BOOST_CHECK_THROW( SignalOptions::xml_to_option( opt5 ), CastingFailed);
}

//////////////////////////////////////////////////////////////////////////

BOOST_AUTO_TEST_CASE ( xml_to_option_restricted_lists )
{
  boost::shared_ptr< XmlDoc > xmldoc(new XmlDoc());
  Map map(xmldoc->add_node("map"));
  boost::shared_ptr<Option> option;
  std::vector<int> vectInt = list_of<int>(344646)(544684)(446454)
                                                        (878764)(646316);

  XmlNode optInt = map.set_value("optInt", int(13));
  XmlNode optIntRestrList = map.set_value("optIntRestrList", int(-15468));

  Map(optIntRestrList).set_array(Protocol::Tags::key_restricted_values(), vectInt, " ; ");

  // test without restricted list
  BOOST_CHECK_NO_THROW(option = SignalOptions::xml_to_option( optInt ) );
  BOOST_CHECK( !option->has_restricted_list() );

  // test with restricted list
  BOOST_CHECK_NO_THROW(option = SignalOptions::xml_to_option( optIntRestrList ) );

  BOOST_CHECK( option->has_restricted_list() );

  std::vector<boost::any> & restr_list = option->restricted_list();

  BOOST_CHECK_EQUAL( restr_list.size(), size_t( vectInt.size() ) );
  BOOST_CHECK_EQUAL( boost::any_cast<int>(restr_list[0]), vectInt[0] );
  BOOST_CHECK_EQUAL( boost::any_cast<int>(restr_list[1]), vectInt[1] );
  BOOST_CHECK_EQUAL( boost::any_cast<int>(restr_list[2]), vectInt[2] );
  BOOST_CHECK_EQUAL( boost::any_cast<int>(restr_list[3]), vectInt[3] );
  BOOST_CHECK_EQUAL( boost::any_cast<int>(restr_list[4]), vectInt[4] );
}

//////////////////////////////////////////////////////////////////////////

BOOST_AUTO_TEST_CASE ( fill_from_vector )
{
  std::vector<std::string> args(12);
  std::vector<std::string> args_mod(2);
  SignalOptions options;

  // single values
  args[0] = "my_bool:bool=true";
  args[1] = "my_uint:unsigned=7489";
  args[2] = "my_int:integer=-4567";
  args[3] = "my_real:real=3.1415";
  args[4] = "my_string:string=Hello World!";
  args[5] = "my_uri:uri=cpath:/Tools";

  // array values
  args[6] = "my_bool_array:array[bool]=true,false,true, true";
  args[7] = "my_uint_array:array[unsigned]=7489, 12,65,0";
  args[8] = "my_int_array:array[integer]=-4567,42, 730";
  args[9] = "my_real_array:array[real]=3.1415,2.71,0.99,-12.35";
  args[10] = "my_string_array:array[string]=Hello World!, VKI,COOLFluiD";
  args[11] = "my_uri_array:array[uri]=cpath:/Tools, http://coolfluidsrv.vki.ac.be/cdash,file:/usr/bin/gcc";

  // options to modify
  args_mod[0] = "my_int:integer=42";
  args_mod[1] = "my_real_array:array[real]=1.56, 7894.012, 32.768";

  options.fill_from_vector( args );

  BOOST_CHECK_EQUAL ( options.store.size(), args.size() );

  ///////////
  // I. Check the single options
  ///////////

  // 1. my_bool
  BOOST_CHECK ( options.check("my_bool") );
  BOOST_CHECK_EQUAL ( std::string(options["my_bool"].tag()), std::string("bool") );
  BOOST_CHECK ( options["my_bool"].value<bool>() );

  // 2. my_uint
  BOOST_CHECK ( options.check("my_uint") );
  BOOST_CHECK_EQUAL ( std::string(options["my_uint"].tag()), std::string("unsigned") );
  BOOST_CHECK_EQUAL ( options["my_uint"].value<Uint>(), 7489 );

  // 3. my_int
  BOOST_CHECK ( options.check("my_int") );
  BOOST_CHECK_EQUAL ( std::string(options["my_int"].tag()), std::string("integer") );
  BOOST_CHECK_EQUAL ( options["my_int"].value<int>(), -4567 );

  // 4. my_real
  BOOST_CHECK ( options.check("my_real") );
  BOOST_CHECK_EQUAL ( std::string(options["my_real"].tag()), std::string("real") );
  BOOST_CHECK_EQUAL ( options["my_real"].value<Real>(), 3.1415 );

  // 5. my_string
  BOOST_CHECK ( options.check("my_string") );
  BOOST_CHECK_EQUAL ( std::string(options["my_string"].tag()), std::string("string") );
  BOOST_CHECK_EQUAL ( options["my_string"].value<std::string>(), std::string("Hello World!") );

  // 6. my_uri
  BOOST_CHECK ( options.check("my_uri") );
  BOOST_CHECK_EQUAL ( std::string(options["my_uri"].tag()), std::string("uri") );
  BOOST_CHECK_EQUAL ( options["my_uri"].value<URI>().path(), URI("cpath:/Tools").path() );


  ///////////
  // II. Check the array options
  ///////////

  // 1. my_bool_array
  BOOST_CHECK ( options.check("my_bool_array") );
  BOOST_CHECK_EQUAL ( std::string(options["my_bool_array"].tag()), std::string("array") );
  std::vector<bool> bool_array = options["my_bool_array"].value< std::vector<bool> >();
  BOOST_CHECK_EQUAL ( bool_array.size(), 4 );
  BOOST_CHECK ( bool_array[0] );
  BOOST_CHECK ( !bool_array[1] );
  BOOST_CHECK ( bool_array[2] );
  BOOST_CHECK ( bool_array[3] );

  // 2. my_uint_array
  BOOST_CHECK ( options.check("my_uint_array") );
  BOOST_CHECK_EQUAL ( std::string(options["my_uint_array"].tag()), std::string("array") );
  std::vector<Uint> uint_array = options["my_uint_array"].value< std::vector<Uint> >();
  BOOST_CHECK_EQUAL ( uint_array.size(), 4 );
  BOOST_CHECK_EQUAL ( uint_array[0], 7489 );
  BOOST_CHECK_EQUAL ( uint_array[1], 12 );
  BOOST_CHECK_EQUAL ( uint_array[2], 65 );
  BOOST_CHECK_EQUAL ( uint_array[3], 0 );

  // 3. my_int_array
  BOOST_CHECK ( options.check("my_int_array") );
  BOOST_CHECK_EQUAL ( std::string(options["my_int_array"].tag()), std::string("array") );
  std::vector<int> int_array = options["my_int_array"].value< std::vector<int> >();
  BOOST_CHECK_EQUAL ( int_array.size(), 3 );
  BOOST_CHECK_EQUAL ( int_array[0], -4567 );
  BOOST_CHECK_EQUAL ( int_array[1], 42 );
  BOOST_CHECK_EQUAL ( int_array[2], 730 );

  // 4. my_real_array
  BOOST_CHECK ( options.check("my_real_array") );
  BOOST_CHECK_EQUAL ( std::string(options["my_real_array"].tag()), std::string("array") );
  std::vector<Real> real_array = options["my_real_array"].value< std::vector<Real> >();
  BOOST_CHECK_EQUAL ( real_array.size(), 4 );
  BOOST_CHECK_EQUAL ( real_array[0], 3.1415 );
  BOOST_CHECK_EQUAL ( real_array[1], 2.71 );
  BOOST_CHECK_EQUAL ( real_array[2], 0.99 );
  BOOST_CHECK_EQUAL ( real_array[3], -12.35 );

  // 5. my_string_array
  BOOST_CHECK ( options.check("my_string_array") );
  BOOST_CHECK_EQUAL ( std::string(options["my_string_array"].tag()), std::string("array") );
  std::vector<std::string> string_array = options["my_string_array"].value< std::vector<std::string> >();
  BOOST_CHECK_EQUAL ( string_array.size(), 3 );
  BOOST_CHECK_EQUAL ( string_array[0], std::string("Hello World!") );
  BOOST_CHECK_EQUAL ( string_array[1], std::string("VKI") );
  BOOST_CHECK_EQUAL ( string_array[2], std::string("COOLFluiD") );

  // 6. my_uri_array
  BOOST_CHECK ( options.check("my_uri_array") );
  BOOST_CHECK_EQUAL ( std::string(options["my_uri_array"].tag()), std::string("array") );
  std::vector<URI> uri_array = options["my_uri_array"].value< std::vector<URI> >();
  BOOST_CHECK_EQUAL ( uri_array.size(), 3 );
  BOOST_CHECK_EQUAL ( uri_array[0].path(), URI("cpath:/Tools").path() );
  BOOST_CHECK_EQUAL ( uri_array[1].path(), URI("http://coolfluidsrv.vki.ac.be/cdash").path() );
  BOOST_CHECK_EQUAL ( uri_array[2].path(), URI("file:/usr/bin/gcc").path() );

  ////////////
  // III. Modify options
  ////////////

  options.fill_from_vector( args_mod );

  BOOST_CHECK_EQUAL ( options.store.size(), args.size() );

  // 1. my_int
  BOOST_CHECK_EQUAL ( options["my_int"].value<int>(), 42 );

  // 2. my_real_array
  real_array = options["my_real_array"].value< std::vector<Real> >();
  BOOST_CHECK_EQUAL ( real_array.size(), 3 );
  BOOST_CHECK_EQUAL ( real_array[0], 1.56 );
  BOOST_CHECK_EQUAL ( real_array[1], 7894.012 );
  BOOST_CHECK_EQUAL ( real_array[2], 32.768 );
}

//////////////////////////////////////////////////////////////////////////

BOOST_AUTO_TEST_SUITE_END()

/////////////////////////////////////////////////////////////////////////////<|MERGE_RESOLUTION|>--- conflicted
+++ resolved
@@ -123,11 +123,7 @@
 
 BOOST_AUTO_TEST_CASE ( xml_to_option )
 {
-<<<<<<< HEAD
-  XmlDoc::Ptr xmldoc;
-=======
   boost::shared_ptr< XmlDoc > xmldoc;
->>>>>>> d23df4d7
   boost::shared_ptr<Option> option;
   XmlNode node;
 
@@ -200,11 +196,7 @@
 
 BOOST_AUTO_TEST_CASE( xml_to_option_types )
 {
-<<<<<<< HEAD
-  XmlDoc::Ptr xmldoc(new XmlDoc());
-=======
   boost::shared_ptr< XmlDoc > xmldoc(new XmlDoc());
->>>>>>> d23df4d7
   boost::shared_ptr<Option> option;
 
   Map map(xmldoc->add_node("map"));
