#######################################################################
# find MPI compiler or libraries

set( MPI_C_FIND_QUIETLY       ON )
set( MPI_CXX_FIND_QUIETLY     ON )
set( MPI_Fortran_FIND_QUIETLY ON )

find_package( MPI QUIET ) # Use the standard CMake FindMPI

if( MPI_CXX_COMPILER )
  coolfluid_log_file( "[MPI] Already using MPI C++ compiler, no need of MPI libraries." )
  coolfluid_log_file( "     MPI CXX COMPILER   : [${CMAKE_CXX_COMPILER}]")
else()
  coolfluid_log_file( "[MPI] No MPI C++ compiler was found. Must find MPI libraries ..." )
endif()

coolfluid_log_file( "     MPI_INCLUDE_PATH   : [${MPI_INCLUDE_PATH}]")
coolfluid_log_file( "     MPI_LIBRARIES      : [${MPI_LIBRARIES}]")

if( MPI_CXX_LIBRARIES )
    coolfluid_log_file( "     MPI_CXX_LIBRARIES      : [${MPI_CXX_LIBRARIES}]")
endif()

###############################################################################
# check that MPI was found

if(MPI_CXX_COMPILER OR MPI_COMPILER)
  set( CF3_HAVE_MPI 1 CACHE BOOL "Found MPI compiler" )
else()
  if( MPI_CXX_FOUND )
    set( CF3_HAVE_MPI 1 CACHE BOOL "User enabled MPI [FOUND]" )
  else()
    ### FAIL - MPI is required at ATM
    message( FATAL_ERROR "[MPI] no MPI compiler or libraries were found.\n   MPI is required to compile coolfluid." )
    set( CF3_HAVE_MPI 0 CACHE BOOL "MPI NOT FOUND" )
  endif()
endif()

#######################################################################
# add MPI include path

# if mpi was found add it to the include path if needed
<<<<<<< HEAD
if( CF3_HAVE_MPI )
=======
if( CF3_HAVE_MPI AND (NOT MPI_CXX_COMPILER OR CF3_MPI_USE_HEADERS) )
>>>>>>> f4261645
  include_directories( ${MPI_INCLUDE_PATH} )
  list( APPEND CF3_DEPS_LIBRARIES ${MPI_LIBRARIES} )
  message("Explicitly added mpi headers: ${MPI_INCLUDE_PATH}")
endif()

set(CF3_MPIRUN_PROGRAM ${MPIEXEC} CACHE FILEPATH "Filepath to the MPIRUN program file")
coolfluid_log_file( "     CF3_MPIRUN_PROGRAM : [${CF3_MPIRUN_PROGRAM}]" )

mark_as_advanced( CF3_HAVE_MPI CF3_MPIRUN_PROGRAM )

coolfluid_set_package( PACKAGE MPI DESCRIPTION "MPI communication"
                       TYPE REQUIRED
                       QUIET
                       )
<|MERGE_RESOLUTION|>--- conflicted
+++ resolved
@@ -40,14 +40,10 @@
 # add MPI include path
 
 # if mpi was found add it to the include path if needed
-<<<<<<< HEAD
-if( CF3_HAVE_MPI )
-=======
-if( CF3_HAVE_MPI AND (NOT MPI_CXX_COMPILER OR CF3_MPI_USE_HEADERS) )
->>>>>>> f4261645
+if( CF3_HAVE_MPI AND ( NOT MPI_CXX_COMPILER OR CF3_MPI_USE_HEADERS ) )
   include_directories( ${MPI_INCLUDE_PATH} )
   list( APPEND CF3_DEPS_LIBRARIES ${MPI_LIBRARIES} )
-  message("Explicitly added mpi headers: ${MPI_INCLUDE_PATH}")
+  message("Explicitly added MPI headers: ${MPI_INCLUDE_PATH}")
 endif()
 
 set(CF3_MPIRUN_PROGRAM ${MPIEXEC} CACHE FILEPATH "Filepath to the MPIRUN program file")
