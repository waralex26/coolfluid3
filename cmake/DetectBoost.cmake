# find boost package (essential)
#set( Boost_DEBUG 1 )  # to debug boost search
set( Boost_USE_STATIC_LIBS ${CF_ENABLE_STATIC} )
set( Boost_USE_MULTITHREAD ON  )
# find based on minimal version defined below
set( CF_Boost_MINIMAL_VERSION "1.46.1" )
set( Boost_ADDITIONAL_VERSIONS "1.47" "1.46" )

<<<<<<< HEAD
#allow looking in system paths
=======
#disable looking in system paths
>>>>>>> 036bfad9
set(Boost_NO_SYSTEM_PATHS ON)

# components to search for
list( APPEND CF_Boost_CORE_COMPONENTS thread iostreams filesystem system regex date_time program_options )
list( APPEND CF_Boost_OTHER_COMPONENTS unit_test_framework)
if(CF_ENABLE_PYTHON)
  list( APPEND CF_Boost_OPTIONAL_COMPONENTS python )
endif()

find_package( Boost ${CF_Boost_MINIMAL_VERSION} COMPONENTS ${CF_Boost_CORE_COMPONENTS} ${CF_Boost_OTHER_COMPONENTS} ${CF_Boost_OPTIONAL_COMPONENTS} QUIET )

coolfluid_log_file( "Boost version      [${Boost_LIB_VERSION}]" )
coolfluid_log_file( "Boost include path [${Boost_INCLUDE_DIR}]" )
coolfluid_log_file( "Boost libraries    [${Boost_LIBRARIES}]"   )

add_definitions( -DBOOST_ENABLE_ASSERT_HANDLER )

set(Boost_FOUND TRUE)
foreach( blib IN LISTS CF_Boost_CORE_COMPONENTS CF_Boost_OTHER_COMPONENTS)
  string(TOUPPER ${blib} blib_upper)
  if( NOT Boost_${blib_upper}_FOUND )
    set(Boost_FOUND FALSE)
  endif()
endforeach()

# if not found give more information
if( NOT Boost_FOUND )
  coolfluid_log( ${Boost_ERROR_REASON} )
  message( FATAL_ERROR "Boost is required to compile coolfluid Kernel" )
endif()

# add boost include path
include_directories( ${Boost_INCLUDE_DIR} )

# add boost libraries to list of third party libraries
list( APPEND CF_DEPS_LIBRARIES ${Boost_LIBRARIES} )

# filter out the unit test libs from the boost libraries
# only unit testslink to this
set(CF_BOOST_LIBRARIES "" )
foreach( blib IN LISTS CF_Boost_CORE_COMPONENTS )
  string(TOUPPER ${blib} blib_upper)
  list( APPEND CF_BOOST_LIBRARIES ${Boost_${blib_upper}_LIBRARY} )
endforeach()
#######################################################################################
# assume boost minimum version has it
#  coolfluid_log( "+++++  Checking for boost erfc function" )
# set( CMAKE_REQUIRED_INCLUDES ${Boost_INCLUDE_DIR} )
# check_cxx_source_compiles (
# "#include <boost/math/special_functions/erf.hpp>
# int main(int argc, char* argv[])
# {
#   boost::math::erfc(0.);
# }"
# CF_HAVE_BOOST_ERFC )
<|MERGE_RESOLUTION|>--- conflicted
+++ resolved
@@ -6,11 +6,7 @@
 set( CF_Boost_MINIMAL_VERSION "1.46.1" )
 set( Boost_ADDITIONAL_VERSIONS "1.47" "1.46" )
 
-<<<<<<< HEAD
-#allow looking in system paths
-=======
 #disable looking in system paths
->>>>>>> 036bfad9
 set(Boost_NO_SYSTEM_PATHS ON)
 
 # components to search for
