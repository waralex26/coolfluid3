# Function to add a test.
#
# Mandatory keywords:
# - UTEST/ATEST/PTEST
#      choose according to the test profile: unit-test, acceptance-test, performance-test)
#      give as value the name of the test
# - CPP/PYTHON/CFSCRIPT
#      choose according to the test type: c++ code, python script, cfscript
#      give as value the list of source files or script
#
# Optional keywords:
# - ARGUMENTS
#      a list of arguments to pass to the the test execution (default empty)
# - PLUGINS
#      a list of required plugins for the test (default empty)
# - LIBS
#      a list of required libraries for this test to build (default empty)
# - MPI (default: mpirun is not called , unless global CMake constant makes all utests run with mpirun -np 1)
#      number of processors to use for call with mpirun
#      default: mpirun is not called, unless CF3_ALL_UTESTS_PARALLEL is ON, then default=1
# - CONDITION
#      boolean expression to add extra condition if the test should build (default: true)
# - SCALING
#      option to indicate mpi-scaling is used (advanced, should not be used much)
# - MOC
#      list of QT moc files to be included
# - DEPENDS
#      list of targets this test depends on (LIBS are automatically a dependency already)
#
# After calling this function, the test is added to one of the following lists:
#   - CF3_ENABLED_UTESTS
#   - CF3_DISABLED_UTESTS
#   - CF3_ENABLED_ATESTS
#   - CF3_DISABLED_ATESTS
#   - CF3_ENABLED_PTESTS
#   - CF3_DISABLED_PTESTS
# The following variables will be set:
#   - ${TEST_NAME}_builds
#   - ${TEST_NAME}_dir
#   - ${TEST_NAME}_libs

function( coolfluid_add_test )

  set( options SCALING)
  set( single_value_args UTEST ATEST PTEST)
  set( multi_value_args  CPP PYTHON CFSCRIPT ARGUMENTS CONDITION MPI LIBS PLUGINS MOC DEPENDS)

  cmake_parse_arguments(_PAR "${options}" "${single_value_args}" "${multi_value_args}"  ${_FIRST_ARG} ${ARGN})

  # check if all mandatory arguments are given

  foreach(unparsed_arg ${_PAR_UNPARSED_ARGUMENTS})
    if( NOT ( (${unparsed_arg} STREQUAL "AND") OR (${unparsed_arg} STREQUAL "OR") OR (${unparsed_arg} STREQUAL "NOT") ) )
      list( APPEND _UNPARSED_ARGUMENTS ${unparsed_arg} )
    endif()
  endforeach()
  if(_UNPARSED_ARGUMENTS)
    message(FATAL_ERROR "Unknown keywords given to coolfluid_add_test(): \"${_UNPARSED_ARGUMENTS}\"")
  endif()
  if( (NOT _PAR_UTEST) AND (NOT _PAR_ATEST) AND (NOT _PAR_PTEST))
    message(FATAL_ERROR "The call to coolfluid_add_test() doesn't set the required \"UTEST/ATEST/PTEST test-name\" argument.")
  endif()
  if( (NOT _PAR_CPP) AND (NOT _PAR_PYTHON) AND (NOT _PAR_CFSCRIPT) )
    message(FATAL_ERROR "The call to coolfluid_add_test() doesn't set the required \"CPP/PYTHON/CFSCRIPT files\" argument.")
  endif()

  if(_PAR_UTEST)
    set(_TEST_NAME ${_PAR_UTEST})
    set(_TEST_PROFILE "unit-test")
    set(_TEST_PROFILE_ENABLED ${CF3_ENABLE_UNIT_TESTS})
  elseif(_PAR_ATEST)
    set(_TEST_NAME ${_PAR_ATEST})
    set(_TEST_PROFILE "acceptance-test")
    set(_TEST_PROFILE_ENABLED ${CF3_ENABLE_ACCEPTANCE_TESTS})
  elseif(_PAR_PTEST)
    set(_TEST_NAME ${_PAR_PTEST})
    set(_TEST_PROFILE "performance-test")
    set(_TEST_PROFILE_ENABLED ${CF3_ENABLE_PERFORMANCE_TESTS})
  endif()

  if(_PAR_CPP)
    set(_TEST_FILES ${_PAR_CPP})
  elseif(_PAR_PYTHON)
    set(_TEST_FILES ${_PAR_PYTHON})
  elseif(_PAR_CFSCRIPT)
    set(_TEST_FILES ${_PAR_CFSCRIPT})
  endif()

  # option to build it or not (option is advanced and does not appear in the cmake gui)
  option( CF3_BUILD_${_TEST_NAME} "Build the ${_TEST_PROFILE} [${_TEST_NAME}]" YES )
  mark_as_advanced(CF3_BUILD_${_TEST_NAME})

  set( _TEST_DIR ${CMAKE_CURRENT_BINARY_DIR} )

  set(_CONDITION_FILE "${CMAKE_CURRENT_BINARY_DIR}/set_${_TEST_NAME}_condition.cmake")

  # check for condition
  if( DEFINED _PAR_CONDITION )
    FILE( WRITE  ${_CONDITION_FILE} "if( ")
    foreach( expression_term ${_PAR_CONDITION} )
      FILE( APPEND ${_CONDITION_FILE} " ${expression_term}")
    endforeach()
    FILE( APPEND ${_CONDITION_FILE} " )\n")
    FILE( APPEND ${_CONDITION_FILE} "  set(_CONDITION TRUE)\n")
    FILE( APPEND ${_CONDITION_FILE} "else()\n")
    FILE( APPEND ${_CONDITION_FILE} "  set(_CONDITION FALSE)\n")
    FILE( APPEND ${_CONDITION_FILE} "endif()\n")
    INCLUDE( ${_CONDITION_FILE} )
  else() # default is to include
    set( _CONDITION TRUE )
  endif()

  # check if mpirun needs to be called

  set( _RUN_MPI ${CF3_ALL_UTESTS_PARALLEL} )
  set( _MPI_NB_PROCS 1 )
  if( _PAR_MPI )
    set( _RUN_MPI ON )
    set( _MPI_NB_PROCS ${_PAR_MPI} )
  endif()

  # check if all required plugins are available

  set( _PLUGINS_AVAILABLE TRUE )
  foreach( plugin ${_PAR_PLUGINS} )
    list( FIND CF3_PLUGIN_LIST ${plugin} pos )
    if( ${pos} EQUAL -1 )
      coolfluid_log_verbose( "     \# ${_TEST_PROFILE} [${_TEST_NAME}] requires plugin [${plugin}] which is not present")
      list(APPEND _UNAVAILABLE_PLUGINS ${plugin})
    endif()
  endforeach()
  if(DEFINED _UNAVALABLE_PLUGINS)
    set( _PLUGINS_AVAILABLE FALSE )
  endif()

  # check if QT is required/available
  set(_TEST_NEEDS_QT_BUT_UNAVAILABLE FALSE)
  if( DEFINED _PAR_MOC )
    if( QT4_FOUND )
      QT4_WRAP_CPP(_MOC ${_PAR_MOC})
    else()
      set(_TEST_NEEDS_QT_BUT_UNAVAILABLE TRUE)
    endif()
  endif()

  # check if scaling test will be created

  set( _TEST_SCALING OFF)

  # separate the source files and remove them from the orphan list

  coolfluid_separate_sources("${_TEST_FILES}" ${_TEST_NAME})

  source_group( Headers FILES ${${_TEST_NAME}_headers} )
  source_group( Sources FILES ${${_TEST_NAME}_sources} )

  # check if test will build

  set(_TEST_BUILDS ${CF3_BUILD_${_TEST_NAME}})
  if( NOT _TEST_PROFILE_ENABLED )
    set(_TEST_BUILDS FALSE)
  endif()
  if( _RUN_MPI AND (NOT CF3_MPI_TESTS_RUN) )
    set(_TEST_BUILDS FALSE)
  endif()
  if( NOT _PLUGINS_AVAILABLE )
    set(_TEST_BUILDS FALSE)
  endif()
  if( NOT _CONDITION )
    set(_TEST_BUILDS FALSE)
  endif()
  if( _TEST_NEEDS_QT_BUT_UNAVAILABLE )
    set(_TEST_BUILDS FALSE)
  endif()
  if( DEFINED _PAR_LIBS )
    foreach( lib ${_PAR_LIBS})
      if( ${lib}_is_coolfluid_library AND _TEST_BUILDS)
        if(NOT ${lib}_builds)
          set(_TEST_BUILDS FALSE)
<<<<<<< HEAD
          coolfluid_debug_var(${lib}_builds)
=======
>>>>>>> 3128d351
        endif()
      endif()
    endforeach()
  endif()


  if( _TEST_BUILDS )

    if( _PAR_CPP )

      if( DEFINED ${_TEST_NAME}_includedirs )
        include_directories(${${_TEST_NAME}_includedirs})
      endif()

      if( DEFINED _MOC)
        add_executable( ${_TEST_NAME} ${${_TEST_NAME}_sources} ${${_TEST_NAME}_headers}  ${_MOC} )
      else()
        add_executable( ${_TEST_NAME} ${${_TEST_NAME}_sources} ${${_TEST_NAME}_headers} )
      endif()

      if( DEFINED _PAR_DEPENDS)
        add_dependencies( ${_TEST_NAME} ${_PAR_DEPENDS} )
      endif()

      # if mpi was found add it to the libraries
      if(CF3_HAVE_MPI AND NOT CF3_HAVE_MPI_COMPILER)
        target_link_libraries( ${_TEST_NAME} ${MPI_LIBRARIES} )
      endif()

      # add dependency libraries if defined
      if( DEFINED _PAR_LIBS )
        target_link_libraries( ${_TEST_NAME} ${_PAR_LIBS} )
      else()
        target_link_libraries( ${_TEST_NAME} "coolfluid_common" )
      endif()

      # add boost unit test lib
      target_link_libraries( ${_TEST_NAME} ${Boost_UNIT_TEST_FRAMEWORK_LIBRARY} )

      set(_TEST_COMMAND ${_TEST_NAME})
      if(_RUN_MPI)
        set(_TEST_COMMAND ${CF3_MPIRUN_PROGRAM} -np ${_MPI_NB_PROCS} ${_TEST_COMMAND})
      endif()
      add_test( ${_TEST_NAME} ${_TEST_COMMAND} ${_PAR_ARGUMENTS} )

      if(_TEST_SCALING)
        add_test("${_TEST_NAME}-scaling" ${PYTHON_EXECUTABLE} ${CMAKE_SOURCE_DIR}/tools/test-mpi-scalability.py ${CF3_MPIRUN_PROGRAM} ${CMAKE_CURRENT_BINARY_DIR}/${_TEST_NAME} ${CF3_MPI_TESTS_MAX_NB_PROCS} ${_PAR_ARGUMENTS})
      endif()

    endif( _PAR_CPP )


    if( _PAR_PYTHON AND CF3_HAVE_PYTHON )
      set(SCRIPT_COMMAND ${PYTHON_EXECUTABLE})
      if(_RUN_MPI AND CF3_HAVE_MPI)
        set(SCRIPT_COMMAND ${CF3_MPIRUN_PROGRAM} -np ${_MPI_NB_PROCS} ${SCRIPT_COMMAND})
      endif()
      add_custom_target(${_TEST_NAME} SOURCES ${${_TEST_NAME}_headers} ${${_TEST_NAME}_sources})
      add_test(NAME ${_TEST_NAME}
               COMMAND ${SCRIPT_COMMAND} ${CMAKE_CURRENT_SOURCE_DIR}/${_TEST_FILES} ${_PAR_ARGUMENTS})
      set_tests_properties(${_TEST_NAME} PROPERTIES ENVIRONMENT "PYTHONPATH=${coolfluid_BINARY_DIR}/dso")

      if(_TEST_SCALING)
        coolfluid_log("Scaling requested for python test. Not implemented yet in build system.")
        set(_TEST_SCALING OFF)
      endif()

    endif( _PAR_PYTHON AND CF3_HAVE_PYTHON )

    if( _PAR_CFSCRIPT )

      set(_TEST_SCRIPT ${_TEST_FILES})
      configure_file( ${CMAKE_CURRENT_SOURCE_DIR}/${_TEST_SCRIPT} ${_TEST_DIR}/${_TEST_SCRIPT} @ONLY )

      # Apparently needs cmake 2.8.4 or greater
      #            WORKING_DIRECTORY ${TESTDIR}
      add_custom_target(${_TEST_NAME}
                        SOURCES ${${_TEST_NAME}_headers} ${${_TEST_NAME}_sources}
                        DEPENDS coolfluid-command)
      add_test( NAME ${_TEST_NAME}
                COMMAND coolfluid-command -f ${_TEST_SCRIPT} )

      if(_TEST_SCALING)
        coolfluid_log("Scaling requested for python test. Not implemented yet in build system.")
        set(_TEST_SCALING OFF)
      endif()

    endif( _PAR_CFSCRIPT )
  endif( _TEST_BUILDS )

  if(CF3_INSTALL_TESTS)  # add installation paths
    install( TARGETS ${_TEST_NAME}
             RUNTIME DESTINATION ${CF3_INSTALL_BIN_DIR}
             LIBRARY DESTINATION ${CF3_INSTALL_LIB_DIR}
             ARCHIVE DESTINATION ${CF3_INSTALL_LIB_DIR} )
  endif(CF3_INSTALL_TESTS)

  # Set global variables
  set( ${_TEST_NAME}_builds  ${_TEST_BUILDS} )
  set( ${_TEST_NAME}_dir     ${_TEST_DIR} )
  set( ${_TEST_NAME}_libs    ${_PAR_LIBS} )
  if( DEFINED ${_TEST_NAME}_libs )
    list(REMOVE_DUPLICATES ${_TEST_NAME}_libs)
  endif()

  get_target_property( ${_TEST_NAME}_P_SOURCES   ${_TEST_NAME} SOURCES )
  get_target_property( ${_TEST_NAME}_LINK_FLAGS  ${_TEST_NAME} LINK_FLAGS )
  get_target_property( ${_TEST_NAME}_TYPE        ${_TEST_NAME} TYPE )

  # Log summary
  coolfluid_log_file("${_TEST_PROFILE} ${_TEST_NAME}")
  coolfluid_log_file("    build requested     : [${CF3_BUILD_${_TEST_NAME}}]")
  coolfluid_log_file("    builds              : [${${_TEST_NAME}_builds}]")
  coolfluid_log_file("    sources             : [${_TEST_FILES}]")
  coolfluid_log_file("    test dir            : [${_TEST_DIR}]")
  coolfluid_log_file("    mpirun              : [${_RUN_MPI}]")
  coolfluid_log_file("    mpi nb_proc         : [${_MPI_NB_PROCS}]")
  coolfluid_log_file("    scaling             : [${_TEST_SCALING}]")
  coolfluid_log_file("    required plugins    : [${_PAR_PLUGINS}]")
  coolfluid_log_file("    unavailable plugins : [${_UNAVAILABLE_PLUGINS}]")
  coolfluid_log_file("    libs                : [${${_TEST_NAME}_libs}]")
  coolfluid_log_file("    condition           : [${_CONDITION}]")
  coolfluid_log_file("    target type         : [${${_TEST_NAME}_TYPE}]")
  coolfluid_log_file("    target sources      : [${${_TEST_NAME}_P_SOURCES}]")
  coolfluid_log_file("    target link flags   : [${${_TEST_NAME}_LINK_FLAGS}]")

  # Add test to either CF3_ENABLED_UTESTS  / CF3_ENABLED_ATESTS
  #                 or CF3_DISABLED_UTESTS / CF3_DISABLED_ATESTS

  if(_TEST_BUILDS)
    if(_PAR_UTEST)
      set( CF3_ENABLED_UTESTS ${CF3_ENABLED_UTESTS} ${_TEST_NAME} CACHE INTERNAL "" )
    elseif(_PAR_ATEST)
      set( CF3_ENABLED_ATESTS ${CF3_ENABLED_ATESTS} ${_TEST_NAME} CACHE INTERNAL "" )
    elseif(_PAR_PTEST)
      set( CF3_ENABLED_PTESTS ${CF3_ENABLED_PTESTS} ${_TEST_NAME} CACHE INTERNAL "" )
    endif()
  else()
    if(_PAR_UTEST)
      set( CF3_DISABLED_UTESTS ${CF3_DISABLED_UTESTS} ${_TEST_NAME} CACHE INTERNAL "" )
    elseif(_PAR_ATEST)
      set( CF3_DISABLED_ATESTS ${CF3_DISABLED_ATESTS} ${_TEST_NAME} CACHE INTERNAL "" )
    elseif(_PAR_PTEST)
      set( CF3_DISABLED_PTESTS ${CF3_DISABLED_PTESTS} ${_TEST_NAME} CACHE INTERNAL "" )
    endif()
  endif()

endfunction( coolfluid_add_test )

##############################################################################<|MERGE_RESOLUTION|>--- conflicted
+++ resolved
@@ -177,10 +177,6 @@
       if( ${lib}_is_coolfluid_library AND _TEST_BUILDS)
         if(NOT ${lib}_builds)
           set(_TEST_BUILDS FALSE)
-<<<<<<< HEAD
-          coolfluid_debug_var(${lib}_builds)
-=======
->>>>>>> 3128d351
         endif()
       endif()
     endforeach()
