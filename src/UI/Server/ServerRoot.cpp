--- conflicted
+++ resolved
@@ -31,7 +31,7 @@
 #include "UI/Server/ServerRoot.hpp"
 
 using namespace CF::Common;
-using namespace CF::Common::mpi;
+using namespace CF::Common::Comm;
 using namespace CF::Common::XML;
 using namespace CF::Mesh;
 using namespace CF::Solver;
@@ -59,12 +59,8 @@
   Component::Ptr tools = m_root->get_child_ptr("Tools");
 
   tools->add_component( m_journal );
-<<<<<<< HEAD
   tools->add_component( m_manager );
   tools->add_component( m_plotter );
-=======
-  tools->create_component_ptr<Comm::CPEManager>("PEManager")->mark_basic();
->>>>>>> 541ba70a
 
   m_local_components << URI( SERVER_CORE_PATH, URI::Scheme::CPATH );
 
