// Copyright (C) 2010-2011 von Karman Institute for Fluid Dynamics, Belgium
//
// This software is distributed under the terms of the
// GNU Lesser General Public License version 3 (LGPLv3).
// See doc/lgpl.txt and doc/gpl.txt for the license text.

#include <QDialogButtonBox>
#include <QFormLayout>
#include <QVBoxLayout>

#include "rapidxml/rapidxml.hpp"

#include "Common/XML/Protocol.hpp"
#include "Common/XML/SignalOptions.hpp"

#include "UI/Core/NLog.hpp"
#include "UI/Core/TreeThread.hpp"

#include "UI/Graphics/GraphicalValue.hpp"
#include "UI/Graphics/OptionLayout.hpp"

#include "UI/Graphics/SignatureDialog.hpp"

using namespace CF::Common;
using namespace CF::Common::XML;
using namespace CF::UI::Core;

////////////////////////////////////////////////////////////////////////////

namespace CF {
namespace UI {
namespace Graphics {

//////////////////////////////////////////////////////////////////////////

SignatureDialog::SignatureDialog(QWidget *parent) :
    QDialog(parent),
    m_okClicked(false),
    m_isBlocking(false)
{
  m_buttons = new QDialogButtonBox(QDialogButtonBox::Ok | QDialogButtonBox::Cancel);
  m_dataLayout = new OptionLayout();
  m_mainLayout = new QVBoxLayout(this);

  m_mainLayout->addLayout(m_dataLayout);
  m_mainLayout->addWidget(m_buttons);

  connect(m_buttons, SIGNAL(accepted()), this, SLOT(btOkClicked()));
  connect(m_buttons, SIGNAL(rejected()), this, SLOT(btCancelClicked()));
}

//////////////////////////////////////////////////////////////////////////

SignatureDialog::~SignatureDialog()
{

}

//////////////////////////////////////////////////////////////////////////

bool SignatureDialog::show(XmlNode & sig, const QString & title, bool block)
{
  cf_assert( sig.is_valid() );

  XmlNode node = sig.content->first_node();
  QString name;

  m_okClicked = false;

  this->setWindowTitle(title);

  m_dataLayout->clearOptions();

  for( ; node.is_valid() ; node.content = node.content->next_sibling())
  {
    m_dataLayout->addOption( SignalOptions::xml_to_option(node) );

    name = node.content->first_attribute( Protocol::Tags::attr_key() )->value();

    m_nodes[name] = node;
  }

 if( m_dataLayout->hasOptions() )
  {
   if(block)
   {
     m_isBlocking = true;
     this->exec();
   }
   else
   {
     m_isBlocking = false;
     this->setModal(true);
     this->setVisible(true);
   }
  }
  else
  {
    m_okClicked = true;
    emit finished(QDialog::Accepted);
  }

  return m_okClicked;
}

//////////////////////////////////////////////////////////////////////////

void SignatureDialog::btOkClicked()
{
  m_okClicked = true;

  QMap<QString, QString> options;

  m_dataLayout->options(options, true);

  QMap<QString, XmlNode>::iterator it = m_nodes.begin();

  for( ; it != m_nodes.end() ; it++)
  {
    XmlNode & optionNode = it.value();
    if( Map::is_single_value(optionNode) )
    {
      XmlNode node( optionNode.content->first_node() );
      const std::string value = options[it.key()].toStdString().c_str();

<<<<<<< HEAD
      node.content->value( node.content->document()->allocate_string(value.c_str(), value.size()) );
=======
      node.content->value( node.content->document()->allocate_string(value.c_str(), value.size()+1), value.size() );
>>>>>>> 24a07cf6
    }
    else
    {
      QStringList value = options[it.key()].split(";");
      QStringList::iterator itValue = value.begin();

      std::string delim(optionNode.content->first_attribute( Protocol::Tags::attr_array_delimiter() )->value());
      std::string val_str;
      rapidxml::xml_node<char>* node = it.value().content;

      for( ; itValue != value.end() ; itValue++)
      {
        if(!val_str.empty())
          val_str += delim;

        val_str += itValue->toStdString();
      }

      node->value( node->document()->allocate_string(val_str.c_str()) );
      it.value().set_attribute(Protocol::Tags::attr_array_size(), QString::number(value.count()).toStdString());
    }
  }

  emit finished(QDialog::Accepted);

  if(m_isBlocking)
    this->setVisible(false);
}

//////////////////////////////////////////////////////////////////////////

void SignatureDialog::btCancelClicked()
{
  m_okClicked = false;
  emit finished(QDialog::Rejected);

  this->setVisible(false);
}

//////////////////////////////////////////////////////////////////////////

} // Graphics
} // UI
} // CF<|MERGE_RESOLUTION|>--- conflicted
+++ resolved
@@ -123,11 +123,7 @@
       XmlNode node( optionNode.content->first_node() );
       const std::string value = options[it.key()].toStdString().c_str();
 
-<<<<<<< HEAD
-      node.content->value( node.content->document()->allocate_string(value.c_str(), value.size()) );
-=======
       node.content->value( node.content->document()->allocate_string(value.c_str(), value.size()+1), value.size() );
->>>>>>> 24a07cf6
     }
     else
     {
