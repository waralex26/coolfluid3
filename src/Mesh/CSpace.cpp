// Copyright (C) 2010-2011 von Karman Institute for Fluid Dynamics, Belgium
//
// This software is distributed under the terms of the
// GNU Lesser General Public License version 3 (LGPLv3).
// See doc/lgpl.txt and doc/gpl.txt for the license text.

#include "Common/FindComponents.hpp"
#include "Common/CBuilder.hpp"
#include "Common/OptionT.hpp"
#include "Common/CLink.hpp"

#include "Mesh/CSpace.hpp"
#include "Mesh/CElements.hpp"
#include "Mesh/ElementType.hpp"
#include "Mesh/CEntities.hpp"
#include "Mesh/CConnectivity.hpp"
#include "Mesh/FieldGroup.hpp"
#include "Mesh/ShapeFunction.hpp"
#include "Mesh/Field.hpp"

namespace CF {
namespace Mesh {

using namespace Common;

Common::ComponentBuilder < CSpace, Component, LibMesh > CSpace_Builder;

////////////////////////////////////////////////////////////////////////////////

CSpace::CSpace ( const std::string& name ) :
  Component ( name ),
  m_is_proxy(false),
  m_elem_start_idx(0)
{
  mark_basic();

  m_properties["brief"] = std::string("Spaces are other views of CEntities, for instance a higher-order representation");
  m_properties["description"] = std::string("");

  m_options.add_option(OptionT<std::string>::create("shape_function", std::string("")))
      ->description("Shape Function defined in this space")
      ->pretty_name("Shape Function")
      ->attach_trigger(boost::bind(&CSpace::configure_shape_function, this))
      ->mark_basic();

  m_connectivity = create_static_component_ptr<CConnectivity>("connectivity");

  m_bound_fields = create_static_component_ptr<CLink>("bound_fields");
}

////////////////////////////////////////////////////////////////////////////////

CSpace::~CSpace()
{
}

const ShapeFunction& CSpace::shape_function() const
{
  if(is_null(m_shape_function))
    throw SetupError(FromHere(), "Shape function not configured for " + uri().string());
  return *m_shape_function;
}


void CSpace::set_support(CEntities& support)
{
  m_support = support.as_ptr<CEntities>();
}

CEntities& CSpace::support()
{
  if(m_support.expired())
    throw SetupError(FromHere(), "Support not set for " + uri().string());

  return *m_support.lock();
}

const CEntities& CSpace::support() const
{
  if(m_support.expired())
    throw SetupError(FromHere(), "Support not set for " + uri().string());

  return *m_support.lock();
}


////////////////////////////////////////////////////////////////////////////////

void CSpace::configure_shape_function()
{
  const std::string sf_name = option("shape_function").value<std::string>();
  if (is_not_null(m_shape_function))
  {
    remove_component(m_shape_function->name());
  }
  m_shape_function = build_component_abstract_type<ShapeFunction>( sf_name, sf_name );
  m_shape_function->rename(m_shape_function->derived_type_name());
  add_component( m_shape_function );
}

////////////////////////////////////////////////////////////////////////////////

bool CSpace::is_bound_to_fields() const
{
  return m_bound_fields->is_linked();
}

////////////////////////////////////////////////////////////////////////////////

FieldGroup& CSpace::bound_fields() const
{
  cf_assert(is_bound_to_fields());
  return m_bound_fields->follow()->as_type<FieldGroup>();
}

////////////////////////////////////////////////////////////////////////////////

CConnectivity::ConstRow CSpace::indexes_for_element(const Uint elem_idx) const
{
  if (m_is_proxy)
  {
    for (Uint i=0; i<m_connectivity_proxy.shape()[1]; ++i)
      m_connectivity_proxy[0][i] = m_elem_start_idx+i + elem_idx*m_connectivity_proxy.shape()[1];
    return m_connectivity_proxy[0];
  }
  else
  {
    return connectivity()[elem_idx];
  }
}

////////////////////////////////////////////////////////////////////////////////

void CSpace::make_proxy(const Uint elem_start_idx)
{
  m_is_proxy = true;
  m_elem_start_idx = elem_start_idx;
  m_connectivity_proxy.resize(boost::extents[1][nb_states()]);
}

////////////////////////////////////////////////////////////////////////////////

RealMatrix CSpace::compute_coordinates(const Uint elem_idx) const
{
<<<<<<< HEAD
  const ShapeFunction& space_sf       = shape_function();
  const CEntities&     geometry       = support();
  const ElementType&   geometry_etype = element_type();
  const ShapeFunction& geometry_sf    = geometry_etype.shape_function();
  RealMatrix geometry_coordinates = geometry.get_coordinates(elem_idx);
  RealMatrix space_coordinates(space_sf.nb_nodes(),geometry_etype.dimension());
  for (Uint node=0; node<space_sf.nb_nodes(); ++node)
  {
    space_coordinates.row(node) = geometry_sf.value( space_sf.local_coordinates().row(node) ) * geometry_coordinates;
  }
  return space_coordinates;
=======
  return support().get_coordinates(elem_idx);
  // TODO: Wilem look at this, it didn't work as expected
  //return element_type().shape_function().value( shape_function().local_coordinates() ) * support().get_coordinates(elem_idx);
>>>>>>> e853de4a
}

////////////////////////////////////////////////////////////////////////////////

void CSpace::put_coordinates(RealMatrix& coordinates, const Uint elem_idx) const
{
  if (bound_fields().has_coordinates())
  {
    CConnectivity::ConstRow indexes = indexes_for_element(elem_idx);
    Field& coordinates_field = bound_fields().coordinates();

    cf_assert(coordinates.rows() == indexes.size());
    cf_assert(coordinates.cols() == coordinates_field.row_size());

    for (Uint i=0; i<coordinates.rows(); ++i)
    {
      for (Uint j=0; j<coordinates.cols(); ++j)
      {
        coordinates(i,j) = coordinates_field[i][j];
      }
    }
  }
  else
  {
    const ShapeFunction& space_sf       = shape_function();
    const CEntities&     geometry       = support();
    const ElementType&   geometry_etype = element_type();
    const ShapeFunction& geometry_sf    = geometry_etype.shape_function();
    RealMatrix geometry_coordinates = geometry.get_coordinates(elem_idx);

    cf_assert(coordinates.rows() == space_sf.nb_nodes());
    cf_assert(coordinates.cols() == geometry_etype.dimension());
    for (Uint node=0; node<space_sf.nb_nodes(); ++node)
    {
      coordinates.row(node) = geometry_sf.value( space_sf.local_coordinates().row(node) ) * geometry_coordinates;
    }
  }
}

////////////////////////////////////////////////////////////////////////////////

void CSpace::allocate_coordinates(RealMatrix& coordinates) const
{
  coordinates.resize(nb_states(),element_type().dimension());
}

////////////////////////////////////////////////////////////////////////////////

RealMatrix CSpace::get_coordinates(const Uint elem_idx) const
{
  if (bound_fields().has_coordinates())
  {

    CConnectivity::ConstRow indexes = indexes_for_element(elem_idx);
    Field& coordinates_field = bound_fields().coordinates();
    RealMatrix coordinates(indexes.size(),coordinates_field.row_size());
    for (Uint i=0; i<coordinates.rows(); ++i)
    {
      for (Uint j=0; j<coordinates.cols(); ++j)
      {
        coordinates(i,j) = coordinates_field[i][j];
      }
    }
    return coordinates;
  }
  else
  {
    return compute_coordinates(elem_idx);
  }
}

////////////////////////////////////////////////////////////////////////////////

} // Mesh
} // CF<|MERGE_RESOLUTION|>--- conflicted
+++ resolved
@@ -142,7 +142,6 @@
 
 RealMatrix CSpace::compute_coordinates(const Uint elem_idx) const
 {
-<<<<<<< HEAD
   const ShapeFunction& space_sf       = shape_function();
   const CEntities&     geometry       = support();
   const ElementType&   geometry_etype = element_type();
@@ -154,11 +153,6 @@
     space_coordinates.row(node) = geometry_sf.value( space_sf.local_coordinates().row(node) ) * geometry_coordinates;
   }
   return space_coordinates;
-=======
-  return support().get_coordinates(elem_idx);
-  // TODO: Wilem look at this, it didn't work as expected
-  //return element_type().shape_function().value( shape_function().local_coordinates() ) * support().get_coordinates(elem_idx);
->>>>>>> e853de4a
 }
 
 ////////////////////////////////////////////////////////////////////////////////
