// Copyright (C) 2010-2011 von Karman Institute for Fluid Dynamics, Belgium
//
// This software is distributed under the terms of the
// GNU Lesser General Public License version 3 (LGPLv3).
// See doc/lgpl.txt and doc/gpl.txt for the license text.

#include <iostream>
#include <set>

#include <boost/algorithm/string.hpp>
#include <boost/assign/list_of.hpp>
#include <boost/cstdint.hpp>
#include <boost/iostreams/filtering_stream.hpp>
#include <boost/iostreams/filter/zlib.hpp>

#include "Common/BoostFilesystem.hpp"
#include "Common/Foreach.hpp"
#include "Common/Log.hpp"
#include "Common/PE/Comm.hpp"
#include "Common/OptionT.hpp"
#include "Common/CBuilder.hpp"
#include "Common/FindComponents.hpp"
#include "Common/StringConversion.hpp"

#include "Common/XML/FileOperations.hpp"
#include "Common/XML/XmlDoc.hpp"
#include "Common/XML/XmlNode.hpp"

#include "Mesh/VTKXML/CWriter.hpp"
#include "Mesh/GeoShape.hpp"
#include "Mesh/CMesh.hpp"
#include "Mesh/CRegion.hpp"
#include "Mesh/CSpace.hpp"
#include "Mesh/Geometry.hpp"
#include "Mesh/Field.hpp"

#include "rapidxml/rapidxml.hpp"

//////////////////////////////////////////////////////////////////////////////

using namespace CF::Common;
using namespace CF::Common::XML;

namespace CF {
namespace Mesh {
namespace VTKXML {

namespace detail
{
  struct CompressedStreamHeader
  {
    CompressedStreamHeader() :
      nb_blocks(1),
      blocksize(32768), // Same as in ParaView
      last_blocksize(0)
    {
    }

    boost::uint32_t nb_blocks;
    const boost::uint32_t blocksize;
    boost::uint32_t last_blocksize;
    std::vector<boost::uint32_t> compressed_blocksizes;
  };

  struct CompressedStream
  {
    CompressedStream() :
      data_stream(std::ios_base::in | std::ios_base::out | std::ios_base::binary),
      m_current_block(std::ios_base::in | std::ios_base::out | std::ios_base::binary)
    {
      // VTK data starts with a _
      data_stream.write("_", 1);
    }

    /// Start writing a new array
    void start_array(const Uint nb_elems, const Uint wordsize)
    {
      m_wordsize = wordsize;

      const Uint nb_bytes = nb_elems * wordsize;
      m_header.last_blocksize = nb_bytes % m_header.blocksize;
      if(m_header.last_blocksize)
      {
        m_header.nb_blocks = nb_bytes / m_header.blocksize + 1;
      }
      else
      {
        m_header.last_blocksize = m_header.blocksize;
        m_header.nb_blocks = nb_bytes / m_header.blocksize;
      }

      m_header.compressed_blocksizes.clear();
      m_header.compressed_blocksizes.reserve(m_header.nb_blocks);

      // Write known header info
      data_stream.write(reinterpret_cast<const char*>(&m_header.nb_blocks), 4);
      data_stream.write(reinterpret_cast<const char*>(&m_header.blocksize), 4);
      data_stream.write(reinterpret_cast<const char*>(&m_header.last_blocksize), 4);

      // save filepointer
      m_compressed_sizes_start = data_stream.tellp();

      // Reserve space for compressed block sizes
      for(Uint i = 0; i != m_header.nb_blocks; ++i)
        data_stream.write(reinterpret_cast<const char*>(&m_header.nb_blocks), 4);
    }

    /// Finish writing the current array
    void finish_array()
    {
      // Write the last block
      cf_assert(m_current_block.tellp() == m_header.last_blocksize);
      compress_block();

      // go back to the header
      const Uint stream_end = data_stream.tellp();
      data_stream.seekp(m_compressed_sizes_start);

      // Write actual compressed block sizes
      for(Uint i = 0; i != m_header.nb_blocks; ++i)
        data_stream.write(reinterpret_cast<const char*>(&m_header.compressed_blocksizes[i]), 4);

      // go back to the stream end
      data_stream.seekp(stream_end);
    }

    /// Append a value to the stream
    template<typename ValueT>
    void push_back(const ValueT& value)
    {
      // Block is full, write it to the compressed stream
      if(m_current_block.tellp() == static_cast<std::streampos>(m_header.blocksize))
        compress_block();

      m_current_block.write(reinterpret_cast<const char*>(&value), m_wordsize);
    }

    // Offset to put in the VTK XML (= offset after the _)
    Uint offset()
    {
      return static_cast<Uint>(data_stream.tellp()) - 1u;
    }

    // Compress the current block and append it to the data stream
    void compress_block()
    {
      // set up zlib compressor
      boost::iostreams::filtering_stream<boost::iostreams::input> compressed_stream;
      compressed_stream.push(boost::iostreams::zlib_compressor());
      compressed_stream.push(m_current_block);

      // write data and store compressed size
      const Uint before = data_stream.tellp();
      data_stream << compressed_stream.rdbuf();
      m_header.compressed_blocksizes.push_back(static_cast<Uint>(data_stream.tellp()) - before);

      // clear current block
      m_current_block.str(std::string());
    }

    CompressedStreamHeader m_header;

    /// File pointer where the compressed sizes start
    Uint m_compressed_sizes_start;

    Uint m_wordsize;

    // Uncompressed data for the block that is being appended to
    std::stringstream m_current_block;

    std::stringstream data_stream;
  };

  // Recursively transform nodes to their parallel counterparts
  void make_pvtu(XmlNode& node)
  {
    std::string pname = std::string("P") + std::string(node.content->name(), node.content->name_size());
    node.set_name(pname.c_str());
    const std::vector<std::string> attribs_to_remove = boost::assign::list_of("format")("offset");
    boost_foreach(const std::string& attr_name, attribs_to_remove)
    {
      rapidxml::xml_attribute<char>* attr  = node.content->first_attribute(attr_name.c_str());
      if(attr)
        node.content->remove_attribute(attr);
    }
    XmlNode child;
    for (child.content = node.content->first_node(); child.is_valid() ; child.content = child.content->next_sibling() )
    {
      make_pvtu(child);
    }
  }

} // namespace detail

////////////////////////////////////////////////////////////////////////////////

Common::ComponentBuilder < VTKXML::CWriter, CMeshWriter, LibVTKXML> aVTKXMLWriter_Builder;

//////////////////////////////////////////////////////////////////////////////

CWriter::CWriter( const std::string& name )
: CMeshWriter(name)
{
    m_options.add_option< OptionT<bool> >("distributed_files", false)
    ->pretty_name("Distributed Files")
    ->description("Indicate if the filesystem is local to each note. When true, the pvtu file is written on each node.");
}

/////////////////////////////////////////////////////////////////////////////

std::vector<std::string> CWriter::get_extensions()
{
  std::vector<std::string> extensions;
  extensions.push_back(".vtu");
  extensions.push_back(".pvtu");
  return extensions;
}

/////////////////////////////////////////////////////////////////////////////

void CWriter::write_from_to(const CMesh& mesh, const URI& file_path)
{
  // Path for the file written by the current node
  boost::filesystem::path my_path(file_path.path());
  const boost::filesystem::path my_dir = my_path.parent_path();
  const std::string basename = boost::filesystem::basename(my_path);
  my_path = my_dir / (basename + "_P" + to_str(PE::Comm::instance().rank()) + ".vtu");

  XmlDoc doc("1.0", "ISO-8859-1");

  // Root node
  XmlNode vtkfile = doc.add_node("VTKFile");
  vtkfile.set_attribute("type", "UnstructuredGrid");
  vtkfile.set_attribute("version", "0.1");
  vtkfile.set_attribute("byte_order", "LittleEndian");
  vtkfile.set_attribute("compressor", "vtkZLibDataCompressor");

  XmlNode unstructured_grid = vtkfile.add_node("UnstructuredGrid");

  const Field& coords = mesh.topology().geometry().coordinates();
  const Uint npoints = coords.size();
  const Uint dim = coords.row_size();

  // map for element types
  std::map<GeoShape::Type,int> etype_map = boost::assign::map_list_of
    (GeoShape::TRIAG,5)
    (GeoShape::QUAD, 9)
    (GeoShape::TETRA, 10)
    (GeoShape::HEXA, 12);

  // Count number of elements
  Uint nb_elems = 0;
  Uint nb_conn_nodes = 0;
  boost_foreach(const CElements& elements, find_components_recursively<CElements>(mesh.topology()) )
  {
    if(elements.element_type().dimensionality() == dim && elements.element_type().order() == 1 && etype_map.count(elements.element_type().shape()))
    {
      const Uint n_elems = elements.size();
      nb_elems += n_elems;
      nb_conn_nodes += n_elems * elements.element_type().nb_nodes();
    }
  }

  XmlNode piece = unstructured_grid.add_node("Piece");
  piece.set_attribute("NumberOfPoints", to_str(npoints));
  piece.set_attribute("NumberOfCells", to_str(nb_elems));

  // Points output
  detail::CompressedStream appended_data;

  XmlNode points_data = piece.add_node("Points").add_node("DataArray");
  points_data.set_attribute("type", sizeof(Real) == 4 ? "Float32" : "Float64");
  points_data.set_attribute("NumberOfComponents", "3");
  points_data.set_attribute("format", "appended");
  points_data.set_attribute("offset", to_str(appended_data.offset()));

  appended_data.start_array(3*npoints, sizeof(Real));
  for(Uint i = 0; i != npoints; ++i)
  {
    const Field::ConstRow row = coords[i];
    for(Uint j = 0; j != dim; ++j)
      appended_data.push_back(row[j]);
    if(dim == 2) appended_data.push_back(Real(0.));
  }
  appended_data.finish_array();

  XmlNode cells = piece.add_node("Cells");

  // Write connectivity
  XmlNode connectivity = cells.add_node("DataArray");
  connectivity.set_attribute("type", "UInt32");
  connectivity.set_attribute("Name", "connectivity");
  connectivity.set_attribute("format", "appended");
  connectivity.set_attribute("offset", to_str(appended_data.offset()));
  appended_data.start_array(nb_conn_nodes, 4);
  boost_foreach(const CElements& elements, find_components_recursively<CElements>(mesh.topology()) )
  {
    if(elements.element_type().dimensionality() == dim && elements.element_type().order() == 1 && etype_map.count(elements.element_type().shape()))
    {
      const Uint n_elems = elements.size();
      const CConnectivity& conn_table = elements.node_connectivity();
      const Uint n_el_nodes = elements.element_type().nb_nodes();
      for(Uint i = 0; i != n_elems; ++i)
      {
        const CConnectivity::ConstRow row = conn_table[i];
        for(Uint j = 0; j != n_el_nodes; ++j)
          appended_data.push_back(static_cast<boost::uint32_t>(row[j]));
      }
    }
  }
  appended_data.finish_array();

  // Write the offsets
  XmlNode offsets = cells.add_node("DataArray");
  offsets.set_attribute("type", "UInt32");
  offsets.set_attribute("Name", "offsets");
  offsets.set_attribute("format", "appended");
  offsets.set_attribute("offset", to_str(appended_data.offset()));
  boost::uint32_t offset = 0;
  appended_data.start_array(nb_elems, 4);
  boost_foreach(const CElements& elements, find_components_recursively<CElements>(mesh.topology()) )
  {
    if(elements.element_type().dimensionality() == dim && elements.element_type().order() == 1 && etype_map.count(elements.element_type().shape()))
    {
      const Uint n_elems = elements.size();
      const Uint n_el_nodes = elements.element_type().nb_nodes();
      for(Uint i = 0; i != n_elems; ++i)
      {
        offset += n_el_nodes;
        appended_data.push_back(offset);
      }
    }
  }
  appended_data.finish_array();

  XmlNode types = cells.add_node("DataArray");
  types.set_attribute("type", "UInt8");
  types.set_attribute("Name", "types");
  types.set_attribute("format", "appended");
  types.set_attribute("offset", to_str(appended_data.offset()));
  appended_data.start_array(nb_elems, 1);
  boost_foreach(const CElements& elements, find_components_recursively<CElements>(mesh.topology()) )
  {
    if(elements.element_type().dimensionality() == dim && elements.element_type().order() == 1 && etype_map.count(elements.element_type().shape()))
    {
      const Uint n_elems = elements.size();
      const boost::uint8_t vtk_e_type = etype_map[elements.element_type().shape()];
      for(Uint i = 0; i != n_elems; ++i)
      {
        appended_data.push_back(vtk_e_type);
      }
    }
  }
  appended_data.finish_array();


  XmlNode cell_data = piece.add_node("CellData");
  XmlNode point_data = piece.add_node("PointData");

  std::stringstream data_header( std::ios_base::in | std::ios_base::out | std::ios_base::binary );

  std::set<std::string> added_fields;
  boost_foreach(boost::weak_ptr<Field> field_ptr, m_fields)
  {
    const Field& field = *field_ptr.lock();

    if(!added_fields.insert(field.uri().string()).second)
      continue;

//    // point-based field
//    if(!(field.basis() == FieldGroup::Basis::POINT_BASED || field.basis() == CF::Mesh::FieldGroup::Basis::ELEMENT_BASED))
//      continue;

    for(Uint var_idx = 0; var_idx != field.nb_vars(); ++var_idx)
    {
      const std::string var_name = field.var_name(var_idx);
      const Uint var_begin = field.var_index(var_name);
      const Uint field_size = FieldGroup::Basis::POINT_BASED == field.basis() ? field.size() : nb_elems;
      const Uint var_size = field.var_length(var_idx);
      const Uint var_end = var_begin + var_size;

      XmlNode data_array = FieldGroup::Basis::POINT_BASED == field.basis()
        ? point_data.add_node("DataArray")
        : cell_data.add_node("DataArray");

      data_array.set_attribute("type", sizeof(Real) == 4 ? "Float32" : "Float64");
      data_array.set_attribute("NumberOfComponents", to_str(var_size == 2 && dim == 2 ? 3 : var_size));
      data_array.set_attribute("Name", var_name);
      data_array.set_attribute("format", "appended");
      data_array.set_attribute("offset", to_str(appended_data.offset()));

      appended_data.start_array(field_size*(var_size == 2 && dim == 2 ? 3 : var_size), sizeof(Real));

      if(field.basis() == CF::Mesh::FieldGroup::Basis::POINT_BASED)
      {
        if(dim == 2 && var_size == 2)
        {
          for(Uint i = 0; i != field_size; ++i)
          {
            for(Uint j = var_begin; j != var_end; ++j)
            {
              appended_data.push_back(field[i][j]);
            }
            appended_data.push_back(0.);
          }
        }
        else
        {
          for(Uint i = 0; i != field_size; ++i)
            for(Uint j = var_begin; j != var_end; ++j)
              appended_data.push_back(field[i][j]);
        }
      }
      else
      {
        boost_foreach(const CEntities& elements, field.field_group().entities_range())
        {
          CSpace& field_space = field.space(elements);
          RealMatrix field_data (field_space.nb_states(),var_size);

          ShapeFunction::Ptr P0_cell_centred = build_component("CF.Mesh.LagrangeP1."+to_str(elements.element_type().shape_name()),"tmp_shape_func")->as_ptr<ShapeFunction>();


          const Uint elements_begin = field.field_group().space(elements).elements_begin();
          if(elements.element_type().dimensionality() == dim && elements.element_type().order() == 1 && etype_map.count(elements.element_type().shape()))
          {
            const Uint n_elems = elements.size();
            const boost::uint8_t vtk_e_type = etype_map[elements.element_type().shape()];
            if(dim == 2 && var_size == 2)
            {
              for(Uint i = 0; i != n_elems; ++i)
              {
                for(Uint j = var_begin; j != var_end; ++j)
                {
                  appended_data.push_back(field[i+elements_begin][j]);
                }
                appended_data.push_back(0.);
              }
            }
            else
            {
<<<<<<< HEAD
              CConnectivity::ConstRow field_index = field_space.indexes_for_element(i);

              Uint pt=0;
              for(Uint pt=0; pt<field_space.nb_states(); ++pt)
              {
                Uint c=0;
                for(Uint j = var_begin; j != var_end; ++j)
                  field_data(pt,c++) = field[ field_index[pt] ][j];
              }

              /// get cell-centred local coordinates
              RealVector local_coords = P0_cell_centred->local_coordinates().row(0);

              /// evaluate field shape function in P0 space
              RealVector cell_centred_data = field_space.shape_function().value(local_coords)*field_data;

              Uint c=0;
              for(Uint j=var_begin; j!=var_end; ++j)
                appended_data.push_back(cell_centred_data[c++]);
=======
              for(Uint i = 0; i != n_elems; ++i)
              {
                for(Uint j = var_begin; j != var_end; ++j)
                  appended_data.push_back(field[i+elements_begin][j]);
              }
>>>>>>> 5f22180b
            }
          }
        }
      }

      /*
              CSpace& field_space = field.space(elements);
              RealVector field_data (field_space.nb_states());

              ShapeFunction::Ptr P0_cell_centred = build_component("CF.Mesh.LagrangeP1."+to_str(elements.element_type().shape_name()),"tmp_shape_func")->as_ptr<ShapeFunction>();

              for (Uint e=0; e<elements.size(); ++e)
              {
                CConnectivity::ConstRow field_index = field_space.indexes_for_element(e);
                /// set field data
                for (Uint iState=0; iState<field_space.nb_states(); ++iState)
                {
                  field_data[iState] = field[field_index[iState]][var_idx];
                }

                /// get cell-centred local coordinates
                RealVector local_coords = P0_cell_centred->local_coordinates().row(0);

                /// evaluate field shape function in P0 space
                Real cell_centred_data = field_space.shape_function().value(local_coords)*field_data;

                /// Write cell centred value
                file << cell_centred_data << " ";
                CF_BREAK_LINE(file,e);
              }
*/

      appended_data.finish_array();
    }
  }

  // Write to file, inserting the binary data at the end
  boost::filesystem::fstream fout(my_path, std::ios_base::out | std::ios_base::binary);

  // Remove the closing tag
  std::string xml_string;
  to_string(doc, xml_string);
  boost::algorithm::erase_last(xml_string, "</VTKFile>");
  boost::algorithm::trim_right(xml_string);

  // Write XML meta data
  fout << xml_string;

  // Append  compressed data
  fout << "\n<AppendedData encoding=\"raw\">\n";
  fout << appended_data.data_stream.rdbuf();
  fout << "\n</AppendedData>\n</VTKFile>\n";

  fout.close();

  // Write the parallel header, if needed
  if(PE::Comm::instance().rank() == 0 || option("distributed_files").value<bool>())
  {
    boost::filesystem::path pvtu_path = my_dir / (basename + ".pvtu");

    XmlDoc pvtu_doc("1.0", "ISO-8859-1");

    // Root node
    XmlNode pvtkfile = pvtu_doc.add_node("VTKFile");
    pvtkfile.set_attribute("type", "PUnstructuredGrid");
    pvtkfile.set_attribute("version", "0.1");
    pvtkfile.set_attribute("byte_order", "LittleEndian");

    XmlNode punstruc = pvtkfile.add_node("UnstructuredGrid");
    piece.deep_copy(punstruc);
    punstruc.content->remove_all_attributes();
    punstruc.set_name("UnstructuredGrid");
    detail::make_pvtu(punstruc);
    punstruc.set_attribute("GhostLevel", "0");

    for(Uint i = 0; i != PE::Comm::instance().size(); ++i)
    {
      const std::string piece_path = basename + "_P" + to_str(i) + ".vtu";
      punstruc.add_node("Piece").set_attribute("Source", piece_path);
    }

    to_file(pvtu_doc, pvtu_path);
  }
}

////////////////////////////////////////////////////////////////////////////////

} // VTKXML
} // Mesh
} // CF<|MERGE_RESOLUTION|>--- conflicted
+++ resolved
@@ -367,9 +367,9 @@
     if(!added_fields.insert(field.uri().string()).second)
       continue;
 
-//    // point-based field
-//    if(!(field.basis() == FieldGroup::Basis::POINT_BASED || field.basis() == CF::Mesh::FieldGroup::Basis::ELEMENT_BASED))
-//      continue;
+    // point-based field
+    if(!(field.basis() == FieldGroup::Basis::POINT_BASED || field.basis() == CF::Mesh::FieldGroup::Basis::ELEMENT_BASED))
+      continue;
 
     for(Uint var_idx = 0; var_idx != field.nb_vars(); ++var_idx)
     {
@@ -413,14 +413,8 @@
       }
       else
       {
-        boost_foreach(const CEntities& elements, field.field_group().entities_range())
+        boost_foreach(const CElements& elements, find_components_recursively<CElements>(mesh.topology()) )
         {
-          CSpace& field_space = field.space(elements);
-          RealMatrix field_data (field_space.nb_states(),var_size);
-
-          ShapeFunction::Ptr P0_cell_centred = build_component("CF.Mesh.LagrangeP1."+to_str(elements.element_type().shape_name()),"tmp_shape_func")->as_ptr<ShapeFunction>();
-
-
           const Uint elements_begin = field.field_group().space(elements).elements_begin();
           if(elements.element_type().dimensionality() == dim && elements.element_type().order() == 1 && etype_map.count(elements.element_type().shape()))
           {
@@ -439,64 +433,15 @@
             }
             else
             {
-<<<<<<< HEAD
-              CConnectivity::ConstRow field_index = field_space.indexes_for_element(i);
-
-              Uint pt=0;
-              for(Uint pt=0; pt<field_space.nb_states(); ++pt)
-              {
-                Uint c=0;
-                for(Uint j = var_begin; j != var_end; ++j)
-                  field_data(pt,c++) = field[ field_index[pt] ][j];
-              }
-
-              /// get cell-centred local coordinates
-              RealVector local_coords = P0_cell_centred->local_coordinates().row(0);
-
-              /// evaluate field shape function in P0 space
-              RealVector cell_centred_data = field_space.shape_function().value(local_coords)*field_data;
-
-              Uint c=0;
-              for(Uint j=var_begin; j!=var_end; ++j)
-                appended_data.push_back(cell_centred_data[c++]);
-=======
               for(Uint i = 0; i != n_elems; ++i)
               {
                 for(Uint j = var_begin; j != var_end; ++j)
                   appended_data.push_back(field[i+elements_begin][j]);
               }
->>>>>>> 5f22180b
             }
           }
         }
       }
-
-      /*
-              CSpace& field_space = field.space(elements);
-              RealVector field_data (field_space.nb_states());
-
-              ShapeFunction::Ptr P0_cell_centred = build_component("CF.Mesh.LagrangeP1."+to_str(elements.element_type().shape_name()),"tmp_shape_func")->as_ptr<ShapeFunction>();
-
-              for (Uint e=0; e<elements.size(); ++e)
-              {
-                CConnectivity::ConstRow field_index = field_space.indexes_for_element(e);
-                /// set field data
-                for (Uint iState=0; iState<field_space.nb_states(); ++iState)
-                {
-                  field_data[iState] = field[field_index[iState]][var_idx];
-                }
-
-                /// get cell-centred local coordinates
-                RealVector local_coords = P0_cell_centred->local_coordinates().row(0);
-
-                /// evaluate field shape function in P0 space
-                Real cell_centred_data = field_space.shape_function().value(local_coords)*field_data;
-
-                /// Write cell centred value
-                file << cell_centred_data << " ";
-                CF_BREAK_LINE(file,e);
-              }
-*/
 
       appended_data.finish_array();
     }
