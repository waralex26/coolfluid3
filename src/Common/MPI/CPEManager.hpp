// Copyright (C) 2010 von Karman Institute for Fluid Dynamics, Belgium
//
// This software is distributed under the terms of the
// GNU Lesser General Public License version 3 (LGPLv3).
// See doc/lgpl.txt and doc/gpl.txt for the license text.

#ifndef CF_Common_MPI_CPEManager_hpp
#define CF_Common_MPI_CPEManager_hpp

#include <boost/thread/thread.hpp>

#include "Common/MPI/types.hpp"
#include "Common/MPI/CWorkerGroup.hpp"

#include "Common/Component.hpp"

////////////////////////////////////////////////////////////////////////////

namespace CF {
namespace Common {
<<<<<<< HEAD
namespace Comm {
=======

namespace XML { class XmlDoc; }

namespace mpi {
>>>>>>> 65f74693

////////////////////////////////////////////////////////////////////////////

class ListeningThread;

class CPEManager : public Component
{
public: // typedefs

  typedef boost::shared_ptr<CPEManager> Ptr;
  typedef boost::shared_ptr<const CPEManager> ConstPtr;

public: // functions

  CPEManager( const std::string & name );

  /// Destructor.
  virtual ~CPEManager();

  /// Returns the class name.
  static std::string type_name() { return "CPEManager"; }

  void spawn_group(const std::string & name, Uint nb_workers,
                   const char * command, const std::string & forward = std::string(),
                   const char * hosts = nullptr);

  void kill_group( const std::string & name );

  void kill_all();

  void wait();

  void send_to_parent( const SignalArgs & args );

  void send_to( const std::string & group, const SignalArgs & args );

  void broadcast( const SignalArgs & args );

  boost::thread & listening_thread();

  /// @name SIGNALS
  //@{

  void signal_spawn_group ( SignalArgs & args );

  void signal_kill_group ( SignalArgs & args );

  void signal_kill_all ( SignalArgs & args );

  void signal_message ( SignalArgs & args );

  void mpi_forward ( SignalArgs & args );

  void signal_exit ( SignalArgs & args );

<<<<<<< HEAD
  void new_signal ( const ::MPI::Intercomm&, XML::XmlDoc::Ptr );
=======
  void new_signal ( const MPI::Intercomm &, boost::shared_ptr<XML::XmlDoc> );
>>>>>>> 65f74693

  //@} END SIGNALS

  /// @name SIGNAL SIGNATURES
  //@{

  void signature_spawn_group ( SignalArgs & args );

  void signature_kill_group ( SignalArgs & args );

  //@} END SIGNAL SIGNATURES

private: // functions

  void send_to( Communicator comm, const SignalArgs & args );

private:

  std::map<std::string, Communicator> m_groups;

  ListeningThread * m_listener;



}; // CPEManager

////////////////////////////////////////////////////////////////////////////

} // Comm
} // Common
} // CF

////////////////////////////////////////////////////////////////////////////

#endif // CF_Common_MPI_CPEManager_hpp<|MERGE_RESOLUTION|>--- conflicted
+++ resolved
@@ -14,20 +14,14 @@
 
 #include "Common/Component.hpp"
 
-////////////////////////////////////////////////////////////////////////////
-
 namespace CF {
 namespace Common {
-<<<<<<< HEAD
-namespace Comm {
-=======
 
 namespace XML { class XmlDoc; }
 
-namespace mpi {
->>>>>>> 65f74693
+namespace Comm {
 
-////////////////////////////////////////////////////////////////////////////
+/////////////////////////////////////////////////////////////////////////////////////////////
 
 class ListeningThread;
 
@@ -81,11 +75,7 @@
 
   void signal_exit ( SignalArgs & args );
 
-<<<<<<< HEAD
-  void new_signal ( const ::MPI::Intercomm&, XML::XmlDoc::Ptr );
-=======
-  void new_signal ( const MPI::Intercomm &, boost::shared_ptr<XML::XmlDoc> );
->>>>>>> 65f74693
+  void new_signal ( const ::MPI::Intercomm &, boost::shared_ptr<XML::XmlDoc> );
 
   //@} END SIGNALS
 
@@ -108,16 +98,12 @@
 
   ListeningThread * m_listener;
 
-
-
 }; // CPEManager
 
-////////////////////////////////////////////////////////////////////////////
+/////////////////////////////////////////////////////////////////////////////////////////////
 
 } // Comm
 } // Common
 } // CF
 
-////////////////////////////////////////////////////////////////////////////
-
 #endif // CF_Common_MPI_CPEManager_hpp