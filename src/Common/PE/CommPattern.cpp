// Copyright (C) 2010-2011 von Karman Institute for Fluid Dynamics, Belgium
//
// This software is distributed under the terms of the
// GNU Lesser General Public License version 3 (LGPLv3).
// See doc/lgpl.txt and doc/gpl.txt for the license text.

////////////////////////////////////////////////////////////////////////////////

#include "boost/lexical_cast.hpp"

#include "Common/BoostAssertions.hpp"
#include "Common/LibCommon.hpp"
#include "Common/FindComponents.hpp"
#include "Common/CBuilder.hpp"
#include "Common/Log.hpp"

#include "Common/PE/Comm.hpp"
#include "Common/PE/CommPattern.hpp"
#include "Common/PE/CommWrapper.hpp"

#include "Common/PE/debug.hpp"

/*
TODO:
1.: remove boost.mpi deps when pe ready
2.: if 1. is done, remove &xxx[0] accessses
*/

////////////////////////////////////////////////////////////////////////////////

namespace CF {
namespace Common  {
namespace PE {

////////////////////////////////////////////////////////////////////////////////
// Provider
////////////////////////////////////////////////////////////////////////////////

Common::ComponentBuilder < CommPattern, Component, LibCommon > CommPattern_Provider;

////////////////////////////////////////////////////////////////////////////////
// Constructor & destructor
////////////////////////////////////////////////////////////////////////////////

CommPattern::CommPattern(const std::string& name): Component(name), m_gid(allocate_component< CommWrapperPtr<int> >("dummy")),
  m_isUpdatable(0),
  m_add_buffer(0),
  m_mov_buffer(0),
  m_rem_buffer(0),
  m_free_lids(1,0),
  m_sendCount(PE::Comm::instance().size(),0),
  m_sendMap(0),
  m_recvCount(PE::Comm::instance().size(),0),
  m_recvMap(0)
{
  //self->regist_signal ( "update" , "Executes communication patterns on all the registered data.", "" )->connect ( boost::bind ( &CommPattern2::update, self, _1 ) );
  m_isUpToDate=false;
  m_isFreeze=false;
}

////////////////////////////////////////////////////////////////////////////////

CommPattern::~CommPattern()
{
  if (m_gid.get()!=nullptr) m_gid->remove_tag("gid_of_"+this->name());
}

////////////////////////////////////////////////////////////////////////////////
// Commpattern handling
////////////////////////////////////////////////////////////////////////////////

void CommPattern::setup(CommWrapper::Ptr gid, std::vector<Uint>& rank)
{
//PECheckPoint(100,"-- Setup input via std::vector: (gid|rank) --");
//PEProcessSortedExecute(-1,
//  std::cout << "gid size: " << gid->size() << " rank size: " << rank.size() << "\n" << std::flush;
//  Uint* testgid=(Uint*)gid->pack();
//  for (int i=0; i<(const int)rank.size(); i++)
//    std::cout << "(" << testgid[i] << "|" << rank[i] << ")" << std::flush;
//  std::cout << "\n" << std::flush;
//  delete[] testgid;
//);

  // basic check
  BOOST_ASSERT( (Uint)gid->size() == rank.size() );
  if (gid->stride()!=1) throw CF::Common::BadValue(FromHere(),"Data to be registered as gid is not of stride=1.");
  if (gid->is_data_type_Uint()!=true) throw CF::Common::CastingFailed(FromHere(),"Data to be registered as gid is not of type Uint.");
  m_gid=gid;
  m_gid->add_tag("gid_of_"+this->name());
  if (get_child_ptr(gid->name()).get() == nullptr) add_component(gid);

  // sizesof datas matching
  BOOST_FOREACH( CommWrapper& pobj, find_components_recursively<CommWrapper>(*this) )
    if ((Uint) pobj.size()!=m_isUpdatable.size()+gid->size())
      throw CF::Common::BadValue(FromHere(),"Size does not match commpattern's size.");

  // add to add buffer
  // if performance issues, replace for(...) add_global(...) with direct push_back
  if (gid->size()!=0)
  {
    m_isUpToDate=false;
    std::vector<int> map(gid->size());
    for(int i=0; i<(const int)map.size(); i++) map[i]=i;
    PE::CommWrapperView<Uint> cwv_gid(m_gid);
    std::vector<Uint>::iterator irank=rank.begin();
    for (Uint* iigid=cwv_gid();irank!=rank.end();irank++,iigid++)
      add_global(*iigid,*irank);

//PECheckPoint(100,"-- Setup comission: (gid|rank|lid|option)--");
//PEProcessSortedExecute(-1,
//  BOOST_FOREACH(temp_buffer_item& i, m_add_buffer) std::cout << "("<< i.gid << "|" << i.rank << "|" << i.lid << "|" << i.option << ")";
//  std::cout << "\n" << std::flush;
//)

    gid->resize(0);
    m_isUpdatable.resize(0);
    m_free_lids.resize(1);
    setup();
  }
}

////////////////////////////////////////////////////////////////////////////////

void CommPattern::setup(CommWrapper::Ptr gid, boost::multi_array<Uint,1>& rank)
{
//PECheckPoint(100,"-- Setup input via multiarray: (gid|rank) --");
//PEProcessSortedExecute(-1,
//  std::cout << "gid size: " << gid->size() << " rank size: " << rank.size() << "\n" << std::flush;
//  Uint* testgid=(Uint*)gid->pack();
//  for (int i=0; i<(const int)rank.size(); i++)
//    std::cout << "(" << testgid[i] << "|" << rank[i] << ")" << std::flush;
//  std::cout << "\n" << std::flush;
//  delete[] testgid;
//);

  // basic check
  BOOST_ASSERT( (Uint)gid->size() == rank.size() );
  if (gid->stride()!=1) throw CF::Common::BadValue(FromHere(),"Data to be registered as gid is not of stride=1.");
  if (gid->is_data_type_Uint()!=true) throw CF::Common::CastingFailed(FromHere(),"Data to be registered as gid is not of type Uint.");
  m_gid=gid;
  m_gid->add_tag("gid_of_"+this->name());
  if (get_child_ptr(gid->name()).get() == nullptr) add_component(gid);

  // sizesof datas matching
  BOOST_FOREACH( CommWrapper& pobj, find_components_recursively<CommWrapper>(*this) )
    if ((Uint) pobj.size()!=m_isUpdatable.size()+gid->size())
      throw CF::Common::BadValue(FromHere(),"Size does not match commpattern's size.");

  // add to add buffer
  // if performance issues, replace for(...) add_global(...) with direct push_back
  if (gid->size()!=0) {
    m_isUpToDate=false;
    std::vector<int> map(gid->size());
    for(int i=0; i<(int)map.size(); i++) map[i]=i;
    PE::CommWrapperView<Uint> cwv_gid(m_gid);
    boost::multi_array<Uint,1>::iterator irank=rank.begin();
    for (Uint* iigid=cwv_gid();irank!=rank.end();irank++,iigid++)
      add_global(*iigid,*irank);

//PECheckPoint(100,"-- Setup comission: (gid|rank|lid|option)--");
//PEProcessSortedExecute(-1,
//  BOOST_FOREACH(temp_buffer_item& i, m_add_buffer) std::cout << "("<< i.gid << "|" << i.rank << "|" << i.lid << "|" << i.option << ")";
//  std::cout << "\n" << std::flush;
//)

    gid->resize(0);
    m_isUpdatable.resize(0);
    m_free_lids.resize(1);
    setup();
  }
}

////////////////////////////////////////////////////////////////////////////////
/*
void CommPattern::setup()
{

#define COMPUTE_IRANK(inode,nproc,nnode) ((((unsigned long long)(inode))*((unsigned long long)(nproc)))/((unsigned long long)(nnode)))
#define COMPUTE_INODE(irank,nproc,nnode) (((unsigned long long)(nnode))>((unsigned long long)(nproc)) ? ((((unsigned long long)(irank))*((unsigned long long)(nnode)))%((unsigned long long)(nproc))==0?(((unsigned long long)(irank))*((unsigned long long)(nnode)))/((unsigned long long)(nproc)):((((unsigned long long)(irank))*((unsigned long long)(nnode)))/((unsigned long long)(nproc)))+1ul) : ((unsigned long long)(irank)))

  if (m_gid==nullptr) throw Common::BadValue(FromHere(),name() + ": There is no gid associated to this CommPattern.");

PECheckPoint(100,"001");

  // exit on obvious
  int changes[3]={0,0,0}; // order: add,mov,rem
  changes[0]=m_add_buffer.size();
  changes[1]=m_mov_buffer.size();
  changes[2]=m_rem_buffer.size();

PECheckPoint(1000,"002");

  PE::Comm::instance().all_reduce(PE::plus(),changes,3,changes);
  if (changes[0]+changes[1]+changes[2]==0) return;
//  if (changes[1]+changes[2]==0) GOTO OPTIMIZED ADD-ONLY FUNCTION FOR PERFORMANCE

PECheckPoint(1000,"003");

  // get stuff
  const CPint irank=(CPint)PE::Comm::instance().rank();
  const CPint nproc=(CPint)PE::Comm::instance().size();
  if (m_gid.get()==nullptr) throw CF::Common::BadValue(FromHere(),"Gid is not registered for for commpattern: " + name());
  if (m_gid->stride()!=1) throw CF::Common::BadValue(FromHere(),"Gid is not of stride==1 for commpattern: " + name());
  if (m_gid->is_data_type_Uint()!=true) throw CF::Common::CastingFailed(FromHere(),"Gid is not of type Uint for commpattern: " + name());

PECheckPoint(1000,"004");

  // filling buffer to be inverted into a global, over-all-ranks array
  { // brackets necessary for gid view to live short
    PE::CommWrapperView<Uint> cwv_gid(m_gid);
    Uint* gid=cwv_gid();

    // filling a local vector with the existing nodes
    std::vector<dist_struct> l(0);
      for(int i=0; i<(const int)m_gid->size(); i++)
      {
        if (m_isUpdatable[i]) l.push_back(dist_struct(gid[i],irank,i,NOFLAGS));
        else l.push_back(dist_struct(gid[i],irank,i,GHOST));
      }
    }

    // extending the local vector with remove info
    BOOST_FOREACH(temp_buffer_item i, m_rem_buffer)
    {
      if (i.option) l.push_back(dist_struct(gid[i.lid],i.rank,i.lid,ALLDELETE|DELETED));
      else l.push_back(dist_struct(gid[i.lid],i.rank,i.lid,DELETED));
    }

    // extending the local vector with inter-process move info
    BOOST_FOREACH(temp_buffer_item i, m_mov_buffer)
    {
      l.push_back(dist_struct(gid[i.lid],i.rank,i.lid,NOFLAGS));
      if (!i.option) l.push_back(dist_struct(gid[i.lid],i.rank,i.lid,DELETED));
    }

    // extending the local vector with add info
    // 1. count the local add-s to compute needed gid counts
    // 2. organize locally distributed gids not to hook-up with global adds, its probalby a linearized loop over processes
    // 3. push to array
  } // end the scope of gid view

// OK, when the list is made:
// 1. make the global inversion,  into a receive buffer
// 2. probably here communicate the data registered to this commwrapper
// 3. the global array should be 3 arrays:
//    - counter of dist_struct items associated to that gid
//    - pointer to hold the arrays
//    - pointer to hold the data
// 4. collect everything under the backbone structure designed at 3.
// 5. do the comparisons/steps...etc associated with the flags
// 6. distribute back the results
// 7. delete interprocess leaks, add moves (will need another extra gid distribution)

// remark 1.: make sure that the holes in the lids (can happen due to global adds and interpocess deletes) are set to ghosts and and kept in m_free_lids
// remark 2.: need a faster version when no ghost present -> just needs to move data but no interprocess communication
// remark 3.: COMPUTE_IRANK (which rank a gid is in a global array) and COMPUTE_INODE (which are the starting indices on each processors) is useful for a unique, closely equally distributed elements accross all processors in a global array

#undef COMPUTE_IRANK
#undef COMPUTE_INODE

}

/*/

void CommPattern::setup()
{
#define COMPUTE_IRANK(inode,nproc,nnode) ((((unsigned long long)(inode))*((unsigned long long)(nproc)))/((unsigned long long)(nnode)))
#define COMPUTE_INODE(irank,nproc,nnode) (((unsigned long long)(nnode))>((unsigned long long)(nproc))?((((unsigned long long)(irank))*((unsigned long long)(nnode)))%((unsigned long long)(nproc))==0?(((unsigned long long)(irank))*((unsigned long long)(nnode)))/((unsigned long long)(nproc)):((((unsigned long long)(irank))*((unsigned long long)(nnode)))/((unsigned long long)(nproc)))+1ul):((unsigned long long)(irank)))

  // get stuff
  const CPint irank=(CPint)PE::Comm::instance().rank();
  const CPint nproc=(CPint)PE::Comm::instance().size();
  if (m_gid.get()==nullptr) throw CF::Common::BadValue(FromHere(),"Gid is not registered for for commpattern: " + name());
  if (m_gid->stride()!=1) throw CF::Common::BadValue(FromHere(),"Gid is not of stride==1 for commpattern: " + name());
  if (m_gid->is_data_type_Uint()!=true) throw CF::Common::CastingFailed(FromHere(),"Gid is not of type Uint for commpattern: " + name());

  // look around for max gid for the global array's size
  Uint nglobalarray=0;
  BOOST_FOREACH(temp_buffer_item i, m_add_buffer) nglobalarray=((i.gid)>(nglobalarray))?(i.gid):(nglobalarray);
  PE::Comm::instance().all_reduce(PE::max(),&nglobalarray,1,&nglobalarray);
  nglobalarray++; // zero based indexing!

//PEProcessSortedExecute(-1,std::cout << "nglobalarray= " << nglobalarray << "\n" << std::flush);
//PEProcessSortedExecute(-1,
//BOOST_FOREACH(temp_buffer_item& i, m_add_buffer)
//  std::cout <<  i.lid << "(" << i.gid << ") " << std::flush;
//std::cout << "\n" << std::flush;
//);

  // fill local and its mpi communication accessories
  std::vector<dist_struct> local(m_add_buffer.size());
  std::vector<int> sendcnt(nproc,0);
  BOOST_FOREACH(temp_buffer_item& i, m_add_buffer)
    sendcnt[COMPUTE_IRANK(i.gid,nproc,nglobalarray)]++;
  std::vector<int> sendstarts(nproc,0);
  std::vector<int> recvstarts(nproc,0);
  for (int i=1; i<(const int)nproc; i++) sendstarts[i]=sendstarts[i-1]+sendcnt[i-1];
  BOOST_FOREACH(temp_buffer_item& i, m_add_buffer)
  {
    if (i.rank==irank) local[sendstarts[COMPUTE_IRANK(i.gid,nproc,nglobalarray)]]=dist_struct(i.gid,irank,-i.lid,UPDATABLE);
    else local[sendstarts[COMPUTE_IRANK(i.gid,nproc,nglobalarray)]]=dist_struct(i.gid,irank,-i.lid,GHOST);
    sendstarts[COMPUTE_IRANK(i.gid,nproc,nglobalarray)]++;
  }

//PEProcessSortedExecute(-1, PEDebugVectorMember(local,local.size(),.rank) );
//PEProcessSortedExecute(-1, PEDebugVectorMember(local,local.size(),.gid) );
//PEProcessSortedExecute(-1, PEDebugVectorMember(local,local.size(),.lid) );
//PEProcessSortedExecute(-1, PEDebugVectorMember(local,local.size(),.flags) );
//PEProcessSortedExecute(-1, PEDebugVector(sendcnt,sendcnt.size()) );
//PECheckPoint(100,"alltoall separator");

  // do the all_to_all communication
  // NOTE THAT AFTER ALLTOALL, LOCAL IS THE DISTRIBUTED ONE
  std::vector<int> recvcnt(nproc,-1);
  PE::Comm::instance().all_to_all(local,sendcnt,local,recvcnt);

//PEProcessSortedExecute(-1, PEDebugVectorMember(local,local.size(),.rank) );
//PEProcessSortedExecute(-1, PEDebugVectorMember(local,local.size(),.gid) );
//PEProcessSortedExecute(-1, PEDebugVectorMember(local,local.size(),.lid) );
//PEProcessSortedExecute(-1, PEDebugVectorMember(local,local.size(),.flags) );
//PEProcessSortedExecute(-1, PEDebugVector(recvcnt,recvcnt.size()) );

  // build up global array, first count number of elements, then allocate an old fashion dynamic 2d array (stays constant during lifetime) and fill
  // also clear local when done
  std::vector<int> global_nelems(COMPUTE_INODE(irank+1,nproc,nglobalarray)-COMPUTE_INODE(irank,nproc,nglobalarray),0);
  BOOST_FOREACH(dist_struct i, local) global_nelems[i.gid-COMPUTE_INODE(irank,nproc,nglobalarray)]++;
  std::vector<dist_struct*> global(global_nelems.size(),nullptr);
  for (int i=0; i<(const int)global_nelems.size(); i++)
    if (global_nelems[i]!=0)
      global[i]=new dist_struct[global_nelems[i]];
  std::vector<int> entryctr(global_nelems.size(),0);
  BOOST_FOREACH(dist_struct i, local) global[i.gid-COMPUTE_INODE(irank,nproc,nglobalarray)][entryctr[i.gid-COMPUTE_INODE(irank,nproc,nglobalarray)]++]=i;
  local.clear();
  local.reserve(0);

//PEProcessSortedExecute(-1, PEDebugVector(global_nelems,global_nelems.size()) );
//PEProcessSortedExecute(-1,
//std::cout << "global on rank " << irank << ":\n" << std::flush;
//for (int i=0; i<(const int)global.size(); i++) {
//  std::cout << global_nelems[i] << ": " << std::flush;
//  for (int j=0; j<(const int)global_nelems[i]; j++)
//    std::cout << "(" << global[i][j].gid << "," << global[i][j].lid << ","<< global[i][j].rank << "," << global[i][j].flags << ") " << std::flush;
//  std::cout << "\n" << std::flush;
//}
//);
//PECheckPoint(100,"after globalisation");


  // do checks : holes in the gid and more then once updatable gids
  // once there, reorder that first entry is the updatable
  for (int i=0; i<(const int)global.size(); i++)
  {
    int nupdatable=0;
    for (int j=0; j<(const int)global_nelems[i]; j++)
    {
      if (global[i][j].flags & UPDATABLE)
      {
        nupdatable++;
        dist_struct tmp=global[i][j];
        global[i][j]=global[i][0];
        global[i][0]=tmp;
      }
    }
<<<<<<< HEAD
    if (nupdatable==0) 
      throw Common::BadValue(FromHere(), name() + ": Error with gid " + boost::lexical_cast<std::string>(i+COMPUTE_INODE(irank,nproc,nglobalarray)) + ", it is not updatable on any of the processes." );
    if (nupdatable>1)
      throw Common::BadValue(FromHere(), name() + ": Error with gid " + boost::lexical_cast<std::string>(i+COMPUTE_INODE(irank,nproc,nglobalarray)) + ", it is updatable on more than one ranks." );
=======
    if ((nupdatable==0)&&(global_nelems[i]!=0)) throw Common::BadValue(FromHere(), type_name() + ": " + uri().path() + ": Error with gid " + boost::lexical_cast<std::string>(i+COMPUTE_INODE(irank,nproc,nglobalarray)) + ", it is not updatable on any of the processes." );
    if (nupdatable>1)  throw Common::BadValue(FromHere(), type_name() + ": " + uri().path() + ": Error with gid " + boost::lexical_cast<std::string>(i+COMPUTE_INODE(irank,nproc,nglobalarray)) + ", it is updatable on more than one ranks." );
>>>>>>> 69825b66
  }

  // lookup information for m_recvCount, m_recvMap
  // this are really the ghost infos
  // local is pair of dist_structs storing send and receive side infos: local : { send_ghost0,recv_ghost0, send_ghost1,recv_ghost1, ...  }
  sendcnt.assign(nproc,0);
  Uint nsendback=0;
  for (int i=0; i<(const int)global.size(); i++)
    for (int j=1; j<(const int)global_nelems[i]; j++)
    {
      sendcnt[global[i][j].rank]++;
      nsendback++;
    }
  sendstarts.assign(nproc,0);
  local.resize(2*nsendback);
  for (int i=1; i<(const int)nproc; i++) sendstarts[i]=sendstarts[i-1]+2*sendcnt[i-1];
  for (int i=0; i<(const int)global.size(); i++)
    for (int j=1; j<(const int)global_nelems[i]; j++)
    {
      local[sendstarts[global[i][j].rank]++]=global[i][0];
      local[sendstarts[global[i][j].rank]++]=global[i][j];
    }

  // send back ghosts
  // NOTE THAT AFTER ALLTOALL, LOCAL IS THE BACK-DISTRIBUTED GHOSTS
  recvcnt.assign(nproc,-1);
  PE::Comm::instance().all_to_all(local,sendcnt,local,recvcnt,2);

  // set up ghost communication info for all_to_all, and updatables info
  m_recvCount.assign(nproc,0);
  for(int i=0; i<(const int)local.size(); i+=2) m_recvCount[local[i].rank]++;
  recvstarts.assign(nproc,0);
  for (int i=1; i<(const int)nproc; i++) recvstarts[i]=recvstarts[i-1]+m_recvCount[i-1];
  m_recvMap.assign(m_recvCount[nproc-1]+recvstarts[nproc-1],-1);
  m_isUpdatable.assign(m_add_buffer.size(),true);
  for(int i=0; i<(const int)local.size(); i+=2){
    m_recvMap[recvstarts[local[i].rank]++]=local[i+1].lid;
    m_isUpdatable[local[i+1].lid]=false;
  }

//PEProcessSortedExecute(-1, PEDebugVector(m_recvCount,m_recvCount.size()); );
//PEProcessSortedExecute(-1, PEDebugVector(m_recvMap,m_recvMap.size()); );
//PEProcessSortedExecute(-1, PEDebugVector(m_isUpdatable,m_isUpdatable.size()); );

  // lookup information for m_senCount, m_sendMap
  // this are really the ghost infos
  // local is pair of dist_structs storing send and receive side infos: local : { send_ghost0,recv_ghost0, send_ghost1,recv_ghost1, ...  }
  sendcnt.assign(nproc,0);
  for (int i=0; i<(const int)global.size(); i++)
    for (int j=1; j<(const int)global_nelems[i]; j++)
      sendcnt[global[i][0].rank]++;
  sendstarts.assign(nproc,0);
  local.resize(2*nsendback);
  for (int i=1; i<(const int)nproc; i++) sendstarts[i]=sendstarts[i-1]+2*sendcnt[i-1];
  for (int i=0; i<(const int)global.size(); i++)
    for (int j=1; j<(const int)global_nelems[i]; j++)
    {
      local[sendstarts[global[i][0].rank]++]=global[i][0];
      local[sendstarts[global[i][0].rank]++]=global[i][j];
    }

  // send back ghosts
  // NOTE THAT AFTER ALLTOALL, LOCAL IS THE BACK-DISTRIBUTED GHOSTS
  recvcnt.assign(nproc,-1);
  PE::Comm::instance().all_to_all(local,sendcnt,local,recvcnt,2);

  // set up ghost communication info for all_to_all, and updatables info
  m_sendCount.assign(nproc,0);
  for(int i=0; i<(const int)local.size(); i+=2) m_sendCount[local[i+1].rank]++;
  sendstarts.assign(nproc,0);
  for (int i=1; i<(const int)nproc; i++) sendstarts[i]=sendstarts[i-1]+m_sendCount[i-1];
  m_sendMap.assign(m_sendCount[nproc-1]+sendstarts[nproc-1],-1);
  for(int i=0; i<(const int)local.size(); i+=2){
    m_sendMap[sendstarts[local[i+1].rank]++]=local[i].lid;
  }

//PEProcessSortedExecute(-1, PEDebugVector(m_sendCount,m_sendCount.size()); );
//PECheckPoint(100,"");
//PEProcessSortedExecute(-1, PEDebugVector(m_sendMap,m_sendMap.size()); );
//PECheckPoint(100,"");

  // set gids
  m_gid->resize(m_add_buffer.size());
  CommWrapperView<Uint> cwv_gid(m_gid);
  Uint *gid=cwv_gid();
  BOOST_FOREACH(temp_buffer_item& i, m_add_buffer) *gid++=i.gid;

  // clear stuff and reset other things
  m_isUpToDate=true;
  m_add_buffer.clear();
  m_rem_buffer.clear();
  m_mov_buffer.clear();
  m_free_lids.assign(1,m_isUpdatable.size());
  for(int i=0; i<(const int)global.size(); i++)
    if (global_nelems[i]!=0)
      delete[] global[i];

#undef COMPUTE_IRANK
#undef COMPUTE_INODE
}



/**/

/*
void CommPattern::setup()
{

  // get stuff
  const CPint irank=(CPint)PE::Comm::instance().rank();
  const CPint nproc=(CPint)PE::Comm::instance().size();
  if (m_gid.get()==nullptr) throw CF::Common::BadValue(FromHere(),"Gid is not registered for for commpattern: " + name());
  if (m_gid->stride()!=1) throw CF::Common::BadValue(FromHere(),"Gid is not of stride==1 for commpattern: " + name());
  if (m_gid->is_data_type_Uint()!=true) throw CF::Common::CastingFailed(FromHere(),"Gid is not of type Uint for commpattern: " + name());
  Uint* gid=(Uint*)m_gid->pack();
  m_isUpdatable.resize(m_gid->size(),true);

  // get counts on receive side
  BOOST_FOREACH(temp_buffer_item& i, m_add_buffer) m_recvCount[i.rank]++;
  m_recvCount[irank]=0;
  int recvSum=0;
  BOOST_FOREACH(CPint& i, m_recvCount) recvSum+=i;
  std::vector<CPint> recvcounter(nproc,0);
  for (int i=1; i<nproc; i++) recvcounter[i]=m_recvCount[i-1]+recvcounter[i-1];
  m_recvMap.reserve(recvSum);
  m_recvMap.resize(recvSum);

//PECheckPoint(100,"-- step 1 --:");
//PEProcessSortedExecute(-1,PEDebugVector(m_recvCount,m_recvCount.size()));
//PEProcessSortedExecute(-1,PEDebugVector(recvcounter,recvcounter.size()));

  // fill receive data and inverse send
  std::vector<CPint> receive_gids(recvSum);
  int lid=0;
  BOOST_FOREACH(temp_buffer_item& i, m_add_buffer)
  {
    if (i.rank!=irank)
    {
      receive_gids[recvcounter[i.rank]]=i.gid;
      m_recvMap[recvcounter[i.rank]]=lid;
      m_isUpdatable[lid]=false;
      recvcounter[i.rank]++;
    }
    lid++;
  }

//PECheckPoint(100,"-- step 2 --:");
//PEProcessSortedExecute(-1,PEDebugVector(receive_gids,receive_gids.size()));
//PEProcessSortedExecute(-1,PEDebugVector(m_recvMap,m_recvMap.size()));

  // communicate gids per receive side
  m_sendMap.resize(0);
  m_sendMap.reserve(0);
  m_sendCount.assign(nproc,-1);
  PE::Comm::instance().all_to_all(receive_gids,m_recvCount,m_sendMap,m_sendCount);

//PECheckPoint(100,"-- step 3 --:");
//PEProcessSortedExecute(-1,PEDebugVector(m_sendCount,m_sendCount.size()));
//PEProcessSortedExecute(-1,PEDebugVector(m_sendMap,m_sendMap.size()));

  // Reverse GID mapping
  typedef std::map<Uint, Uint> GidMapT;
  GidMapT gid_reverse;
  const int gid_count = m_gid->size();
  for(int i=0; i<gid_count; i++)
    gid_reverse[gid[i]] = i;

  BOOST_FOREACH(int& si, m_sendMap)
  {
    bool found = false;
    GidMapT::const_iterator match = gid_reverse.find(si);
    if(match != gid_reverse.end())
      si = match->second;
    else
      throw ValueNotFound(FromHere(), "requested global id " + to_str(si) + " not found in gid list" );
  }

//PECheckPoint(100,"-- step 4 --:");
//PEProcessSortedExecute(-1,PEDebugVector(m_sendMap,m_sendMap.size()));

}
/*/

////////////////////////////////////////////////////////////////////////////////

void CommPattern::synchronize_all()
{
  std::vector<unsigned char> sndbuf(0);
  std::vector<unsigned char> rcvbuf(0);
  BOOST_FOREACH( CommWrapper& pobj, find_components_recursively<CommWrapper>(*this) )
  {
    synchronize_this(pobj,sndbuf,rcvbuf);
  }
}

////////////////////////////////////////////////////////////////////////////////

void CommPattern::synchronize( const std::string& name )
{
  std::vector<unsigned char> sndbuf(0);
  std::vector<unsigned char> rcvbuf(0);
  CommWrapper& pobj = get_child(name).as_type<CommWrapper>();
  synchronize_this(pobj,sndbuf,rcvbuf);
}

////////////////////////////////////////////////////////////////////////////////

void CommPattern::synchronize( const CommWrapper& pobj )
{
  std::vector<unsigned char> sndbuf(0);
  std::vector<unsigned char> rcvbuf(0);
  synchronize_this(pobj,sndbuf,rcvbuf);
}

////////////////////////////////////////////////////////////////////////////////

// having the vectors for the intermediate buf coming from outside allows keeping them and reuse for all synchronize
void CommPattern::synchronize_this( const CommWrapper& pobj, std::vector<unsigned char>& sndbuf, std::vector<unsigned char>& rcvbuf )
{
//  std::cout << PERank << pobj.name() << "\n" << std::flush;
//  std::cout << PERank << pobj.needs_update() << "\n" << std::flush;
  if ( pobj.needs_update() )
  {
    pobj.pack(sndbuf,m_sendMap);
    rcvbuf.resize(m_recvMap.size()*pobj.size_of()*pobj.stride());
    PE::Comm::instance().all_to_all(sndbuf,m_sendCount,rcvbuf,m_recvCount,pobj.size_of()*pobj.stride());
    pobj.unpack(rcvbuf,m_recvMap);
  }
}

////////////////////////////////////////////////////////////////////////////////

void CommPattern::add_global(Uint gid, Uint rank)
{
  // later a mechanism could be implemented when commpattern can give gids by calling a "reserve(int num)" beforehand, to optimize performance
  // submits NEGATIVE lid's to distuingish add_global and add_local
  if (m_isFreeze) throw Common::ShouldNotBeHere(FromHere(),"Wanted to add nodes to commpattern '" + name() + "' which is freezed.");
  int next_lid=m_free_lids.back();
  if (m_free_lids.size()>1) m_free_lids.pop_back();
  else m_free_lids[0]=next_lid+1;
  m_add_buffer.push_back(temp_buffer_item(-next_lid,gid,rank,(rank==PE::Comm::instance().rank())));
  m_isUpToDate=false;
}

////////////////////////////////////////////////////////////////////////////////

Uint CommPattern::add_local(bool as_ghost)
{
  if (m_isFreeze) throw Common::ShouldNotBeHere(FromHere(),"Wanted to add nodes to commpattern '" + name() + "' which is freezed.");
  int next_lid=m_free_lids.back();
  if (m_free_lids.size()>1) m_free_lids.pop_back();
  else m_free_lids[0]=next_lid+1;
  m_add_buffer.push_back(temp_buffer_item(next_lid,std::numeric_limits<Uint>::max(),PE::Comm::instance().rank(),as_ghost));
  m_isUpToDate=false;
  return next_lid;
}

////////////////////////////////////////////////////////////////////////////////

void CommPattern::move_local(Uint lid, Uint rank, bool keep_as_ghost)
{
  if (m_isFreeze) throw Common::ShouldNotBeHere(FromHere(),"Wanted to moves nodes of commpattern '" + name() + "' which is freezed.");
  m_mov_buffer.push_back(temp_buffer_item(lid,std::numeric_limits<Uint>::max(),rank,keep_as_ghost));
  if (!keep_as_ghost) m_free_lids.push_back(lid);
  m_isUpToDate=false;
}

////////////////////////////////////////////////////////////////////////////////

void CommPattern::remove_local(Uint lid, bool on_all_ranks)
{
  if (m_isFreeze) throw Common::ShouldNotBeHere(FromHere(),"Wanted to delete nodes from commpattern '" + name() + "' which is freezed.");
  m_rem_buffer.push_back(temp_buffer_item(lid,std::numeric_limits<Uint>::max(),PE::Comm::instance().rank(),on_all_ranks));
  m_free_lids.push_back(lid);
  m_isUpToDate=false;
}

////////////////////////////////////////////////////////////////////////////////
// Component related
////////////////////////////////////////////////////////////////////////////////

////////////////////////////////////////////////////////////////////////////////

} // PE
} // Common
} // CF<|MERGE_RESOLUTION|>--- conflicted
+++ resolved
@@ -361,15 +361,10 @@
         global[i][0]=tmp;
       }
     }
-<<<<<<< HEAD
-    if (nupdatable==0) 
-      throw Common::BadValue(FromHere(), name() + ": Error with gid " + boost::lexical_cast<std::string>(i+COMPUTE_INODE(irank,nproc,nglobalarray)) + ", it is not updatable on any of the processes." );
+    if ((nupdatable==0)&&(global_nelems[i]!=0))
+      throw Common::BadValue(FromHere(), type_name() + ": " + uri().path() + ": Error with gid " + boost::lexical_cast<std::string>(i+COMPUTE_INODE(irank,nproc,nglobalarray)) + ", it is not updatable on any of the processes." );
     if (nupdatable>1)
-      throw Common::BadValue(FromHere(), name() + ": Error with gid " + boost::lexical_cast<std::string>(i+COMPUTE_INODE(irank,nproc,nglobalarray)) + ", it is updatable on more than one ranks." );
-=======
-    if ((nupdatable==0)&&(global_nelems[i]!=0)) throw Common::BadValue(FromHere(), type_name() + ": " + uri().path() + ": Error with gid " + boost::lexical_cast<std::string>(i+COMPUTE_INODE(irank,nproc,nglobalarray)) + ", it is not updatable on any of the processes." );
-    if (nupdatable>1)  throw Common::BadValue(FromHere(), type_name() + ": " + uri().path() + ": Error with gid " + boost::lexical_cast<std::string>(i+COMPUTE_INODE(irank,nproc,nglobalarray)) + ", it is updatable on more than one ranks." );
->>>>>>> 69825b66
+      throw Common::BadValue(FromHere(), type_name() + ": " + uri().path() + ": Error with gid " + boost::lexical_cast<std::string>(i+COMPUTE_INODE(irank,nproc,nglobalarray)) + ", it is updatable on more than one ranks." );
   }
 
   // lookup information for m_recvCount, m_recvMap
