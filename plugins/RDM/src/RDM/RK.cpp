// Copyright (C) 2010 von Karman Institute for Fluid Dynamics, Belgium
//
// This software is distributed under the terms of the
// GNU Lesser General Public License version 3 (LGPLv3).
// See doc/lgpl.txt and doc/gpl.txt for the license text.

#include <iostream>

#include "Common/Log.hpp"
#include "Common/CBuilder.hpp"
#include "Common/OptionComponent.hpp"
#include "Common/OptionT.hpp"
#include "Common/Foreach.hpp"
#include "Common/FindComponents.hpp"

#include "Math/Checks.hpp"

#include "Mesh/Field.hpp"
#include "Mesh/CMesh.hpp"

#include "RDM/RDSolver.hpp"
#include "RDM/IterativeSolver.hpp"

#include "RK.hpp"


using namespace CF::Common;
using namespace CF::Mesh;
using namespace CF::Math::Checks;

namespace CF {
namespace RDM {

////////////////////////////////////////////////////////////////////////////////////////////

Common::ComponentBuilder < RK, CAction, LibRDM > RK_Builder;

////////////////////////////////////////////////////////////////////////////////////////////

RK::RK ( const std::string& name ) :
  CF::Solver::Action(name)
{
  mark_basic();

  // options

  options().add_option(
        Common::OptionComponent<Mesh::Field>::create( RDM::Tags::solution(), &m_solution));
  options().add_option(
        Common::OptionComponent<Mesh::Field>::create( RDM::Tags::dual_area(), &m_dual_area));
  options().add_option(
        Common::OptionComponent<Mesh::Field>::create( RDM::Tags::residual(), &m_residual));

  options().add_option< OptionT<Real> >( "cfl", 1.0 )
      ->pretty_name("CFL")
      ->description("Courant-Fredrichs-Levy stability number");

  options().add_option< OptionT<Real> >( "rkorder", 1u )
      ->pretty_name("RK Order")
      ->description("Order of the Runge-Kutta step");

}

void RK::execute()
{
  RDSolver& mysolver = solver().as_type< RDSolver >();

  // get the current rk k step and order

  const Uint rkorder = mysolver.properties().value<Uint>("rkorder");
  const Uint step    = mysolver.iterative_solver().properties().value<Uint>("iteration");

  if (m_solution.expired())
    m_solution = mysolver.fields().get_child( RDM::Tags::solution() ).follow()->as_ptr_checked<Field>();
  if (m_residual.expired())
    m_residual = mysolver.fields().get_child( RDM::Tags::residual() ).follow()->as_ptr_checked<Field>();
  if (m_dual_area.expired())
    m_dual_area = mysolver.fields().get_child( RDM::Tags::dual_area() ).follow()->as_ptr_checked<Field>();

<<<<<<< HEAD
  Field& solution     = *m_solution.lock();
  Field& dual_area    = *m_dual_area.lock();
  Field& residual     = *m_residual.lock();
=======
  // get the correct solution to update depending on which rk k step we are

  CField::Ptr csolution_k;
  if ( step == rkorder )
   csolution_k = m_solution.lock();
  else
    csolution_k = find_component_ptr_with_name<CField>( mesh(), RDM::Tags::solution() + to_str(step) );

  cf_assert( is_not_null(csolution_k) );

  CTable<Real>& solution_k   = csolution_k->data();
  CTable<Real>& dual_area    = m_dual_area.lock()->data();
  CTable<Real>& residual     = m_residual.lock()->data();
>>>>>>> 82e3a0fe


  /// @todo should be used later to calculate automatically the \Delta t
     //const Real CFL = options().option("cfl").value<Real>();

  /// @todo maybe better to directly store dual_area inverse

  // implementation of the RungeKutta update step

  const Uint nbdofs = solution_k.size();
  const Uint nbvars = solution_k.row_size();
  for ( Uint i=0; i< nbdofs; ++i )
    for ( Uint j=0; j< nbvars; ++j )
      solution_k[i][j] += - residual[i][j] / dual_area[i][0];
}

////////////////////////////////////////////////////////////////////////////////////////////

} // RDM
} // CF<|MERGE_RESOLUTION|>--- conflicted
+++ resolved
@@ -77,11 +77,6 @@
   if (m_dual_area.expired())
     m_dual_area = mysolver.fields().get_child( RDM::Tags::dual_area() ).follow()->as_ptr_checked<Field>();
 
-<<<<<<< HEAD
-  Field& solution     = *m_solution.lock();
-  Field& dual_area    = *m_dual_area.lock();
-  Field& residual     = *m_residual.lock();
-=======
   // get the correct solution to update depending on which rk k step we are
 
   CField::Ptr csolution_k;
@@ -92,11 +87,9 @@
 
   cf_assert( is_not_null(csolution_k) );
 
-  CTable<Real>& solution_k   = csolution_k->data();
-  CTable<Real>& dual_area    = m_dual_area.lock()->data();
-  CTable<Real>& residual     = m_residual.lock()->data();
->>>>>>> 82e3a0fe
-
+  Field& solution_k   = *csolution_k;
+  Field& dual_area    = *m_dual_area.lock();
+  Field& residual     = *m_residual.lock();
 
   /// @todo should be used later to calculate automatically the \Delta t
      //const Real CFL = options().option("cfl").value<Real>();
