// Copyright (C) 2010-2011 von Karman Institute for Fluid Dynamics, Belgium
//
// This software is distributed under the terms of the
// GNU Lesser General Public License version 3 (LGPLv3).
// See doc/lgpl.txt and doc/gpl.txt for the license text.

#include <boost/bind.hpp>
#include <boost/function.hpp>

#include "common/Builder.hpp"
#include "common/OptionURI.hpp"
#include "common/OptionArray.hpp"
#include "common/Log.hpp"
#include "common/FindComponents.hpp"

<<<<<<< HEAD
#include "mesh/FieldGroup.hpp"
=======
#include "mesh/SpaceFields.hpp"
>>>>>>> ef189285
#include "mesh/Region.hpp"
#include "mesh/Field.hpp"
#include "mesh/Mesh.hpp"
#include "mesh/Elements.hpp"
#include "common/List.hpp"

#include "RDM/BcDirichlet.hpp"
#include "RDM/RDSolver.hpp"

using namespace cf3::common;
using namespace cf3::mesh;

namespace cf3 {
namespace RDM {

///////////////////////////////////////////////////////////////////////////////////////

common::ComponentBuilder < BcDirichlet, RDM::BoundaryTerm, LibRDM > BcDirichlet_Builder;

///////////////////////////////////////////////////////////////////////////////////////

BcDirichlet::BcDirichlet ( const std::string& name ) :
  RDM::BoundaryTerm(name)
{
  // options

  options().add_option< OptionArrayT<std::string> > ("functions", std::vector<std::string>())
      ->description("math function applied as Dirichlet boundary condition (vars x,y)")
      ->attach_trigger ( boost::bind ( &BcDirichlet::config_function, this ) )
      ->mark_basic();

  m_function.variables("x,y,z");
}


void BcDirichlet::config_function()
{
  std::vector<std::string> vs = options()["functions"].value<std::vector<std::string> >();

  m_function.functions( vs );
  m_function.parse();
}


void BcDirichlet::execute()
{
  // ensure that the fields are present

  link_fields();

  // apply BC to solution field

  Field& solution_field = solution();

//  std::cout << "   field.size() == " << field.size() << std::endl;
//  std::cout << "   coordinates.size() == " << mesh().geometry_fields().coordinates().size() << std::endl;

  std::vector<Real> vars( DIM_3D, 0.);

  RealVector return_val( solution_field.row_size() );

  boost_foreach(Region::Ptr& region, m_loop_regions)
  {

    /// @warning BcDirichlet assumes that solution maps one to one with mesh.geometry_fields()

<<<<<<< HEAD
    FieldGroup& nodes = mesh().geometry_fields();
=======
    SpaceFields& nodes = mesh().geometry_fields();
>>>>>>> ef189285

//    std::cout << PERank << "  region \'" << region->uri().string() << "\'" << std::endl;
    boost_foreach(const Uint node, Elements::used_nodes(*region).array())
    {
      cf3_assert(node < solution_field.size());

      Table<Real>::ConstRow coords = nodes.coordinates()[node];

      for (Uint i=0; i<coords.size(); ++i)
        vars[i] = coords[i];

      m_function.evaluate(vars,return_val);

      Table<Real>::Row data_row = solution_field[node];
      for (Uint i=0; i<data_row.size(); ++i)
        data_row[i] = return_val[i];
    }

  }

}

////////////////////////////////////////////////////////////////////////////////////

} // RDM
} // cf3<|MERGE_RESOLUTION|>--- conflicted
+++ resolved
@@ -13,11 +13,7 @@
 #include "common/Log.hpp"
 #include "common/FindComponents.hpp"
 
-<<<<<<< HEAD
-#include "mesh/FieldGroup.hpp"
-=======
 #include "mesh/SpaceFields.hpp"
->>>>>>> ef189285
 #include "mesh/Region.hpp"
 #include "mesh/Field.hpp"
 #include "mesh/Mesh.hpp"
@@ -84,11 +80,7 @@
 
     /// @warning BcDirichlet assumes that solution maps one to one with mesh.geometry_fields()
 
-<<<<<<< HEAD
-    FieldGroup& nodes = mesh().geometry_fields();
-=======
     SpaceFields& nodes = mesh().geometry_fields();
->>>>>>> ef189285
 
 //    std::cout << PERank << "  region \'" << region->uri().string() << "\'" << std::endl;
     boost_foreach(const Uint node, Elements::used_nodes(*region).array())
