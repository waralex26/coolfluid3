// Copyright (C) 2010-2011 von Karman Institute for Fluid Dynamics, Belgium
//
// This software is distributed under the terms of the
// GNU Lesser General Public License version 3 (LGPLv3).
// See doc/lgpl.txt and doc/gpl.txt for the license text.

#include "common/Builder.hpp"
#include "common/OptionArray.hpp"
#include "common/Foreach.hpp"
#include "common/Link.hpp"
#include "common/FindComponents.hpp"

#include "math/VariablesDescriptor.hpp"

#include "mesh/Region.hpp"
#include "mesh/Field.hpp"
<<<<<<< HEAD
#include "mesh/FieldGroup.hpp"
=======
#include "mesh/SpaceFields.hpp"
>>>>>>> ef189285
#include "mesh/Mesh.hpp"

#include "physics/PhysModel.hpp"

#include "RDM/RDSolver.hpp"

#include "SetupSingleSolution.hpp"


using namespace cf3::common;
using namespace cf3::mesh;

namespace cf3 {
namespace RDM {

///////////////////////////////////////////////////////////////////////////////////////

common::ComponentBuilder < SetupSingleSolution, common::Action, LibRDM > SetupSingleSolution_Builder;

///////////////////////////////////////////////////////////////////////////////////////

SetupSingleSolution::SetupSingleSolution ( const std::string& name ) : cf3::solver::Action(name)
{
}

void SetupSingleSolution::execute()
{
  RDM::RDSolver& mysolver = solver().as_type< RDM::RDSolver >();

  if(m_mesh.expired())
    throw SetupError(FromHere(), "SetupSingleSolution has no configured mesh in [" + uri().string() + "]" );

  Mesh& mesh = *m_mesh.lock();

  Group& fields = mysolver.fields();

  const Uint nbdofs = physical_model().neqs();

  // get the geometry field group

<<<<<<< HEAD
  FieldGroup& geometry = mesh.geometry_fields();
=======
  SpaceFields& geometry = mesh.geometry_fields();
>>>>>>> ef189285

  const std::string solution_space = mysolver.option("solution_space").value<std::string>();

  // check that the geometry belongs to the same space as selected by the user

  SpaceFields::Ptr solution_group;

  if( solution_space == geometry.space() )
    solution_group = geometry.as_ptr<SpaceFields>();
  else
  {
    // check if solution space already exists
    solution_group = find_component_ptr_with_name<SpaceFields>( mesh, RDM::Tags::solution() );
    if ( is_null(solution_group) )
    {
      solution_group = mesh.create_space_and_field_group( RDM::Tags::solution(), SpaceFields::Basis::POINT_BASED, "cf3.mesh."+solution_space).as_ptr<SpaceFields>();
    }
    else // not null so check that space is what user wants
    {
      if( solution_space != solution_group->space() )
        throw NotImplemented( FromHere(), "Changing solution space not supported" );
    }
  }

  solution_group->add_tag( solution_space );

  // configure solution

  Field::Ptr solution = find_component_ptr_with_tag<Field>( *solution_group, RDM::Tags::solution() );
  if ( is_null( solution ) )
  {
    std::string vars;
    for(Uint i = 0; i < nbdofs; ++i)
    {
     vars += "u" + to_str(i) + "[1]";
     if( i != nbdofs-1 ) vars += ",";
    }

    solution = solution_group->create_field( RDM::Tags::solution(), vars ).as_ptr<Field>();

    solution->add_tag(RDM::Tags::solution());
  }

  /// @todo here we should check if space() order is correct,
  ///       if not the change space() by enriching or other appropriate action

  // configure residual

  Field::Ptr residual = find_component_ptr_with_tag<Field>( *solution_group, RDM::Tags::residual());
  if ( is_null( residual ) )
  {
    residual = solution_group->create_field(Tags::residual(), solution->descriptor().description() ).as_ptr<Field>();
    residual->descriptor().prefix_variable_names("rhs_");
    residual->add_tag(Tags::residual());
  }

  // configure wave_speed

  Field::Ptr wave_speed = find_component_ptr_with_tag<Field>( *solution_group, RDM::Tags::wave_speed());
  if ( is_null( wave_speed ) )
  {
    wave_speed = solution_group->create_field( Tags::wave_speed(), "ws[1]" ).as_ptr<Field>();
    wave_speed->add_tag(Tags::wave_speed());
  }

  // place link to the fields in the Fields group

  if( ! fields.get_child_ptr( RDM::Tags::solution() ) )
    fields.create_component<Link>( RDM::Tags::solution()   ).link_to(solution).add_tag(RDM::Tags::solution());
  if( ! fields.get_child_ptr( RDM::Tags::residual() ) )
    fields.create_component<Link>( RDM::Tags::residual()   ).link_to(residual).add_tag(RDM::Tags::residual());
  if( ! fields.get_child_ptr( RDM::Tags::wave_speed() ) )
    fields.create_component<Link>( RDM::Tags::wave_speed() ).link_to(wave_speed).add_tag(RDM::Tags::wave_speed());


  /// @todo apply here the bubble insertion if needed

  // parallelize the solution if not yet done

  solution->parallelize();

  std::vector<URI> sync_fields;
  sync_fields.push_back( solution->uri() );
  mysolver.actions().get_child("Synchronize").configure_option("Fields", sync_fields);

}

////////////////////////////////////////////////////////////////////////////////


} // RDM
} // cf3<|MERGE_RESOLUTION|>--- conflicted
+++ resolved
@@ -14,11 +14,7 @@
 
 #include "mesh/Region.hpp"
 #include "mesh/Field.hpp"
-<<<<<<< HEAD
-#include "mesh/FieldGroup.hpp"
-=======
 #include "mesh/SpaceFields.hpp"
->>>>>>> ef189285
 #include "mesh/Mesh.hpp"
 
 #include "physics/PhysModel.hpp"
@@ -59,11 +55,7 @@
 
   // get the geometry field group
 
-<<<<<<< HEAD
-  FieldGroup& geometry = mesh.geometry_fields();
-=======
   SpaceFields& geometry = mesh.geometry_fields();
->>>>>>> ef189285
 
   const std::string solution_space = mysolver.option("solution_space").value<std::string>();
 
