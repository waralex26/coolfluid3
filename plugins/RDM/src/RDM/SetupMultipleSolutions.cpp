--- conflicted
+++ resolved
@@ -70,22 +70,14 @@
   Handle< Dictionary > solution_group;
 
   if( solution_space == geometry.name() || solution_space == mesh::Tags::geometry() )
-<<<<<<< HEAD
-    solution_group = geometry.handle<SpaceFields>();
-=======
     solution_group = geometry.handle<Dictionary>();
->>>>>>> 51b0e70f
   else
   {
     // check if solution space already exists
     solution_group = find_component_ptr_with_name<Dictionary>( mesh, RDM::Tags::solution() );
     if ( is_null(solution_group) )
     {
-<<<<<<< HEAD
-      solution_group = mesh.create_continuous_space(RDM::Tags::solution(), "cf3.mesh."+solution_space).handle<SpaceFields>();
-=======
       solution_group = mesh.create_continuous_space(RDM::Tags::solution(), "cf3.mesh."+solution_space).handle<Dictionary>();
->>>>>>> 51b0e70f
     }
     else // not null so check that space is what user wants
     {
