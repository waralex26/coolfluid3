--- conflicted
+++ resolved
@@ -13,10 +13,6 @@
 #include "Common/Core.hpp"
 #include "Common/CRoot.hpp"
 #include "Common/Log.hpp"
-<<<<<<< HEAD
-//#include "Common/CreateComponent.hpp"
-=======
->>>>>>> bb065ed6
 
 #include "Mesh/CMesh.hpp"
 #include "Mesh/CMeshReader.hpp"
@@ -149,44 +145,7 @@
   BlockData out_block_data;
   parse_blockmesh_dict(out_stream, out_block_data);
 
-<<<<<<< HEAD
-  if(!Comm::instance().is_init())
-    Comm::instance().init(0,0);
-  
-  boost::filesystem::path path = base_dir / boost::filesystem::path("channel3d.dict");
-  boost::filesystem::fstream file;
-  file.open(path,std::ios_base::in);
-  
-  BlockData block_data;
-  parse_blockmesh_dict(file, block_data);
-  
-  const Uint factor = 12;
-  const bool scale = true;
-  const Uint nb_procs = 16;
-  
-  BOOST_FOREACH(BlockData::CountsT& subdivisions, block_data.block_subdivisions)
-  {
-    for(Uint i = 0; i != subdivisions.size(); ++i)
-      subdivisions[i] *= ((i == 0 && scale) ? factor*nb_procs : factor);
-  }
-  
-  BlockData partitioned_blocks;
-  partition_blocks(block_data, nb_procs, XX, partitioned_blocks);
-  
-  // create a mesh with the blocks only
-  CMesh::Ptr block_mesh(allocate_component<CMesh>("block_mesh"));
-  create_block_mesh(partitioned_blocks, *block_mesh);
-  
-  // Write msh for verification in gmsh
-//   CMeshWriter::Ptr msh_writer = create_component_abstract_type<CMeshWriter>("CF.Mesh.Gmsh.CWriter","meshwriter");
-//   boost::filesystem::path outf("PartitionBlocks.msh");
-//   msh_writer->write_from_to(block_mesh, outf);
-  
-  if( Comm::instance().rank() == 0)
-    std::cout << "-------------- Partitioned blocks ----------------\n" << partitioned_blocks << std::endl;
-=======
   BOOST_CHECK_EQUAL(ref_block_data, out_block_data);
->>>>>>> bb065ed6
 }
 
 
