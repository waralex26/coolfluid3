// Copyright (C) 2010-2011 von Karman Institute for Fluid Dynamics, Belgium
//
// This software is distributed under the terms of the
// GNU Lesser General Public License version 3 (LGPLv3).
// See doc/lgpl.txt and doc/gpl.txt for the license text.

#ifndef CF_LibCGAL_hpp
#define CF_LibCGAL_hpp

////////////////////////////////////////////////////////////////////////////////

#include "common/CLibrary.hpp"

////////////////////////////////////////////////////////////////////////////////

/// Define the macro CGAL_API
/// @note build system defines COOLFLUID_CGAL_EXPORTS when compiling CGAL files
#ifdef COOLFLUID_CGAL_EXPORTS
#   define CGAL_API      CF3_EXPORT_API
#   define CGAL_TEMPLATE
#else
#   define CGAL_API      CF3_IMPORT_API
#   define CGAL_TEMPLATE CF3_TEMPLATE_EXTERN
#endif

////////////////////////////////////////////////////////////////////////////////

namespace cf3 {
<<<<<<< HEAD
namespace mesh {
  
=======
namespace Mesh {

>>>>>>> 1c09c44e
/// @brief Classes for CGAL mesh format operations
namespace CGAL {

////////////////////////////////////////////////////////////////////////////////

/// Class defines the CGAL mesh format operations
/// @author Bart Janssens
class CGAL_API LibCGAL : public cf3::common::CLibrary
{
public:

  typedef boost::shared_ptr<LibCGAL> Ptr;
  typedef boost::shared_ptr<LibCGAL const> ConstPtr;

  /// Constructor
  LibCGAL ( const std::string& name) : common::CLibrary(name) {   }

public: // functions

  /// @return string of the library namespace
  static std::string library_namespace() { return "CF.Mesh.CGAL"; }

  /// Static function that returns the module name.
  /// Must be implemented for the LibraryRegister template
  /// @return name of the module
  static std::string library_name() { return "CGAL"; }

  /// Static function that returns the description of the module.
  /// Must be implemented for the LibraryRegister template
  /// @return descripton of the module
  static std::string library_description()
  {
    return "This library provides an interface for the CGAL 3D tetrahedral mesher.";
  }

  /// Gets the Class name
  static std::string getClassName() { return "LibCGAL"; }

protected:

  /// initiate library
  virtual void initiate_impl();

  /// terminate library
  virtual void terminate_impl();

}; // end CGALLib

////////////////////////////////////////////////////////////////////////////////

} // namespace CGAL
} // namespace mesh
} // namespace cf3

////////////////////////////////////////////////////////////////////////////////

#endif // CF_LibCGAL_hpp<|MERGE_RESOLUTION|>--- conflicted
+++ resolved
@@ -26,13 +26,8 @@
 ////////////////////////////////////////////////////////////////////////////////
 
 namespace cf3 {
-<<<<<<< HEAD
 namespace mesh {
   
-=======
-namespace Mesh {
-
->>>>>>> 1c09c44e
 /// @brief Classes for CGAL mesh format operations
 namespace CGAL {
 
