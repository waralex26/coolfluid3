--- conflicted
+++ resolved
@@ -112,29 +112,17 @@
   /// @name ACCESSORS
   //@{
 
-<<<<<<< HEAD
-  mesh::Field& solution_field()                   { return *m_solution.lock(); }
+  mesh::Field& solution_field()                   { return *m_solution; }
 
-  mesh::Field& residual_field()                   { return *m_residual.lock(); }
+  mesh::Field& residual_field()                   { return *m_residual; }
 
-  mesh::Field& wave_speed_field()                 { return *m_wave_speed.lock(); }
+  mesh::Field& wave_speed_field()                 { return *m_wave_speed; }
 
-  mesh::Field& jacob_det_field()                  { return *m_jacob_det.lock(); }
+  mesh::Field& jacob_det_field()                  { return *m_jacob_det; }
 
-  RiemannSolvers::RiemannSolver& riemann_solver() { return *m_riemann_solver.lock(); }
+  RiemannSolvers::RiemannSolver& riemann_solver() { return *m_riemann_solver; }
 
-  physics::Variables& solution_vars()             { return  *m_solution_vars.lock(); }
-=======
-  mesh::SpaceFields& field_group() { return *m_field_group; }
-
-  mesh::Field& solution()    { return *m_solution; }
-
-  mesh::Field& residual()    { return *m_residual; }
-
-  mesh::Field& wave_speed()  { return *m_wave_speed; }
-
-  mesh::Field& jacob_det()   { return *m_jacob_det; }
->>>>>>> bcfe322f
+  physics::Variables& solution_vars()             { return  *m_solution_vars; }
 
   //@} END ACCESSORS
 
@@ -144,7 +132,6 @@
 
 private: // function
 
-<<<<<<< HEAD
   void trigger_physical_model();
 
   void allocate_cache();
@@ -156,9 +143,6 @@
   std::vector< boost::shared_ptr<Flyweight> > create_flyweight(const mesh::Face2Cell& face);
 
 protected: // data
-=======
-  Handle<mesh::SpaceFields> m_field_group;
->>>>>>> bcfe322f
 
   Handle<mesh::Field> m_solution;     ///< access to the solution field
 
@@ -168,9 +152,9 @@
 
   Handle<mesh::Field> m_jacob_det;    ///< access to the jacobian_determinant field
 
-  boost::weak_ptr<physics::Variables> m_solution_vars; ///< access to the solution variables
+  Handle<physics::Variables> m_solution_vars; ///< access to the solution variables
 
-  boost::weak_ptr<RiemannSolvers::RiemannSolver> m_riemann_solver; ///< access to the riemann solver
+  Handle<RiemannSolvers::RiemannSolver> m_riemann_solver; ///< access to the riemann solver
 
   /// Compute wave speeds in flx_pts
   /// TRUE:  - computation in flx_pts
