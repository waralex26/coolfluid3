--- conflicted
+++ resolved
@@ -47,21 +47,16 @@
      .pretty_name("Update Coefficient")
      .link_to(&m_update_coeff);
 
-<<<<<<< HEAD
-  options().add_option(OptionComponent<Field>::create(SFDM::Tags::residual(), &m_residual))
-     ->description("Residual")
-     ->pretty_name("Residual");
-
-  options().add_option(OptionComponent<Field>::create(SFDM::Tags::jacob_det(), &m_jacobian_determinant))
-     ->description("Jacobian determinant")
-     ->pretty_name("Jacobian Determinant");
-
-=======
   options().add_option(SFDM::Tags::residual(), m_residual)
      .description("Residual")
      .pretty_name("Residual")
      .link_to(&m_residual);
->>>>>>> bcfe322f
+     
+  options().add_option(SFDM::Tags::jacob_det(), m_jacobian_determinant)
+     .description("Jacobian determinant")
+     .pretty_name("Jacobian Determinant")
+     .link_to(&m_jacobian_determinant);
+
 }
 
 ////////////////////////////////////////////////////////////////////////////////
@@ -70,16 +65,10 @@
 {
   link_fields();
 
-<<<<<<< HEAD
-  Field& solution     = *m_solution.lock();
-  Field& residual     = *m_residual.lock();
-  Field& update_coeff = *m_update_coeff.lock();
-  Field& jacobian_determinant = *m_jacobian_determinant.lock();
-=======
   Field& solution     = *m_solution;
   Field& residual     = *m_residual;
   Field& update_coeff = *m_update_coeff;
->>>>>>> bcfe322f
+  Field& jacobian_determinant = *m_jacobian_determinant;
 
   for (Uint i=0; i<solution.size(); ++i)
   {
@@ -115,11 +104,11 @@
     options().configure_option( SFDM::Tags::residual(), m_residual->uri() );
   }
 
-  if( is_null( m_jacobian_determinant.lock() ) )
+  if( is_null( m_jacobian_determinant ) )
   {
-    m_jacobian_determinant = solver().field_manager()
-        .get_child( SFDM::Tags::jacob_det() ).follow()->as_ptr_checked<Field>();
-    configure_option( SFDM::Tags::jacob_det(), m_jacobian_determinant.lock()->uri() );
+    m_jacobian_determinant = follow_link(solver().field_manager()
+        .get_child( SFDM::Tags::jacob_det() ))->handle<Field>();
+    options().configure_option( SFDM::Tags::jacob_det(), m_jacobian_determinant->uri() );
   }
 
 }
