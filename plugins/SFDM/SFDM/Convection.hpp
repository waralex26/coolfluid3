// Copyright (C) 2010-2011 von Karman Institute for Fluid Dynamics, Belgium
//
// This software is distributed under the terms of the
// GNU Lesser General Public License version 3 (LGPLv3).
// See doc/lgpl.txt and doc/gpl.txt for the license text.

#ifndef cf3_SFDM_Convection_hpp
#define cf3_SFDM_Convection_hpp

////////////////////////////////////////////////////////////////////////////////

#include "math/MatrixTypes.hpp"

#include "SFDM/Term.hpp"
#include "SFDM/ShapeFunction.hpp"


////////////////////////////////////////////////////////////////////////////////

namespace cf3 {
namespace SFDM {

//////////////////////////////////////////////////////////////////////////////

/// This class defines an action that creates a space in the mesh
/// with SFDM shape functions, and a configurable order of polynomial.
/// Default polynomial order = 0.
/// that returns information about the mesh
/// @author Willem Deconinck
class SFDM_API Convection : public Term
{
public: // typedefs
<<<<<<< HEAD
friend class Flyweight;
    typedef boost::shared_ptr<Convection> Ptr;
    typedef boost::shared_ptr<Convection const> ConstPtr;
=======

    
    
>>>>>>> bcfe322f

public: // functions

  /// constructor
  Convection( const std::string& name );

  /// Gets the Class name
  static std::string type_name() { return "Convection"; }

  virtual void execute();

private: // functions

  void compute_interior_flx_pts_contribution();
  void compute_face_flx_pts_contribution();
  void apply_null_bc();

private: // configuration

  void allocate_fast_access_data();

private: // fast-access-data (for convenience no "m_" prefix)

<<<<<<< HEAD
  RealVector sol_in_flx_pt;
  RealVector flx_in_flx_pt;
  Real wave_speed_in_flx_pt;
  std::vector<Uint> face_at_side;
  std::vector<Uint> flx_pt_at_side;
  std::vector<RealVector> sol_at_side;
=======
  void trigger_physical_model();
  void build_riemann_solver();
  Handle<RiemannSolvers::RiemannSolver> m_riemann_solver;
  Handle<physics::Variables> m_solution_vars;
>>>>>>> bcfe322f

}; // end Convection


////////////////////////////////////////////////////////////////////////////////

} // SFDM
} // cf3

////////////////////////////////////////////////////////////////////////////////

#endif // cf3_SFDM_Convection_hpp<|MERGE_RESOLUTION|>--- conflicted
+++ resolved
@@ -30,15 +30,9 @@
 class SFDM_API Convection : public Term
 {
 public: // typedefs
-<<<<<<< HEAD
 friend class Flyweight;
-    typedef boost::shared_ptr<Convection> Ptr;
-    typedef boost::shared_ptr<Convection const> ConstPtr;
-=======
-
     
     
->>>>>>> bcfe322f
 
 public: // functions
 
@@ -62,19 +56,12 @@
 
 private: // fast-access-data (for convenience no "m_" prefix)
 
-<<<<<<< HEAD
   RealVector sol_in_flx_pt;
   RealVector flx_in_flx_pt;
   Real wave_speed_in_flx_pt;
   std::vector<Uint> face_at_side;
   std::vector<Uint> flx_pt_at_side;
   std::vector<RealVector> sol_at_side;
-=======
-  void trigger_physical_model();
-  void build_riemann_solver();
-  Handle<RiemannSolvers::RiemannSolver> m_riemann_solver;
-  Handle<physics::Variables> m_solution_vars;
->>>>>>> bcfe322f
 
 }; // end Convection
 
