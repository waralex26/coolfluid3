// Copyright (C) 2010-2011 von Karman Institute for Fluid Dynamics, Belgium
//
// This software is distributed under the terms of the
// GNU Lesser General Public License version 3 (LGPLv3).
// See doc/lgpl.txt and doc/gpl.txt for the license text.

#ifndef cf3_sdm_navierstokesmovingreference_Source2D_hpp
#define cf3_sdm_navierstokesmovingreference_Source2D_hpp

////////////////////////////////////////////////////////////////////////////////

#include <boost/bind.hpp>
#include <boost/function.hpp>

#include "math/Checks.hpp"

#include "sdm/SourceTerm.hpp"
#include "sdm/navierstokesmovingreference/LibNavierStokesMovingReference.hpp"

////////////////////////////////////////////////////////////////////////////////

namespace cf3 {
namespace sdm {
namespace navierstokesmovingreference {

////////////////////////////////////////////////////////////////////////////////

class sdm_navierstokes_API Source2D : public SourceTerm< PhysDataBase<4u,2u> >
{
private:
    Real gamma;
    RealVector2 Vtrans;
    RealVector3 Omega;
    RealVector3 a0, dOmegadt;
private:
    RealVector3 r;
    RealVector3 Vr;
    RealVector3 V0;
    RealVector3 Vt;
    RealVector3 at;

    void config_Omega()
    {
        std::vector<Real> Omega_vec= options().value< std::vector<Real> >("Omega");
        cf3_assert(Omega_vec.size() == 3);
        cf3_assert(Omega_vec[0] == 0);
        cf3_assert(Omega_vec[1] == 0);
        Omega[0] = Omega_vec[0];
        Omega[1] = Omega_vec[1];
        Omega[2] = Omega_vec[2];
    }

    void config_Vtrans()
    {
        std::vector<Real> Vtrans_vec= options().value< std::vector<Real> >("Vtrans");
        cf3_assert(Vtrans_vec.size() == 2);
        Vtrans[0] = Vtrans_vec[0];
        Vtrans[1] = Vtrans_vec[1];
    }

    void config_a0()
    {
        std::vector<Real> a0_vec= options().value< std::vector<Real> >("a0");
        cf3_assert(a0_vec.size() == 3);
        cf3_assert(a0_vec[2] == 0);
        a0[0] = a0_vec[0];
        a0[1] = a0_vec[1];
        a0[2] = a0_vec[2];
    }

    void config_dOmegadt()
    {
        std::vector<Real> dOmegadt_vec= options().value< std::vector<Real> >("dOmegadt");
        cf3_assert(dOmegadt_vec.size() == 3);
        cf3_assert(dOmegadt_vec[0] == 0);
        cf3_assert(dOmegadt_vec[1] == 0);
        dOmegadt[0] = dOmegadt_vec[0];
        dOmegadt[1] = dOmegadt_vec[1];
        dOmegadt[2] = dOmegadt_vec[2];
    }

public:
    static std::string type_name() { return "Source2D"; }

    Source2D(const std::string& name) : SourceTerm< PhysData >(name),
                                            gamma(1.4)
    {
<<<<<<< HEAD
          r  = RealVector3::Zero(3);
          Vr = RealVector3::Zero(3);
          V0 = RealVector3::Zero(3);
          Vt = RealVector3::Zero(3);
          at = RealVector3::Zero(3);
          a0 = RealVector3::Zero(3);


          std::vector<Real> OmegaDefault (3,0), VtransDefault(2,0), a0Default(3,0), dOmegadtDefault(3,0);
          OmegaDefault[0] = Omega[0];
          OmegaDefault[1] = Omega[1];
          OmegaDefault[2] = Omega[2];

          VtransDefault[0] = Vtrans[0];
          VtransDefault[1] = Vtrans[1];

          a0Default[0] = a0[0];
          a0Default[1] = a0[1];
          a0Default[2] = a0[2];

          dOmegadtDefault[0] = dOmegadt[0];
          dOmegadtDefault[1] = dOmegadt[1];
          dOmegadtDefault[2] = dOmegadt[2];

          options().add("Omega", OmegaDefault)
              .description("Rotation vector")
              .mark_basic()
              .attach_trigger(boost::bind( &Source2D::config_Omega, this));

          options().add("Vtrans", VtransDefault)
              .description("Vector of the translation speeds")
              .mark_basic()
              .attach_trigger( boost::bind( &Source2D::config_Vtrans, this));

          options().add("a0", a0Default)
              .description("Acceleration of the translation (DVtrans/Dt)")
              .mark_basic()
              .attach_trigger( boost::bind( &Source2D::config_a0, this));

          options().add("dOmegadt", dOmegadtDefault)
              .description("Acceleration of the rotation")
              .mark_basic()
              .attach_trigger( boost::bind( &Source2D::config_dOmegadt, this));

          options().add("gamma", gamma)
              .description("The heat capacity ratio")
              .link_to(&gamma);
=======

      gamma=1.4;
      Vtrans.setZero();
      Omega.setZero();
      a0.setZero();
      dOmegadt.setZero();
      r.setZero();
      Vr.setZero();
      V0.setZero();
      Vt.setZero();
      at.setZero();

      std::vector<Real> OmegaDefault (3,0), VtransDefault(2,0), a0Default(3,0), dOmegadtDefault(3,0);
      OmegaDefault[0] = Omega[0];
      OmegaDefault[1] = Omega[1];
      OmegaDefault[2] = Omega[2];

      VtransDefault[0] = Vtrans[0];
      VtransDefault[1] = Vtrans[1];

      a0Default[0] = a0[0];
      a0Default[1] = a0[1];
      a0Default[2] = a0[2];

      dOmegadtDefault[0] = dOmegadt[0];
      dOmegadtDefault[1] = dOmegadt[1];
      dOmegadtDefault[2] = dOmegadt[2];

      options().add("Omega", OmegaDefault)
          .description("Rotation vector")
          .mark_basic()
          .attach_trigger(boost::bind( &Source2D::config_Omega, this));

      options().add("Vtrans", VtransDefault)
          .description("Vector of the translation speeds")
          .mark_basic()
          .attach_trigger( boost::bind( &Source2D::config_Vtrans, this));

      options().add("a0", a0Default)
          .description("Acceleration of the translation (DVtrans/Dt)")
          .mark_basic()
          .attach_trigger( boost::bind( &Source2D::config_a0, this));

      options().add("dOmegadt", dOmegadtDefault)
          .description("Acceleration of the rotation")
          .mark_basic()
          .attach_trigger( boost::bind( &Source2D::config_dOmegadt, this));

      options().add("gamma", gamma)
          .description("The heat capacity ratio")
          .link_to(&gamma);
>>>>>>> 6061dd69
    }

    virtual ~Source2D() {}

    void compute_source(PhysData& data, RealVectorNEQS& source)
    {
<<<<<<< HEAD
        r.head(2).noalias() = data.coord;
        Vr.head(2).noalias() = data.solution.block<2,1>(1,0)/data.solution[0];
        V0.head(2).noalias() = Vtrans;
        Vt.noalias() = V0 + Omega.cross(r);
        at.noalias() = a0 + dOmegadt.cross(r) + 2*(Omega.cross(Vr)) + Omega.cross(Omega.cross(r));

        source = RealVector4::Zero(4);
        source.block<2,1>(1,0).noalias() = -data.solution[0]*at.head(2);

        source[3] = -data.solution[0]*(Vr.dot(a0) + (Omega.cross(r)).dot(a0) + V0.dot(at - Omega.cross(Vr)) + Vr.dot(dOmegadt.cross(r)) + (Omega.cross(r)).dot(dOmegadt.cross(r)));
=======
        const Real& rho = data.solution[0];

        r[XX]=data.coord[XX];
        r[YY]=data.coord[YY];
        r[ZZ]=0.;

        Vr[XX] = data.solution[1]/rho;
        Vr[YY] = data.solution[2]/rho;
        Vr[ZZ] = 0.;

        V0[XX] = Vtrans[XX];
        V0[YY] = Vtrans[YY];
        V0[ZZ] = 0.;

        Vt = V0 + Omega.cross(r);
        at = a0 + dOmegadt.cross(r) + 2.*(Omega.cross(Vr)) + Omega.cross(Omega.cross(r));

        //        source = RealVectorNEQS::Zero(4);
        //        source.block<2,1>(1,0).noalias() = -rho*at.head(2);
        source[0] = 0.;
        source[1] = -rho*at[XX];
        source[2] = -rho*at[YY];
        source[3] = -rho*(Vr.dot(a0) + (Omega.cross(r)).dot(a0) + V0.dot(at - Omega.cross(Vt)) + Vr.dot(dOmegadt.cross(r)) + (Omega.cross(r)).dot(dOmegadt.cross(r)));

//        try{
//          if (math::Checks::is_nan(source[1])) throw common::BadValue(FromHere(),"");
//          if (math::Checks::is_nan(source[2])) throw common::BadValue(FromHere(),"");
//          if (math::Checks::is_nan(source[3])) throw common::BadValue(FromHere(),"");
//        }
//        catch(...)
//        {
//          std::cout << "Omega = " << Omega.transpose() << std::endl;
//          std::cout << "dOmegadt = " << dOmegadt.transpose() << std::endl;
//          std::cout << "r = " << r.transpose() << std::endl;
//          std::cout << "rho = " << rho << std::endl;
//          std::cout << "Vr = " << Vr.transpose() << std::endl;
//          std::cout << "V0 = " << V0.transpose() << std::endl;
//          std::cout << "a0 = " << a0.transpose() << std::endl;
//          throw common::BadValue(FromHere(),"");
//        }
>>>>>>> 6061dd69
    }

  EIGEN_MAKE_ALIGNED_OPERATOR_NEW

};

////////////////////////////////////////////////////////////////////////////////

} // navierstokesmovingreferece
} // sdm
} // cf3

////////////////////////////////////////////////////////////////////////////////

#endif // cf3_sdm_navierstokesmovingreference_Source2D_hpp<|MERGE_RESOLUTION|>--- conflicted
+++ resolved
@@ -85,55 +85,6 @@
     Source2D(const std::string& name) : SourceTerm< PhysData >(name),
                                             gamma(1.4)
     {
-<<<<<<< HEAD
-          r  = RealVector3::Zero(3);
-          Vr = RealVector3::Zero(3);
-          V0 = RealVector3::Zero(3);
-          Vt = RealVector3::Zero(3);
-          at = RealVector3::Zero(3);
-          a0 = RealVector3::Zero(3);
-
-
-          std::vector<Real> OmegaDefault (3,0), VtransDefault(2,0), a0Default(3,0), dOmegadtDefault(3,0);
-          OmegaDefault[0] = Omega[0];
-          OmegaDefault[1] = Omega[1];
-          OmegaDefault[2] = Omega[2];
-
-          VtransDefault[0] = Vtrans[0];
-          VtransDefault[1] = Vtrans[1];
-
-          a0Default[0] = a0[0];
-          a0Default[1] = a0[1];
-          a0Default[2] = a0[2];
-
-          dOmegadtDefault[0] = dOmegadt[0];
-          dOmegadtDefault[1] = dOmegadt[1];
-          dOmegadtDefault[2] = dOmegadt[2];
-
-          options().add("Omega", OmegaDefault)
-              .description("Rotation vector")
-              .mark_basic()
-              .attach_trigger(boost::bind( &Source2D::config_Omega, this));
-
-          options().add("Vtrans", VtransDefault)
-              .description("Vector of the translation speeds")
-              .mark_basic()
-              .attach_trigger( boost::bind( &Source2D::config_Vtrans, this));
-
-          options().add("a0", a0Default)
-              .description("Acceleration of the translation (DVtrans/Dt)")
-              .mark_basic()
-              .attach_trigger( boost::bind( &Source2D::config_a0, this));
-
-          options().add("dOmegadt", dOmegadtDefault)
-              .description("Acceleration of the rotation")
-              .mark_basic()
-              .attach_trigger( boost::bind( &Source2D::config_dOmegadt, this));
-
-          options().add("gamma", gamma)
-              .description("The heat capacity ratio")
-              .link_to(&gamma);
-=======
 
       gamma=1.4;
       Vtrans.setZero();
@@ -185,25 +136,12 @@
       options().add("gamma", gamma)
           .description("The heat capacity ratio")
           .link_to(&gamma);
->>>>>>> 6061dd69
     }
 
     virtual ~Source2D() {}
 
     void compute_source(PhysData& data, RealVectorNEQS& source)
     {
-<<<<<<< HEAD
-        r.head(2).noalias() = data.coord;
-        Vr.head(2).noalias() = data.solution.block<2,1>(1,0)/data.solution[0];
-        V0.head(2).noalias() = Vtrans;
-        Vt.noalias() = V0 + Omega.cross(r);
-        at.noalias() = a0 + dOmegadt.cross(r) + 2*(Omega.cross(Vr)) + Omega.cross(Omega.cross(r));
-
-        source = RealVector4::Zero(4);
-        source.block<2,1>(1,0).noalias() = -data.solution[0]*at.head(2);
-
-        source[3] = -data.solution[0]*(Vr.dot(a0) + (Omega.cross(r)).dot(a0) + V0.dot(at - Omega.cross(Vr)) + Vr.dot(dOmegadt.cross(r)) + (Omega.cross(r)).dot(dOmegadt.cross(r)));
-=======
         const Real& rho = data.solution[0];
 
         r[XX]=data.coord[XX];
@@ -244,7 +182,6 @@
 //          std::cout << "a0 = " << a0.transpose() << std::endl;
 //          throw common::BadValue(FromHere(),"");
 //        }
->>>>>>> 6061dd69
     }
 
   EIGEN_MAKE_ALIGNED_OPERATOR_NEW
