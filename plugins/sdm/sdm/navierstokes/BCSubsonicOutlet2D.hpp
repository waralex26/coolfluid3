--- conflicted
+++ resolved
@@ -56,27 +56,19 @@
     m_gamma_minus_1 = m_gamma - 1.;
   }
 
-<<<<<<< HEAD
-  void config_P()    { m_function_P   .parse(options().option("P").value_str()); }
-=======
   void config_P()
   {
     m_function_P.parse(options().option("p").value_str(), "x,y" );
   }
->>>>>>> c362c96e
 
   virtual void compute_solution(const PhysData& inner_cell_data, const RealVectorNDIM& unit_normal, RealVectorNEQS& boundary_face_pt_data)
   {
-    m_function_P.evaluate(inner_cell_data.coord,m_p);
 
-<<<<<<< HEAD
-=======
     m_function_P.evaluate(inner_cell_data.coord,m_p);
 
     cf3_always_assert(inner_cell_data.solution.size()==NEQS);
     cf3_always_assert(boundary_face_pt_data.size()==NEQS);
 
->>>>>>> c362c96e
     m_rho_inner = inner_cell_data.solution[Rho];
     m_u_inner = inner_cell_data.solution[RhoUx]/m_rho_inner;
     m_v_inner = inner_cell_data.solution[RhoUy]/m_rho_inner;
