// Copyright (C) 2010-2011 von Karman Institute for Fluid Dynamics, Belgium
//
// This software is distributed under the terms of the
// GNU Lesser General Public License version 3 (LGPLv3).
// See doc/lgpl.txt and doc/gpl.txt for the license text.

#define BOOST_TEST_DYN_LINK
#define BOOST_TEST_MODULE "Test module for heat-conduction related proto operations"

#include <boost/test/unit_test.hpp>

#include "common/Core.hpp"
#include "common/Environment.hpp"

#include "mesh/Domain.hpp"

#include "solver/ModelUnsteady.hpp"
#include "solver/Time.hpp"
#include "solver/Tags.hpp"

#include "solver/actions/Proto/ProtoAction.hpp"
#include "solver/actions/Proto/Expression.hpp"
#include "solver/actions/Iterate.hpp"
#include "solver/actions/CriterionTime.hpp"
#include "solver/actions/AdvanceTime.hpp"

#include "Tools/MeshGeneration/MeshGeneration.hpp"
#include "mesh/MeshGenerator.hpp"

#include "UFEM/LSSActionUnsteady.hpp"
#include "UFEM/Solver.hpp"
#include "UFEM/NavierStokesOps.hpp"
#include "UFEM/Tags.hpp"
#include "UFEM/ParsedFunctionExpression.hpp"

#include "NavierStokes.hpp"
#include "solver/actions/ZeroLSS.hpp"
#include "solver/actions/SolveLSS.hpp"



using namespace cf3;
using namespace cf3::solver;
using namespace cf3::solver::actions;
using namespace cf3::solver::actions::Proto;
using namespace cf3::common;
using namespace cf3::math::Consts;
using namespace cf3::mesh;
using namespace cf3::UFEM;

using namespace boost;

typedef std::vector<std::string> StringsT;
typedef std::vector<Uint> SizesT;

BOOST_AUTO_TEST_SUITE( ProtoStokesArtifDissSuite )

inline void
check_close(const Real a, const Real b, const Real threshold)
{
  BOOST_CHECK_SMALL(a - b, threshold);
}

static boost::proto::terminal< void(*)(Real, Real, Real) >::type const _check_close = {&check_close};

BOOST_AUTO_TEST_CASE( InitMPI )
{
  common::PE::Comm::instance().init(boost::unit_test::framework::master_test_suite().argc, boost::unit_test::framework::master_test_suite().argv);
  BOOST_CHECK_EQUAL(common::PE::Comm::instance().size(), 1);
}

// Solve the Stokes equations with artificial dissipation
BOOST_AUTO_TEST_CASE( ProtoNavierStokes )
{
  // debug output
  Core::instance().environment().options().configure_option("log_level", 4u);

  const Real length = 5.;
  const Real height = 2.;
  const Uint x_segments = 25;
  const Uint y_segments = 10;

  const Real start_time = 0.;
  const Real end_time = 5.;
  const Real dt = 1.;
  Real t = start_time;
  const Uint write_interval = 5000;
  const Real invdt = 1. / dt;

  const Real mu = 1.;
  const Real rho = 1.;
  const Real epsilon = rho/mu;

  const std::vector<Real> u_wall(2, 0.);
  const Real p0 = 10.;
  const Real p1 = 0.;
  const Real c = 0.5*(p0 - p1) / (rho * mu * length);
  const RealVector2 u_max(c, 0.);

  SUPGCoeffs coefs;
  coefs.u_ref = c;
  coefs.mu = mu;
  coefs.rho = rho;
  coefs.one_over_rho = 1./rho;

  // Parabolic expression for the inlet
  std::stringstream parabole_str;
  parabole_str << "y*(" << height << "-y)*" << c;
  std::vector<std::string> parabole_functions(2, "0");
  parabole_functions[0] = parabole_str.str();


  // List of (Navier-)Stokes creation functions, with their names
  const std::vector<std::string> names = boost::assign::list_of("stokes_artifdiss")("stokes_pspg")("navier_stokes_pspg")("navier_stokes_supg")("generic_ns_assembly");
<<<<<<< HEAD
  typedef boost::shared_ptr< Expression > (*FactoryT)(LinearSolverUnsteady&, SUPGCoeffs&);
=======
  typedef boost::shared_ptr< Expression > (*FactoryT)(LSSActionUnsteady&, SUPGCoeffs&);
>>>>>>> 9339c840
  std::vector<FactoryT> factories = boost::assign::list_of(&stokes_artifdiss)(&stokes_pspg)(&navier_stokes_pspg)(&navier_stokes_supg)(&UFEM::generic_ns_assembly);

  // Loop over all model types
  for(Uint i = 0; i != names.size(); ++i)
  {
    std::cout << "\n################################## Running test for model " << names[i] << "##################################\n" << std::endl;
    // Setup a model
    ModelUnsteady& model = *Core::instance().root().create_component<ModelUnsteady>(names[i]);
    Domain& domain = model.create_domain("Domain");
    UFEM::Solver& solver = *model.create_component<UFEM::Solver>("Solver");
    Handle<UFEM::LSSActionUnsteady> lss_action(solver.add_unsteady_solver("cf3.UFEM.LSSActionUnsteady"));
    Handle<common::ActionDirector> ic(solver.get_child("InitialConditions"));

    boost::shared_ptr<solver::actions::Iterate> time_loop = allocate_component<solver::actions::Iterate>("TimeLoop");
    time_loop->create_component<solver::actions::CriterionTime>("CriterionTime");

    // Expression variables
    MeshTerm<0, VectorField> u("Velocity", UFEM::Tags::solution());
    MeshTerm<1, ScalarField> p("Pressure", UFEM::Tags::solution());
    MeshTerm<2, VectorField> u_adv("AdvectionVelocity", "linearized_velocity");

    // Velocity initial condition
    boost::shared_ptr<UFEM::ParsedFunctionExpression> vel_init = allocate_component<UFEM::ParsedFunctionExpression>("InitializeVelocity");
    vel_init->set_expression(nodes_expression(u = vel_init->function()));
    vel_init->options().configure_option("value", parabole_functions);
    
    *ic << create_proto_action("InitializePressure", nodes_expression(p = 0.)) << vel_init;

    // BC
    boost::shared_ptr<UFEM::BoundaryConditions> bc = allocate_component<UFEM::BoundaryConditions>("BoundaryConditions");
    
    // build up the solver out of different actions
<<<<<<< HEAD
    solver
      << create_proto_action("InitializePressure", nodes_expression(p = 0.))
      << vel_init
      <<
      ( // Time loop
        time_loop
=======
    *lss_action
>>>>>>> 9339c840
        << create_proto_action("AdvectionVel", nodes_expression(u_adv = u))
        << allocate_component<solver::actions::ZeroLSS>("ZeroLSS")
        << create_proto_action("Assembly", factories[i](*lss_action, coefs))
        << bc
        << allocate_component<solver::actions::SolveLSS>("SolveLSS")
<<<<<<< HEAD
        << create_proto_action("IncrementU", nodes_expression(u += solver.solution(u)))
        << create_proto_action("IncrementP", nodes_expression(p += solver.solution(p)))
        << allocate_component<solver::actions::AdvanceTime>("AdvanceTime")
      )
=======
        << create_proto_action("IncrementU", nodes_expression(u += lss_action->solution(u)))
        << create_proto_action("IncrementP", nodes_expression(p += lss_action->solution(p)));
    solver
>>>>>>> 9339c840
      << create_proto_action("CheckP", nodes_expression(_check_close(p, p0 * (length - coordinates[0]) / length + p1 * coordinates[1] / length, 5e-1)))
      << create_proto_action("CheckU", nodes_expression(_check_close(u[0], c * coordinates[1] * (height - coordinates[1]), 5e-2)))
      << create_proto_action("CheckV", nodes_expression(_check_close(u[1], 0., 6e-3)));

    // Setup physics
    model.create_physics("cf3.physics.DynamicModel");

    // Setup mesh
    boost::shared_ptr<MeshGenerator> create_rectangle = build_component_abstract_type<MeshGenerator>("cf3.mesh.SimpleMeshGenerator","create_line");
    create_rectangle->options().configure_option("mesh",domain.uri()/"Mesh");
    std::vector<Real> lengths(2);     lengths[XX] = length;            lengths[YY]  = height;
    std::vector<Uint> nb_cells(2);    nb_cells[XX] = x_segments;       nb_cells[YY] = y_segments;
    create_rectangle->options().configure_option("lengths",lengths);
    create_rectangle->options().configure_option("nb_cells",nb_cells);
    Mesh& mesh = create_rectangle->generate();

    lss_action->create_lss("cf3.math.LSS.TrilinosFEVbrMatrix").matrix()->options().configure_option("settings_file", std::string(boost::unit_test::framework::master_test_suite().argv[1]));

    // Boundary conditions
    bc->add_constant_bc("left", "Pressure", p0);
    bc->add_constant_bc("right", "Pressure", p1);
    bc->add_constant_bc("bottom", "Velocity", u_wall);
    bc->add_constant_bc("top", "Velocity", u_wall);
    bc->add_function_bc("left", "Velocity")->options().configure_option("value", parabole_functions);
    //bc->add_function_bc("right", "Velocity")->options().configure_option("value", parabole_functions);

    // Configure timings
    Time& time = model.create_time();
    time.options().configure_option("time_step", dt);
    time.options().configure_option("end_time", end_time);

    // Run the solver
    model.simulate();

    domain.write_mesh("ns-test-" + names[i] + ".pvtu");
<<<<<<< HEAD
    
    lss.matrix()->print("matrix-" + names[i] + ".plt");
    lss.rhs()->print("rhs-" + names[i] + ".plt");
=======
>>>>>>> 9339c840
  }
}

BOOST_AUTO_TEST_SUITE_END()<|MERGE_RESOLUTION|>--- conflicted
+++ resolved
@@ -112,11 +112,7 @@
 
   // List of (Navier-)Stokes creation functions, with their names
   const std::vector<std::string> names = boost::assign::list_of("stokes_artifdiss")("stokes_pspg")("navier_stokes_pspg")("navier_stokes_supg")("generic_ns_assembly");
-<<<<<<< HEAD
-  typedef boost::shared_ptr< Expression > (*FactoryT)(LinearSolverUnsteady&, SUPGCoeffs&);
-=======
   typedef boost::shared_ptr< Expression > (*FactoryT)(LSSActionUnsteady&, SUPGCoeffs&);
->>>>>>> 9339c840
   std::vector<FactoryT> factories = boost::assign::list_of(&stokes_artifdiss)(&stokes_pspg)(&navier_stokes_pspg)(&navier_stokes_supg)(&UFEM::generic_ns_assembly);
 
   // Loop over all model types
@@ -149,31 +145,15 @@
     boost::shared_ptr<UFEM::BoundaryConditions> bc = allocate_component<UFEM::BoundaryConditions>("BoundaryConditions");
     
     // build up the solver out of different actions
-<<<<<<< HEAD
-    solver
-      << create_proto_action("InitializePressure", nodes_expression(p = 0.))
-      << vel_init
-      <<
-      ( // Time loop
-        time_loop
-=======
     *lss_action
->>>>>>> 9339c840
         << create_proto_action("AdvectionVel", nodes_expression(u_adv = u))
         << allocate_component<solver::actions::ZeroLSS>("ZeroLSS")
         << create_proto_action("Assembly", factories[i](*lss_action, coefs))
         << bc
         << allocate_component<solver::actions::SolveLSS>("SolveLSS")
-<<<<<<< HEAD
-        << create_proto_action("IncrementU", nodes_expression(u += solver.solution(u)))
-        << create_proto_action("IncrementP", nodes_expression(p += solver.solution(p)))
-        << allocate_component<solver::actions::AdvanceTime>("AdvanceTime")
-      )
-=======
         << create_proto_action("IncrementU", nodes_expression(u += lss_action->solution(u)))
         << create_proto_action("IncrementP", nodes_expression(p += lss_action->solution(p)));
     solver
->>>>>>> 9339c840
       << create_proto_action("CheckP", nodes_expression(_check_close(p, p0 * (length - coordinates[0]) / length + p1 * coordinates[1] / length, 5e-1)))
       << create_proto_action("CheckU", nodes_expression(_check_close(u[0], c * coordinates[1] * (height - coordinates[1]), 5e-2)))
       << create_proto_action("CheckV", nodes_expression(_check_close(u[1], 0., 6e-3)));
@@ -209,12 +189,6 @@
     model.simulate();
 
     domain.write_mesh("ns-test-" + names[i] + ".pvtu");
-<<<<<<< HEAD
-    
-    lss.matrix()->print("matrix-" + names[i] + ".plt");
-    lss.rhs()->print("rhs-" + names[i] + ".plt");
-=======
->>>>>>> 9339c840
   }
 }
 
