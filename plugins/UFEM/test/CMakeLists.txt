--- conflicted
+++ resolved
@@ -1,6 +1,5 @@
 # UFEM tests
 if(coolfluid_ufem_builds)
-<<<<<<< HEAD
 coolfluid_add_test( UTEST utest-proto-heat
                     CPP utest-proto-heat.cpp
                     ARGUMENTS ${CMAKE_CURRENT_SOURCE_DIR}/solver.xml
@@ -50,57 +49,6 @@
 coolfluid_add_test( UTEST utest-proto-ns-assembly
                     CPP utest-proto-ns-assembly.cpp
                     LIBS coolfluid_mesh coolfluid_solver_actions coolfluid_mesh_lagrangep1 coolfluid_solver)
-=======
-coolfluid_add_test( UTEST      utest-proto-heat
-                    CPP        utest-proto-heat.cpp
-                    ARGUMENTS  ${CMAKE_CURRENT_SOURCE_DIR}/solver.xml
-                    LIBS       coolfluid_mesh coolfluid_solver_actions coolfluid_mesh_lagrangep1 coolfluid_mesh_lagrangep2 coolfluid_mesh_lagrangep3 coolfluid_mesh_generation coolfluid_solver coolfluid_ufem
-                    MPI        1)
-
-coolfluid_add_test( UTEST      utest-proto-heat-parallel
-                    CPP        utest-proto-heat-parallel.cpp
-                    ARGUMENTS  ${CMAKE_CURRENT_SOURCE_DIR}/solver.xml
-                    LIBS       coolfluid_mesh coolfluid_solver_actions coolfluid_mesh_lagrangep1 coolfluid_mesh_lagrangep2 coolfluid_mesh_lagrangep3 coolfluid_mesh_generation coolfluid_solver coolfluid_ufem coolfluid_mesh_blockmesh
-                    MPI        4)
-
-coolfluid_add_test( UTEST      utest-proto-unsteady
-                    CPP        utest-proto-unsteady.cpp
-                    ARGUMENTS  ${CMAKE_CURRENT_SOURCE_DIR}/solver.xml
-                    LIBS       coolfluid_mesh coolfluid_solver_actions coolfluid_mesh_lagrangep1 coolfluid_mesh_lagrangep2 coolfluid_mesh_lagrangep3 coolfluid_mesh_generation coolfluid_solver coolfluid_ufem
-                    MPI        1)
-
-coolfluid_add_test( UTEST      utest-proto-systems
-                    CPP        utest-proto-systems.cpp
-                    ARGUMENTS  ${CMAKE_CURRENT_SOURCE_DIR}/solver.xml
-                    LIBS       coolfluid_mesh coolfluid_solver_actions coolfluid_mesh_lagrangep1 coolfluid_mesh_lagrangep2 coolfluid_mesh_lagrangep3 coolfluid_mesh_generation coolfluid_solver coolfluid_ufem
-                    MPI        1)
-
-coolfluid_add_test( UTEST      utest-proto-navier-stokes
-                    CPP        utest-proto-navier-stokes.cpp NavierStokes.hpp NavierStokes.cpp
-                    ARGUMENTS  ${CMAKE_CURRENT_SOURCE_DIR}/solver.xml
-                    LIBS       coolfluid_mesh coolfluid_solver_actions coolfluid_mesh_lagrangep1 coolfluid_mesh_lagrangep2 coolfluid_mesh_lagrangep3 coolfluid_mesh_generation coolfluid_solver coolfluid_ufem
-                    MPI        1)
-
-coolfluid_add_test( UTEST      utest-ufem-buildsparsity
-                    CPP        utest-ufem-buildsparsity.cpp
-                    LIBS       coolfluid_mesh coolfluid_solver_actions coolfluid_mesh_lagrangep1 coolfluid_mesh_lagrangep2 coolfluid_mesh_lagrangep3 coolfluid_mesh_generation coolfluid_solver coolfluid_ufem coolfluid_mesh_blockmesh
-                    MPI        1)
-
-coolfluid_add_test( UTEST      utest-scalar-advection
-                    CPP        utest-scalar-advection.cpp
-                    ARGUMENTS  ${CMAKE_CURRENT_SOURCE_DIR}/solver.xml
-                    LIBS       coolfluid_mesh coolfluid_solver_actions coolfluid_mesh_lagrangep1 coolfluid_mesh_lagrangep2 coolfluid_mesh_lagrangep3 coolfluid_mesh_generation coolfluid_solver coolfluid_ufem)
-
-coolfluid_add_test( UTEST      utest-rdm-merge
-                    CPP        utest-rdm-merge.cpp
-                    LIBS       coolfluid_mesh coolfluid_solver_actions coolfluid_mesh_lagrangep1 coolfluid_mesh_lagrangep2 coolfluid_mesh_lagrangep3 coolfluid_mesh_generation coolfluid_solver coolfluid_ufem coolfluid_mesh_blockmesh
-                    ARGUMENTS  ${CMAKE_CURRENT_SOURCE_DIR}/solver.xml
-                    MPI        1)
-
-coolfluid_add_test( UTEST      utest-proto-ns-assembly
-                    CPP        utest-proto-ns-assembly.cpp
-                    LIBS       coolfluid_mesh coolfluid_solver_actions coolfluid_mesh_lagrangep1 coolfluid_solver)
->>>>>>> 798a0666
 
 # Disable debugging on the compiled expressions, since this takes huge amounts of memory
 set_source_files_properties(NavierStokes.cpp PROPERTIES COMPILE_FLAGS "-g0")
@@ -125,7 +73,6 @@
 coolfluid_add_test( ATEST atest-ufem-navier-stokes-cylinder2d
                     PYTHON atest-ufem-navier-stokes-cylinder2d.py
                     ARGUMENTS ${CMAKE_CURRENT_SOURCE_DIR}/meshes/kvs15.neu ${CMAKE_CURRENT_SOURCE_DIR}/solver.xml
-<<<<<<< HEAD
                     MPI 4)
 
 coolfluid_add_test( ATEST atest-quadtriag
@@ -134,12 +81,5 @@
 
 coolfluid_add_test( ATEST atest-flatplate2d
                     PYTHON atest-flatplate2d.py
-=======
-                    MPI       4)
-
-coolfluid_add_test( ATEST     atest-quadtriag
-                    PYTHON    atest-quadtriag.py
->>>>>>> 798a0666
                     ARGUMENTS ${CMAKE_SOURCE_DIR}/resources/quadtriag.neu ${CMAKE_CURRENT_SOURCE_DIR}/solver.xml)
-
 endif()
