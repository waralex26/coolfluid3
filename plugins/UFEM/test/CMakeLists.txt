# UFEM tests
if(coolfluid_ufem_builds)
coolfluid_add_test( UTEST      utest-proto-heat
                    CPP        utest-proto-heat.cpp
                    ARGUMENTS  ${CMAKE_CURRENT_SOURCE_DIR}/solver.xml
                    LIBS       coolfluid_mesh coolfluid_solver_actions coolfluid_mesh_lagrangep1 coolfluid_mesh_lagrangep2 coolfluid_mesh_lagrangep3 coolfluid_mesh_generation coolfluid_solver coolfluid_ufem
                    MPI        1)

coolfluid_add_test( UTEST      utest-proto-heat-parallel
                    CPP        utest-proto-heat-parallel.cpp
                    ARGUMENTS  ${CMAKE_CURRENT_SOURCE_DIR}/solver.xml
                    LIBS       coolfluid_mesh coolfluid_solver_actions coolfluid_mesh_lagrangep1 coolfluid_mesh_lagrangep2 coolfluid_mesh_lagrangep3 coolfluid_mesh_generation coolfluid_solver coolfluid_ufem coolfluid_mesh_blockmesh
                    MPI        4)

coolfluid_add_test( UTEST      utest-proto-unsteady
                    CPP        utest-proto-unsteady.cpp
                    ARGUMENTS  ${CMAKE_CURRENT_SOURCE_DIR}/solver.xml
                    LIBS       coolfluid_mesh coolfluid_solver_actions coolfluid_mesh_lagrangep1 coolfluid_mesh_lagrangep2 coolfluid_mesh_lagrangep3 coolfluid_mesh_generation coolfluid_solver coolfluid_ufem
                    MPI        1)

coolfluid_add_test( UTEST      utest-proto-systems
                    CPP        utest-proto-systems.cpp
                    ARGUMENTS  ${CMAKE_CURRENT_SOURCE_DIR}/solver.xml
                    LIBS       coolfluid_mesh coolfluid_solver_actions coolfluid_mesh_lagrangep1 coolfluid_mesh_lagrangep2 coolfluid_mesh_lagrangep3 coolfluid_mesh_generation coolfluid_solver coolfluid_ufem
                    MPI        1)

coolfluid_add_test( UTEST      utest-proto-navier-stokes
                    CPP        utest-proto-navier-stokes.cpp NavierStokes.hpp NavierStokes.cpp
                    ARGUMENTS  ${CMAKE_CURRENT_SOURCE_DIR}/solver.xml
                    LIBS       coolfluid_mesh coolfluid_solver_actions coolfluid_mesh_lagrangep1 coolfluid_mesh_lagrangep2 coolfluid_mesh_lagrangep3 coolfluid_mesh_generation coolfluid_solver coolfluid_ufem
                    MPI        1)

coolfluid_add_test( UTEST      utest-ufem-buildsparsity
                    CPP        utest-ufem-buildsparsity.cpp
                    LIBS       coolfluid_mesh coolfluid_solver_actions coolfluid_mesh_lagrangep1 coolfluid_mesh_lagrangep2 coolfluid_mesh_lagrangep3 coolfluid_mesh_generation coolfluid_solver coolfluid_ufem coolfluid_mesh_blockmesh
                    MPI        1)

coolfluid_add_test( UTEST      utest-scalar-advection
                    CPP        utest-scalar-advection.cpp
                    ARGUMENTS  ${CMAKE_CURRENT_SOURCE_DIR}/solver.xml
                    LIBS       coolfluid_mesh coolfluid_solver_actions coolfluid_mesh_lagrangep1 coolfluid_mesh_lagrangep2 coolfluid_mesh_lagrangep3 coolfluid_mesh_generation coolfluid_solver coolfluid_ufem)

coolfluid_add_test( UTEST      utest-rdm-merge
                    CPP        utest-rdm-merge.cpp
                    LIBS       coolfluid_mesh coolfluid_solver_actions coolfluid_mesh_lagrangep1 coolfluid_mesh_lagrangep2 coolfluid_mesh_lagrangep3 coolfluid_mesh_generation coolfluid_solver coolfluid_ufem coolfluid_mesh_blockmesh
                    ARGUMENTS  ${CMAKE_CURRENT_SOURCE_DIR}/solver.xml
                    MPI        1)

coolfluid_add_test( UTEST      utest-proto-ns-assembly
                    CPP        utest-proto-ns-assembly.cpp
                    LIBS       coolfluid_mesh coolfluid_solver_actions coolfluid_mesh_lagrangep1 coolfluid_solver)

# Disable debugging on the compiled expressions, since this takes huge amounts of memory
set_source_files_properties(NavierStokes.cpp PROPERTIES COMPILE_FLAGS "-g0")

set( UFEM_LSS_CONFIG_FILE ${CMAKE_CURRENT_SOURCE_DIR}/solver.xml )
set( UFEM_HEAT_INPUT_MESH ${CMAKE_CURRENT_SOURCE_DIR}/meshes/ring2d-quads.neu )

coolfluid_add_test( ATEST     atest-ufem-heat2d-disk
                    PYTHON    atest-ufem-heat2d-disk.py
                    ARGUMENTS ${CMAKE_CURRENT_SOURCE_DIR}/meshes/ring2d-quads.neu ${CMAKE_CURRENT_SOURCE_DIR}/solver.xml )

coolfluid_add_test( ATEST     atest-ufem-heat3d-channel
                    PYTHON    atest-ufem-heat3d-channel.py
                    ARGUMENTS ${CMAKE_CURRENT_SOURCE_DIR}/solver.xml
                    MPI       4 )

coolfluid_add_test( ATEST     atest-ufem-heat3d-sphere
                    PYTHON    atest-ufem-heat3d-sphere.py
                    ARGUMENTS ${CMAKE_CURRENT_SOURCE_DIR}/meshes/ring3d-tetras.neu ${CMAKE_CURRENT_SOURCE_DIR}/solver.xml
                    MPI       4 )

coolfluid_add_test( ATEST     atest-ufem-navier-stokes-cylinder2d
                    PYTHON    atest-ufem-navier-stokes-cylinder2d.py
                    ARGUMENTS ${CMAKE_CURRENT_SOURCE_DIR}/meshes/kvs15.neu ${CMAKE_CURRENT_SOURCE_DIR}/solver.xml
                    MPI       4)

<<<<<<< HEAD
coolfluid_add_test( ATEST     atest-quadtriag
                    PYTHON    atest-quadtriag.py
                    ARGUMENTS ${CMAKE_SOURCE_DIR}/resources/quadtriag.neu ${CMAKE_CURRENT_SOURCE_DIR}/solver.xml)

endif()
=======
coolfluid_add_test( UTEST      utest-rdm-merge
                    CPP        utest-rdm-merge.cpp
                    LIBS       coolfluid_mesh coolfluid_solver_actions coolfluid_mesh_lagrangep1 coolfluid_mesh_lagrangep2 coolfluid_mesh_lagrangep3 coolfluid_mesh_generation coolfluid_solver coolfluid_ufem coolfluid_mesh_blockmesh
                    ARGUMENTS  ${CMAKE_CURRENT_SOURCE_DIR}/solver.xml
                    MPI        1
                    CONDITION  coolfluid_ufem_builds )

coolfluid_add_test( UTEST      utest-proto-ns-assembly
                    CPP        utest-proto-ns-assembly.cpp
                    LIBS       coolfluid_mesh coolfluid_solver_actions coolfluid_mesh_lagrangep1 coolfluid_solver
                    CONDITION  CF3_ENABLE_PROTO )

#<<<<<<< HEAD
coolfluid_add_test( UTEST      utest-scalar-advection
                    CPP        utest-scalar-advection.cpp
                    ARGUMENTS  ${CMAKE_CURRENT_SOURCE_DIR}/solver.xml
                    LIBS       coolfluid_mesh coolfluid_solver_actions coolfluid_mesh_lagrangep1 coolfluid_mesh_lagrangep2 coolfluid_mesh_lagrangep3 coolfluid_mesh_generation coolfluid_solver coolfluid_ufem
                    CONDITION  coolfluid_ufem_builds )
#=======
#                    LIBS       coolfluid_mesh coolfluid_solver_actions coolfluid_mesh_lagrangep1 coolfluid_solver
#                    CONDITION  CF3_ENABLE_PROTO )

coolfluid_add_test( ATEST     atest-quadtriag
                    PYTHON    atest-quadtriag.py
                    ARGUMENTS ${CMAKE_SOURCE_DIR}/resources/quadtriag.neu ${CMAKE_CURRENT_SOURCE_DIR}/solver.xml)
#>>>>>>> a3f3b97ca96b2935ce9f18b6442fadf3f53f6d46
>>>>>>> e8181ed1
<|MERGE_RESOLUTION|>--- conflicted
+++ resolved
@@ -75,37 +75,8 @@
                     ARGUMENTS ${CMAKE_CURRENT_SOURCE_DIR}/meshes/kvs15.neu ${CMAKE_CURRENT_SOURCE_DIR}/solver.xml
                     MPI       4)
 
-<<<<<<< HEAD
 coolfluid_add_test( ATEST     atest-quadtriag
                     PYTHON    atest-quadtriag.py
                     ARGUMENTS ${CMAKE_SOURCE_DIR}/resources/quadtriag.neu ${CMAKE_CURRENT_SOURCE_DIR}/solver.xml)
 
 endif()
-=======
-coolfluid_add_test( UTEST      utest-rdm-merge
-                    CPP        utest-rdm-merge.cpp
-                    LIBS       coolfluid_mesh coolfluid_solver_actions coolfluid_mesh_lagrangep1 coolfluid_mesh_lagrangep2 coolfluid_mesh_lagrangep3 coolfluid_mesh_generation coolfluid_solver coolfluid_ufem coolfluid_mesh_blockmesh
-                    ARGUMENTS  ${CMAKE_CURRENT_SOURCE_DIR}/solver.xml
-                    MPI        1
-                    CONDITION  coolfluid_ufem_builds )
-
-coolfluid_add_test( UTEST      utest-proto-ns-assembly
-                    CPP        utest-proto-ns-assembly.cpp
-                    LIBS       coolfluid_mesh coolfluid_solver_actions coolfluid_mesh_lagrangep1 coolfluid_solver
-                    CONDITION  CF3_ENABLE_PROTO )
-
-#<<<<<<< HEAD
-coolfluid_add_test( UTEST      utest-scalar-advection
-                    CPP        utest-scalar-advection.cpp
-                    ARGUMENTS  ${CMAKE_CURRENT_SOURCE_DIR}/solver.xml
-                    LIBS       coolfluid_mesh coolfluid_solver_actions coolfluid_mesh_lagrangep1 coolfluid_mesh_lagrangep2 coolfluid_mesh_lagrangep3 coolfluid_mesh_generation coolfluid_solver coolfluid_ufem
-                    CONDITION  coolfluid_ufem_builds )
-#=======
-#                    LIBS       coolfluid_mesh coolfluid_solver_actions coolfluid_mesh_lagrangep1 coolfluid_solver
-#                    CONDITION  CF3_ENABLE_PROTO )
-
-coolfluid_add_test( ATEST     atest-quadtriag
-                    PYTHON    atest-quadtriag.py
-                    ARGUMENTS ${CMAKE_SOURCE_DIR}/resources/quadtriag.neu ${CMAKE_CURRENT_SOURCE_DIR}/solver.xml)
-#>>>>>>> a3f3b97ca96b2935ce9f18b6442fadf3f53f6d46
->>>>>>> e8181ed1
