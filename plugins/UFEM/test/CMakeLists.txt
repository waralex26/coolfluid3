--- conflicted
+++ resolved
@@ -81,9 +81,5 @@
 
 coolfluid_add_test( ATEST atest-flatplate2d
                     PYTHON atest-flatplate2d.py
-<<<<<<< HEAD
-                    ARGUMENTS ${CMAKE_SOURCE_DIR}/resources/flatplate2d.neu ${CMAKE_CURRENT_SOURCE_DIR}/solver.xml)
-=======
-                    ARGUMENTS ${CMAKE_CURRENT_SOURCE_DIR}/solver.xml)
->>>>>>> 2172347f
+                    ARGUMENTS ${CMAKE_SOURCE_DIR}/resources/quadtriag.neu ${CMAKE_CURRENT_SOURCE_DIR}/solver.xml)
 endif()
