--- conflicted
+++ resolved
@@ -134,17 +134,9 @@
   // Setup a model
   ModelUnsteady& model = *root.create_component<ModelUnsteady>("Model");
   Domain& domain = model.create_domain("Domain");
-<<<<<<< HEAD
   UFEM::Solver& solver = *model.create_component<UFEM::Solver>("Solver");
   Handle<UFEM::LSSActionUnsteady> lss_action(solver.add_unsteady_solver("cf3.UFEM.LSSActionUnsteady"));
   Handle<common::ActionDirector> ic(solver.get_child("InitialConditions"));
-=======
-  UFEM::LinearSolverUnsteady& solver = *model.create_component<UFEM::LinearSolverUnsteady>("Solver");
-
-  math::LSS::System& lss = *model.create_component<math::LSS::System>("LSS");
-  lss.options().configure_option("solver", std::string("Trilinos"));
-  solver.options().configure_option("lss", lss.handle<math::LSS::System>());
->>>>>>> 68e0a2ea
 
   // Proto placeholders
   MeshTerm<0, ScalarField> T("Temperature", UFEM::Tags::solution());
@@ -168,16 +160,8 @@
   RealVector initial_u(1); initial_u.setConstant(1.);
 
   // add the top-level actions (assembly, BC and solve)
-<<<<<<< HEAD
   *ic << create_proto_action("Initialize", nodes_expression(group(T = 0., u_adv = initial_u)));
-
   *lss_action
-=======
-  solver
-      << create_proto_action("Initialize", nodes_expression(group(T = 0., u_adv = initial_u)))
-      << time_loop;
-  time_loop
->>>>>>> 68e0a2ea
     << allocate_component<solver::actions::ZeroLSS>("ZeroLSS")
     << create_proto_action
        (
