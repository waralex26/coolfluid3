// Copyright (C) 2010-2011 von Karman Institute for Fluid Dynamics, Belgium
//
// This software is distributed under the terms of the
// GNU Lesser General Public License version 3 (LGPLv3).
// See doc/lgpl.txt and doc/gpl.txt for the license text.

#include "SpalartAllmaras.hpp"

#include <boost/bind.hpp>
#include <boost/function.hpp>

#include "common/Component.hpp"
#include "common/Builder.hpp"
#include "common/OptionT.hpp"
#include "common/OptionArray.hpp"
#include "common/PropertyList.hpp"

#include "solver/actions/SolveLSS.hpp"
#include "solver/actions/ZeroLSS.hpp"

#include "solver/actions/Proto/ProtoAction.hpp"
#include "solver/actions/Proto/Expression.hpp"
#include "solver/actions/Iterate.hpp"
#include "solver/actions/CriterionTime.hpp"
#include "solver/actions/AdvanceTime.hpp"
#include "solver/Time.hpp"
#include "solver/Tags.hpp"

#include "Tags.hpp"

namespace cf3 {
namespace UFEM {

using namespace common;
using namespace solver;
using namespace solver::actions;
using namespace solver::actions::Proto;
using namespace boost::proto;

ComponentBuilder < SpalartAllmaras, LSSActionUnsteady, LibUFEM > SpalartAllmaras_builder;

/// Minimum between two scalars
inline Real min(const Real a, const Real b)
{
  return a < b ? a : b;
}

/// Wraps around the min function for the element matrix
static boost::proto::terminal< double(*)(double, double) >::type const _min = {&min};

/// Maximum between two scalars
inline Real max(const Real a, const Real b)
{
  return a > b ? a : b;
}

/// Wraps around the min function for the element matrix
static boost::proto::terminal< double(*)(double, double) >::type const _max = {&max};

/// Any value to the power of 6
inline Real ttpo6(const Real a)
{
  return a*a*a*a*a*a;
}
/// Wraps around the ttpo6 (to the power of 6) function for the element matrix
static boost::proto::terminal< double(*)(double) >::type const _ttpo6 = {&ttpo6};

/// Wraps around the std::pow function for the element matrix
static boost::proto::terminal< double(*)(double, double) >::type const _pow = {&::pow};

inline Real fv1(const Real chi, const Real cv1)
{
    return chi*chi*chi / (chi*chi*chi + cv1*cv1*cv1);
}

static boost::proto::terminal< double(*)(double, double) >::type const _fv1 = {&fv1};

struct ComputeSACoeffs
{
  typedef void result_type;

  template<typename UT, typename NUT>
  void operator()(const UT& u, const NUT& nu_t, SACoeffs& coeffs, const Real& nu_lam) const
  {

    // nu_t.value() is a column vector with the nodal values of the viscosity for the element.
    // mean comes from the Eigen library
<<<<<<< HEAD
    const Real nu_t_cell = nu_t.value().mean();
=======
    Real nu_t_cell = nu_t.value().mean();
    if(nu_t_cell < 0.)
    {
      nu_t_cell = 0.;
    }
    //coeffs.nu_t_cell = nu_t.value().mean();
    const Real nu_lam = c.one_over_rho*c.mu;
    coeffs.chi = nu_t_cell / nu_lam;
>>>>>>> 0f95a4c9

    coeffs.Kappa = 0.41;

    // Computing S needs the gradient, which is calculated at a mapped coordinate.
    // We take the first gauss point here, i.e. we approximate the gradient by the value at the cell center.
    typedef mesh::Integrators::GaussMappedCoords<1, UT::SupportT::EtypeT::shape> GaussT; // the type of the Gauss point source
    // nabla is the gradient matrix of the shape function of u
    const typename UT::GradientT& nabla_mat = u.nabla(GaussT::instance().coords); // access the gauss point, in this case (0.5, 0.5) for triangles and tetras and (0., 0.) otherwise
    Eigen::Matrix<Real, UT::dimension, UT::dimension> nabla_u = nabla_mat * u.value(); // The gradient of the velocity is the shape function gradient matrix multiplied with the nodal values
    // wall distance
    // const Real d = u.support().coordinates(GaussT::instance().coords)[1]; // y-coordinate of the cell center
    coeffs.D = u.support().coordinates(GaussT::instance().coords)[1]; // y-coordinate of the cell center
    //coeffs.omega = sqrt(2.)*0.5*(nabla_u - nabla_u.transpose()).norm();
    coeffs.omega = 0.5*(nabla_u - nabla_u.transpose()).norm();
    coeffs.Fv1 = fv1(coeffs.chi, 7.1);
    coeffs.Fv2 = 1 - (coeffs.chi/(1+coeffs.chi*coeffs.Fv1));
    coeffs.shat = coeffs.omega + (nu_t_cell * coeffs.Fv2)/(coeffs.Kappa*coeffs.Kappa*coeffs.D*coeffs.D);
    if(coeffs.shat < 0.3*coeffs.omega)
    {
      coeffs.shat = 0.3*coeffs.omega;
    }
    coeffs.one_over_D_squared = 1/(coeffs.D*coeffs.D);
    coeffs.one_over_Kappa = 1/coeffs.Kappa;
    coeffs.one_over_Kappa_squared = 1/(coeffs.Kappa*coeffs.Kappa);
    coeffs.one_over_shat = 1/coeffs.shat;
    coeffs.one_over_KappaD_squared = 1/(coeffs.D * coeffs.D * coeffs.Kappa * coeffs.Kappa);
    // Average cell velocity
    //const typename ElementT::CoordsT u_avg = u.value().colwise().mean();

    coeffs.min = (nu_t_cell)/(coeffs.shat * coeffs.Kappa * coeffs.Kappa * coeffs.D * coeffs.D);

    if(coeffs.min > 10.)
    {
      coeffs.min = 10.;
    }
  }
};

/// Placeholder for the compute_tau operation
static solver::actions::Proto::MakeSFOp<ComputeSACoeffs>::type const compute_sa_coeffs = {};

SpalartAllmaras::SpalartAllmaras(const std::string& name) :
  LSSActionUnsteady(name)
{
  // TODO: Move this to the physical model
  options().add("SA_constant_cb1", 0.1355)
    .description("SA_constant_cb1")
    .pretty_name("SA_constant_cb1")
    .link_to(&cb1);

  options().add("SA_constant_cb2", 0.622)
    .description("SA_constant_cb2")
    .pretty_name("SA_constant_cb2")
    .link_to(&cb2);

  options().add("SA_constant_cw1", 3.2390678167757287)
    .description("SA_constant_cw1")
    .pretty_name("SA_constant_cw1")
    .link_to(&cw1);

  options().add("SA_constant_cw2", 0.3)
    .description("SA_constant_cw2")
    .pretty_name("SA_constant_cw2")
    .link_to(&cw2);

  options().add("SA_constant_cw3", 2.0)
    .description("SA_constant_cw3")
    .pretty_name("SA_constant_cw3")
    .link_to(&cw3);

  options().add("SA_constant_cv1", 7.1)
    .description("SA_constant_cv1")
    .pretty_name("SA_constant_cv1")
    .link_to(&cv1);

  options().add("SA_constant_one_over_sigma", 1.5)
    .description("SA_constant_one_over_sigma")
    .pretty_name("SA_constant_one_over_sigma")
    .link_to(&one_over_sigma);

  options().add("SA_constant_r", 1.)
    .description("SA_constant_r")
    .pretty_name("SA_constant_r")
    .link_to(&r);

  options().add("SA_constant_g", 1.)
    .description("SA_constant_g")
    .pretty_name("SA_constant_g")
    .link_to(&g);

<<<<<<< HEAD
  options().add("SA_constant_d", 1.)
    .description("SA_constant_d")
    .pretty_name("SA_constant_d")
    .link_to(&d);

  options().add("SA_constant_S", 1.)
    .description("SA_constant_S")
    .pretty_name("SA_constant_S")
    .link_to(&S);
=======
  options().option(solver::Tags::physical_model()).attach_trigger(boost::bind(&SpalartAllmaras::trigger_physical_model, this));
>>>>>>> 0f95a4c9

  // The code will only be active for these element types
  boost::mpl::vector3<mesh::LagrangeP1::Line1D,mesh::LagrangeP1::Quad2D,mesh::LagrangeP1::Triag2D> allowed_elements;

  set_solution_tag("spalart_allmaras_solution");

  FieldVariable<0, ScalarField> NU("TurbulentViscosity", solution_tag());
  FieldVariable<1, VectorField> u_adv("AdvectionVelocity","linearized_velocity");
  FieldVariable<2, VectorField> u("Velocity","navier_stokes_solution");
  FieldVariable<3, ScalarField> nu_eff("EffectiveViscosity", "navier_stokes_viscosity"); // This is the viscosity that needs to be modified to be visible in NavierStokes
  FieldVariable<4, ScalarField> nu_lam("LaminarViscosity", "laminar_navier_stokes_viscosity");
  FieldVariable<5, ScalarField> nu_t("NU_t", "Nu_t");
  FieldVariable<6, ScalarField> nu_dim("NU_dim", "Nu_dim");


<<<<<<< HEAD
  PhysicsConstant rho("density");
  PhysicsConstant mu("dynamic_viscosity");
  PhysicsConstant nu_lam("kinematic_viscosity");

//  FieldVariable<3, ScalarField> d("Walldistance","walldistance");

  //fw = g * _pow(((1+_pow(cw3,6))/(_pow(g,6)+_pow(cw3,6))),1/6)

  // g = (r + cw2*(_pow(r,6)-r))

  // r = (_min(10, ((NU)/(kappa*kappa*d*d*S)) ))

  //S = ( ( _norm(nabla(u) * nodal_values(u) - transpose(nabla(u) * nodal_values(u)) ) ) +  (NU / (kappa * kappa * d * d)) *
  //(1 - ((NU/mu)/(1+(NU/mu)*((NU/mu)*(NU/mu)*(NU/mu))/(cv1+((NU/mu)*(NU/mu)*(NU/mu)))))))

=======
>>>>>>> 0f95a4c9
  *this
    << allocate_component<ZeroLSS>("ZeroLSS")
//    << create_proto_action("set_wall_distance", nodes_expression(d=coordinates[1]))
    << create_proto_action
    (
      "SpecializedAssembly",
      elements_expression
      (
        // specialized_elements,
        allowed_elements,
        group

                       (
                        _A = _0, _T = _0,
                        UFEM::compute_tau(u_adv, nu_eff, tau_su),
                        compute_sa_coeffs(u_adv, NU, m_sa_coeffs, nu_lam),
                        element_quadrature
                        (
                           _A(NU) +=
<<<<<<< HEAD
                             transpose(N(NU)) * u_adv * nabla(NU) + tau_su * transpose(u_adv*nabla(NU)) * u_adv * nabla(NU),               // advection terms
//                           - cb1 * transpose(N(NU)) * N(NU) * ( ( _norm(nabla(u) * nodal_values(u) - transpose(nabla(u) * nodal_values(u)) ) ) +  (NU / (kappa * kappa * d * d)) *  // cb1 * S_hat * NU_hat
//                           (1 - ((NU/mu)/(1+(NU/mu)*((NU/mu)*(NU/mu)*(NU/mu))/(cv1+((NU/mu)*(NU/mu)*(NU/mu))))))),

//                          + cw1 * ((transpose(N(NU)) * N(NU) * NU ) / (d*d)) *  ((_min(10, ((NU)/(kappa*kappa*d*d*                                // cw1 * fw * (NU_hat/d)^2

//                          ( ( _norm(nabla(u) * nodal_values(u) - transpose(nabla(u) * nodal_values(u)) ) ) +  (NU / (kappa * kappa * d * d)) *
//                          (1 - ((NU/mu)/(1+(NU/mu)*((NU/mu)*(NU/mu)*(NU/mu))/(cv1+((NU/mu)*(NU/mu)*(NU/mu)))))))

//                          )) )) + cw2*(_pow((_min(10, ((NU)/(kappa*kappa*d*d*

//                          ( ( _norm(nabla(u) * nodal_values(u) - transpose(nabla(u) * nodal_values(u)) ) ) +  (NU / (kappa * kappa * d * d)) *
//                          (1 - ((NU/mu)/(1+(NU/mu)*((NU/mu)*(NU/mu)*(NU/mu))/(cv1+((NU/mu)*(NU/mu)*(NU/mu)))))))

//                          )) )),6)-(_min(10, ((NU)/(kappa*kappa*d*d*

//                          ( ( _norm(nabla(u) * nodal_values(u) - transpose(nabla(u) * nodal_values(u)) ) ) +  (NU / (kappa * kappa * d * d)) *
//                          (1 - ((NU/mu)/(1+(NU/mu)*((NU/mu)*(NU/mu)*(NU/mu))/(cv1+((NU/mu)*(NU/mu)*(NU/mu)))))))

//                          )) )))) * _pow(((1+_pow(cw3,6))/(_pow(((_min(10, ((NU)/(kappa*kappa*d*d*

//                          ( ( _norm(nabla(u) * nodal_values(u) - transpose(nabla(u) * nodal_values(u)) ) ) +  (NU / (kappa * kappa * d * d)) *
//                          (1 - ((NU/mu)/(1+(NU/mu)*((NU/mu)*(NU/mu)*(NU/mu))/(cv1+((NU/mu)*(NU/mu)*(NU/mu)))))))

//                          )) )) + cw2*(_pow((_min(10, ((NU)/(kappa*kappa*d*d*

//                          ( ( _norm(nabla(u) * nodal_values(u) - transpose(nabla(u) * nodal_values(u)) ) ) +  (NU / (kappa * kappa * d * d)) *
//                          (1 - ((NU/mu)/(1+(NU/mu)*((NU/mu)*(NU/mu)*(NU/mu))/(cv1+((NU/mu)*(NU/mu)*(NU/mu)))))))

//                          )) )),6)-(_min(10, ((NU)/(kappa*kappa*d*d*

//                          ( ( _norm(nabla(u) * nodal_values(u) - transpose(nabla(u) * nodal_values(u)) ) ) +  (NU / (kappa * kappa * d * d)) *
//                          (1 - ((NU/mu)/(1+(NU/mu)*((NU/mu)*(NU/mu)*(NU/mu))/(cv1+((NU/mu)*(NU/mu)*(NU/mu)))))))

//                          )) )))),6)+_pow(cw3,6))),1/6)
                                                                                                                                                          // wall distance
//                           - (1/sigma) * ((NU + mu) * transpose(nabla(NU)) * nabla(NU))                                                        // (NU+NU_hat) partial NU_hat to xj to xj
//                           - (1/sigma) * (cb2) * transpose(N(NU)) * transpose(nabla(NU) * nodal_values(NU))*nabla(NU)                                     // nabla(NU)^2 times the weight function
                           _T(NU,NU) +=  transpose(N(NU) + tau_su * u_adv * nabla(NU)) * N(NU)                                                   // Time, standard and SUPG
=======
                             transpose(N(NU)) * u_adv * nabla(NU) + m_su_coeffs.tau_su * transpose(u_adv*nabla(NU)) * u_adv * nabla(NU)                             // advection terms
                             - cb1 * transpose(N(NU)) * N(NU) *  m_sa_coeffs.shat                                                                                   // production

                               + cw1*((transpose(N(NU))*N(NU) * NU) * lit(m_sa_coeffs.one_over_D_squared)) * (m_sa_coeffs.min + cw2*(_pow(m_sa_coeffs.min,6)      // cw1 * fw * (NU_hat/d)^2
                               - m_sa_coeffs.min)) * _pow(((1+_pow(cw3,6))/(_pow((m_sa_coeffs.min + cw2*(_pow(m_sa_coeffs.min,6)-m_sa_coeffs.min)),6)+_pow(cw3,6))),1/6)            // destruction

                             + one_over_sigma * ((NU + m_su_coeffs.mu) * transpose(nabla(NU)) * nabla(NU))                                                               // diffusion: (NU+NU_hat) partial NU_hat to xj to xj
                             - one_over_sigma * (cb2) * transpose(N(NU)) * transpose(nabla(NU) * nodal_values(NU))*nabla(NU),                                            // diffusion: nabla(NU)^2 times the weight function
                           _T(NU,NU) +=  transpose(N(NU) + m_su_coeffs.tau_su * u_adv * nabla(NU)) * N(NU)                                                          // Time, standard and SUPG
>>>>>>> 0f95a4c9
                        ),
                      system_matrix += invdt() * _T + 1.0 * _A,
                      system_rhs += -_A * _x
             )
      )
    )
    << allocate_component<BoundaryConditions>("BoundaryConditions")
    << allocate_component<SolveLSS>("SolveLSS")
    << create_proto_action("Update", nodes_expression(
       group(
         NU += solution(NU),
<<<<<<< HEAD
         nu_eff = boost::proto::lit(mu) / rho + boost::proto::lit(rho) * NU * (( ((NU * rho)/mu) * ((NU * rho)/mu) * ((NU * rho)/mu) )/( (7.1*7.1*7.1) + (((NU * rho)/mu) * ((NU * rho)/mu) * ((NU * rho)/mu) )) )
=======
         NU = _min(_max(NU,0.),1.e+5),
         nu_t = NU * _fv1((NU/lit(m_su_coeffs.mu))*m_su_coeffs.rho, 7.1),
         nu_eff = (lit(m_su_coeffs.mu) / m_su_coeffs.rho) + NU * _fv1((NU/lit(m_su_coeffs.mu))*m_su_coeffs.rho, 7.1),
         nu_lam = (lit(m_su_coeffs.mu) / m_su_coeffs.rho),
         nu_dim = nu_t/nu_lam
>>>>>>> 0f95a4c9
       )));

    get_child("BoundaryConditions")->handle<BoundaryConditions>()->set_solution_tag(solution_tag());

}

void SpalartAllmaras::on_initial_conditions_set(InitialConditions& initial_conditions)
{
  initial_conditions.create_initial_condition(solution_tag());
}


} // UFEM
} // cf3<|MERGE_RESOLUTION|>--- conflicted
+++ resolved
@@ -85,18 +85,13 @@
 
     // nu_t.value() is a column vector with the nodal values of the viscosity for the element.
     // mean comes from the Eigen library
-<<<<<<< HEAD
-    const Real nu_t_cell = nu_t.value().mean();
-=======
     Real nu_t_cell = nu_t.value().mean();
     if(nu_t_cell < 0.)
     {
       nu_t_cell = 0.;
     }
     //coeffs.nu_t_cell = nu_t.value().mean();
-    const Real nu_lam = c.one_over_rho*c.mu;
     coeffs.chi = nu_t_cell / nu_lam;
->>>>>>> 0f95a4c9
 
     coeffs.Kappa = 0.41;
 
@@ -187,20 +182,6 @@
     .pretty_name("SA_constant_g")
     .link_to(&g);
 
-<<<<<<< HEAD
-  options().add("SA_constant_d", 1.)
-    .description("SA_constant_d")
-    .pretty_name("SA_constant_d")
-    .link_to(&d);
-
-  options().add("SA_constant_S", 1.)
-    .description("SA_constant_S")
-    .pretty_name("SA_constant_S")
-    .link_to(&S);
-=======
-  options().option(solver::Tags::physical_model()).attach_trigger(boost::bind(&SpalartAllmaras::trigger_physical_model, this));
->>>>>>> 0f95a4c9
-
   // The code will only be active for these element types
   boost::mpl::vector3<mesh::LagrangeP1::Line1D,mesh::LagrangeP1::Quad2D,mesh::LagrangeP1::Triag2D> allowed_elements;
 
@@ -215,24 +196,10 @@
   FieldVariable<6, ScalarField> nu_dim("NU_dim", "Nu_dim");
 
 
-<<<<<<< HEAD
   PhysicsConstant rho("density");
   PhysicsConstant mu("dynamic_viscosity");
   PhysicsConstant nu_lam("kinematic_viscosity");
 
-//  FieldVariable<3, ScalarField> d("Walldistance","walldistance");
-
-  //fw = g * _pow(((1+_pow(cw3,6))/(_pow(g,6)+_pow(cw3,6))),1/6)
-
-  // g = (r + cw2*(_pow(r,6)-r))
-
-  // r = (_min(10, ((NU)/(kappa*kappa*d*d*S)) ))
-
-  //S = ( ( _norm(nabla(u) * nodal_values(u) - transpose(nabla(u) * nodal_values(u)) ) ) +  (NU / (kappa * kappa * d * d)) *
-  //(1 - ((NU/mu)/(1+(NU/mu)*((NU/mu)*(NU/mu)*(NU/mu))/(cv1+((NU/mu)*(NU/mu)*(NU/mu)))))))
-
-=======
->>>>>>> 0f95a4c9
   *this
     << allocate_component<ZeroLSS>("ZeroLSS")
 //    << create_proto_action("set_wall_distance", nodes_expression(d=coordinates[1]))
@@ -252,48 +219,7 @@
                         element_quadrature
                         (
                            _A(NU) +=
-<<<<<<< HEAD
-                             transpose(N(NU)) * u_adv * nabla(NU) + tau_su * transpose(u_adv*nabla(NU)) * u_adv * nabla(NU),               // advection terms
-//                           - cb1 * transpose(N(NU)) * N(NU) * ( ( _norm(nabla(u) * nodal_values(u) - transpose(nabla(u) * nodal_values(u)) ) ) +  (NU / (kappa * kappa * d * d)) *  // cb1 * S_hat * NU_hat
-//                           (1 - ((NU/mu)/(1+(NU/mu)*((NU/mu)*(NU/mu)*(NU/mu))/(cv1+((NU/mu)*(NU/mu)*(NU/mu))))))),
-
-//                          + cw1 * ((transpose(N(NU)) * N(NU) * NU ) / (d*d)) *  ((_min(10, ((NU)/(kappa*kappa*d*d*                                // cw1 * fw * (NU_hat/d)^2
-
-//                          ( ( _norm(nabla(u) * nodal_values(u) - transpose(nabla(u) * nodal_values(u)) ) ) +  (NU / (kappa * kappa * d * d)) *
-//                          (1 - ((NU/mu)/(1+(NU/mu)*((NU/mu)*(NU/mu)*(NU/mu))/(cv1+((NU/mu)*(NU/mu)*(NU/mu)))))))
-
-//                          )) )) + cw2*(_pow((_min(10, ((NU)/(kappa*kappa*d*d*
-
-//                          ( ( _norm(nabla(u) * nodal_values(u) - transpose(nabla(u) * nodal_values(u)) ) ) +  (NU / (kappa * kappa * d * d)) *
-//                          (1 - ((NU/mu)/(1+(NU/mu)*((NU/mu)*(NU/mu)*(NU/mu))/(cv1+((NU/mu)*(NU/mu)*(NU/mu)))))))
-
-//                          )) )),6)-(_min(10, ((NU)/(kappa*kappa*d*d*
-
-//                          ( ( _norm(nabla(u) * nodal_values(u) - transpose(nabla(u) * nodal_values(u)) ) ) +  (NU / (kappa * kappa * d * d)) *
-//                          (1 - ((NU/mu)/(1+(NU/mu)*((NU/mu)*(NU/mu)*(NU/mu))/(cv1+((NU/mu)*(NU/mu)*(NU/mu)))))))
-
-//                          )) )))) * _pow(((1+_pow(cw3,6))/(_pow(((_min(10, ((NU)/(kappa*kappa*d*d*
-
-//                          ( ( _norm(nabla(u) * nodal_values(u) - transpose(nabla(u) * nodal_values(u)) ) ) +  (NU / (kappa * kappa * d * d)) *
-//                          (1 - ((NU/mu)/(1+(NU/mu)*((NU/mu)*(NU/mu)*(NU/mu))/(cv1+((NU/mu)*(NU/mu)*(NU/mu)))))))
-
-//                          )) )) + cw2*(_pow((_min(10, ((NU)/(kappa*kappa*d*d*
-
-//                          ( ( _norm(nabla(u) * nodal_values(u) - transpose(nabla(u) * nodal_values(u)) ) ) +  (NU / (kappa * kappa * d * d)) *
-//                          (1 - ((NU/mu)/(1+(NU/mu)*((NU/mu)*(NU/mu)*(NU/mu))/(cv1+((NU/mu)*(NU/mu)*(NU/mu)))))))
-
-//                          )) )),6)-(_min(10, ((NU)/(kappa*kappa*d*d*
-
-//                          ( ( _norm(nabla(u) * nodal_values(u) - transpose(nabla(u) * nodal_values(u)) ) ) +  (NU / (kappa * kappa * d * d)) *
-//                          (1 - ((NU/mu)/(1+(NU/mu)*((NU/mu)*(NU/mu)*(NU/mu))/(cv1+((NU/mu)*(NU/mu)*(NU/mu)))))))
-
-//                          )) )))),6)+_pow(cw3,6))),1/6)
-                                                                                                                                                          // wall distance
-//                           - (1/sigma) * ((NU + mu) * transpose(nabla(NU)) * nabla(NU))                                                        // (NU+NU_hat) partial NU_hat to xj to xj
-//                           - (1/sigma) * (cb2) * transpose(N(NU)) * transpose(nabla(NU) * nodal_values(NU))*nabla(NU)                                     // nabla(NU)^2 times the weight function
-                           _T(NU,NU) +=  transpose(N(NU) + tau_su * u_adv * nabla(NU)) * N(NU)                                                   // Time, standard and SUPG
-=======
-                             transpose(N(NU)) * u_adv * nabla(NU) + m_su_coeffs.tau_su * transpose(u_adv*nabla(NU)) * u_adv * nabla(NU)                             // advection terms
+                             transpose(N(NU)) * u_adv * nabla(NU) + tau_su * transpose(u_adv*nabla(NU)) * u_adv * nabla(NU)                             // advection terms
                              - cb1 * transpose(N(NU)) * N(NU) *  m_sa_coeffs.shat                                                                                   // production
 
                                + cw1*((transpose(N(NU))*N(NU) * NU) * lit(m_sa_coeffs.one_over_D_squared)) * (m_sa_coeffs.min + cw2*(_pow(m_sa_coeffs.min,6)      // cw1 * fw * (NU_hat/d)^2
@@ -301,8 +227,7 @@
 
                              + one_over_sigma * ((NU + m_su_coeffs.mu) * transpose(nabla(NU)) * nabla(NU))                                                               // diffusion: (NU+NU_hat) partial NU_hat to xj to xj
                              - one_over_sigma * (cb2) * transpose(N(NU)) * transpose(nabla(NU) * nodal_values(NU))*nabla(NU),                                            // diffusion: nabla(NU)^2 times the weight function
-                           _T(NU,NU) +=  transpose(N(NU) + m_su_coeffs.tau_su * u_adv * nabla(NU)) * N(NU)                                                          // Time, standard and SUPG
->>>>>>> 0f95a4c9
+                           _T(NU,NU) +=  transpose(N(NU) + tau_su * u_adv * nabla(NU)) * N(NU)                                                          // Time, standard and SUPG
                         ),
                       system_matrix += invdt() * _T + 1.0 * _A,
                       system_rhs += -_A * _x
@@ -314,15 +239,11 @@
     << create_proto_action("Update", nodes_expression(
        group(
          NU += solution(NU),
-<<<<<<< HEAD
-         nu_eff = boost::proto::lit(mu) / rho + boost::proto::lit(rho) * NU * (( ((NU * rho)/mu) * ((NU * rho)/mu) * ((NU * rho)/mu) )/( (7.1*7.1*7.1) + (((NU * rho)/mu) * ((NU * rho)/mu) * ((NU * rho)/mu) )) )
-=======
          NU = _min(_max(NU,0.),1.e+5),
          nu_t = NU * _fv1((NU/lit(m_su_coeffs.mu))*m_su_coeffs.rho, 7.1),
          nu_eff = (lit(m_su_coeffs.mu) / m_su_coeffs.rho) + NU * _fv1((NU/lit(m_su_coeffs.mu))*m_su_coeffs.rho, 7.1),
          nu_lam = (lit(m_su_coeffs.mu) / m_su_coeffs.rho),
          nu_dim = nu_t/nu_lam
->>>>>>> 0f95a4c9
        )));
 
     get_child("BoundaryConditions")->handle<BoundaryConditions>()->set_solution_tag(solution_tag());
