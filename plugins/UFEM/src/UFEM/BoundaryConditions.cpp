// Copyright (C) 2010-2011 von Karman Institute for Fluid Dynamics, Belgium
//
// This software is distributed under the terms of the
// GNU Lesser General Public License version 3 (LGPLv3).
// See doc/lgpl.txt and doc/gpl.txt for the license text.

#include <boost/bind.hpp>
#include <boost/function.hpp>

#include "common/FindComponents.hpp"
#include "common/Foreach.hpp"
#include "common/Log.hpp"
#include "common/OptionArray.hpp"
#include "common/Signal.hpp"
#include "common/Builder.hpp"
#include "common/OptionT.hpp"

#include "common/XML/SignalOptions.hpp"

#include "math/VariableManager.hpp"
#include "math/VariablesDescriptor.hpp"

#include "math/LSS/System.hpp"

#include "mesh/Dictionary.hpp"
#include "mesh/Field.hpp"

#include "solver/actions/Proto/BlockAccumulator.hpp"
#include "solver/actions/Proto/DirichletBC.hpp"
#include "solver/actions/Proto/ProtoAction.hpp"
#include "solver/actions/Proto/Expression.hpp"

#include "solver/Tags.hpp"

#include "BoundaryConditions.hpp"
#include "ParsedFunctionExpression.hpp"
#include "Tags.hpp"

namespace cf3 {
namespace UFEM {

using namespace common;
using namespace common::XML;
using namespace math;
using namespace mesh;
using namespace solver;
using namespace solver::actions;
using namespace solver::actions::Proto;

////////////////////////////////////////////////////////////////////////////////////////////

common::ComponentBuilder < BoundaryConditions, ActionDirector, LibUFEM > BoundaryConditions_Builder;

////////////////////////////////////////////////////////////////////////////////////////////

struct BoundaryConditions::Implementation
{
  Implementation(ActionDirector& comp) :
    m_component(comp),
    m_physical_model(),
    dirichlet(m_component.options().add_option("lss", Handle<LSS::System>())
              .pretty_name("LSS")
              .description("The referenced linear system solver"))
  {
    m_component.options().add_option(solver::Tags::regions(), std::vector<URI>())
      .pretty_name("Regions")
      .description("Regions the boundary condition applies to")
      .link_to(&m_region_uris);
    m_component.options().add_option< Handle<physics::PhysModel> >(solver::Tags::physical_model())
      .pretty_name("Physical Model")
      .description("Physical Model")
      .link_to(&m_physical_model);
  }

  boost::shared_ptr< Action > create_constant_scalar_bc(const std::string& region_name, const std::string& variable_name)
  {
    MeshTerm<0, ScalarField> var(variable_name, m_solution_tag);
    ConfigurableConstant<Real> value("value", "Value for constant boundary condition");

    return create_proto_action("BC"+region_name+variable_name, nodes_expression(dirichlet(var) = value));
  }

  boost::shared_ptr< Action > create_constant_vector_bc(const std::string& region_name, const std::string& variable_name)
  {
    MeshTerm<0, VectorField> var(variable_name, m_solution_tag);
    ConfigurableConstant<RealVector> value("value", "Value for constant boundary condition");

    return create_proto_action("BC"+region_name+variable_name, nodes_expression(dirichlet(var) = value));
  }

  void add_bc_signature(SignalArgs& node)
  {
    SignalOptions options( node );

    options.add_option("region_name", std::string())
        .description("Default region name for this BC");

    options.add_option("variable_name", std::string())
        .description("Variable name for this BC");
  }
<<<<<<< HEAD

=======
  
  void create_bc_action_signature(SignalArgs& node)
  {
    SignalOptions options( node );

    options.add_option("region_name", std::string())
        .description("Default region name for this BC");

    options.add_option("builder_name", std::string())
        .description("Name of the builder to create the BC component");
  }
  
>>>>>>> 7605c622
  void add_bc_component_signature(SignalArgs& node)
  {
    SignalOptions options( node );

    options.add_option("region_name", std::string())
        .description("Default region name for this BC");

    options.add_option("variable_name", std::string())
        .description("Variable name for this BC");

    options.add_option("component", 0u)
        .description("Component of the vector for which the BC is applied");
  }

  // Checked access to the physical model
  physics::PhysModel& physical_model()
  {
    if(is_null(m_physical_model))
      throw SetupError(FromHere(), "Error accessing physical_model from " + m_component.uri().string());

    return *m_physical_model;
  }

  void configure_bc(Action& bc_action, const std::string& region_name)
  {
    std::vector<URI> bc_regions;
    // find the URIs of all the regions that match the region_name
    boost_foreach(const URI& region_uri, m_region_uris)
    {
      Handle< Component > region_comp = m_component.access_component(region_uri);
      if(!region_comp)
        throw SetupError(FromHere(), "No component found at " + region_uri.string() + " when reading regions from " + m_component.uri().string());
      Handle< Region > root_region(region_comp);
      if(!root_region)
        throw SetupError(FromHere(), "Component at " + region_uri.string() + " is not a region when reading regions from " + m_component.uri().string());

      Handle< Region > region = find_component_ptr_recursively_with_name<Region>(*root_region, region_name);
      if(region)
        bc_regions.push_back(region->uri());
    }

    // debug output
    if(bc_regions.empty())
    {
      CFdebug << "No default regions found for region name " << region_name << CFendl;
    }
    else
    {
      CFdebug << "Region name " << region_name << " resolved to:\n";
      boost_foreach(const URI& uri, bc_regions)
      {
        CFdebug << " " << uri.string() << CFendl;
      }
    }

    bc_action.options().configure_option(solver::Tags::regions(), bc_regions);
    bc_action.configure_option_recursively(solver::Tags::physical_model(), m_physical_model);
  }

  ActionDirector& m_component;
  Handle<physics::PhysModel> m_physical_model;
  DirichletBC dirichlet;
  std::vector<URI> m_region_uris;
  std::string m_solution_tag;
};

BoundaryConditions::BoundaryConditions(const std::string& name) :
  ActionDirector(name),
  m_implementation( new Implementation(*this) )
{
  regist_signal( "add_constant_bc" )
    .connect( boost::bind( &BoundaryConditions::signal_create_constant_bc, this, _1 ) )
    .description("Create a constant Dirichlet BC")
    .pretty_name("Add Constant BC")
    .signature( boost::bind(&Implementation::add_bc_signature, m_implementation.get(), _1) );

  regist_signal( "add_constant_component_bc" )
    .connect( boost::bind( &BoundaryConditions::signal_create_constant_component_bc, this, _1 ) )
    .description("Create a constant Dirichlet BC for one component of a vector")
    .pretty_name("Add Constant Component BC")
    .signature( boost::bind(&Implementation::add_bc_component_signature, m_implementation.get(), _1) );

  regist_signal( "add_function_bc" )
    .connect( boost::bind( &BoundaryConditions::signal_create_function_bc, this, _1 ) )
    .description("Create a Dirichlet BC that can be set using an analytical function")
    .pretty_name("Add Function BC")
    .signature( boost::bind(&Implementation::add_bc_signature, m_implementation.get(), _1) );
    
  regist_signal( "create_bc_action" )
    .connect( boost::bind( &BoundaryConditions::signal_create_bc_action, this, _1 ) )
    .description("Create a boundary condition using the supplied builder name")
    .pretty_name("Create BC Action")
    .signature( boost::bind(&Implementation::create_bc_action_signature, m_implementation.get(), _1) );

  set_solution_tag(UFEM::Tags::solution());
}

BoundaryConditions::~BoundaryConditions()
{
}

Handle<common::Action> BoundaryConditions::add_constant_bc(const std::string& region_name, const std::string& variable_name)
{
  const VariablesDescriptor& descriptor = find_component_with_tag<VariablesDescriptor>(m_implementation->physical_model().variable_manager(), m_implementation->m_solution_tag);

  boost::shared_ptr< common::Action > result = descriptor.dimensionality(variable_name) == VariablesDescriptor::Dimensionalities::SCALAR ?
    m_implementation->create_constant_scalar_bc(region_name, variable_name) :
    m_implementation->create_constant_vector_bc(region_name, variable_name);


  add_component(result); // Append action

  m_implementation->configure_bc(*result, region_name);

  return Handle<Action>(result);
}

Handle<common::Action> BoundaryConditions::add_constant_bc(const std::string& region_name, const std::string& variable_name, const boost::any default_value)
{
  Handle<common::Action> result = add_constant_bc(region_name, variable_name);
  result->options().configure_option("value", default_value);
  return result;
}

Handle< common::Action > BoundaryConditions::add_constant_component_bc(const std::string& region_name, const std::string& variable_name, const Uint component_idx, const Real default_value)
{
  MeshTerm<0, VectorField> var(variable_name, m_implementation->m_solution_tag);
  ConfigurableConstant<Real> value("value", "Value for constant boundary condition", default_value);

  boost::shared_ptr< common::Action > result = create_proto_action("BC"+region_name+variable_name,
                                                nodes_expression(m_implementation->dirichlet(var[component_idx]) = value));

  add_component(result);
  m_implementation->configure_bc(*result, region_name);

  return Handle<common::Action>(result);
}


Handle< common::Action > BoundaryConditions::add_function_bc(const std::string& region_name, const std::string& variable_name)
{
  Handle<ParsedFunctionExpression> result = create_component<ParsedFunctionExpression>("BC"+region_name+variable_name);

  MeshTerm<0, VectorField> var(variable_name, m_implementation->m_solution_tag);
  result->set_expression( nodes_expression( m_implementation->dirichlet(var) = result->function() ) );

  m_implementation->configure_bc(*result, region_name);

  return result;
}

Handle< common::Action > BoundaryConditions::create_bc_action(const std::string& region_name, const std::string& builder_name)
{
  Handle<common::Action> result(create_component(builder_name+region_name, builder_name));
  m_implementation->configure_bc(*result, region_name);
  result->options().configure_option("lss", options().option("lss").value());
  return result;
}


void BoundaryConditions::signal_create_constant_bc(SignalArgs& node)
{
  SignalOptions options( node );

  SignalFrame reply = node.create_reply(uri());
  SignalOptions reply_options(reply);
  reply_options.add_option("created_component", add_constant_bc(options.value<std::string>("region_name"), options.value<std::string>("variable_name"))->uri());
}

void BoundaryConditions::signal_create_function_bc ( SignalArgs& node )
{
  SignalOptions options( node );

  SignalFrame reply = node.create_reply(uri());
  SignalOptions reply_options(reply);
  reply_options.add_option("created_component", add_function_bc(options.value<std::string>("region_name"), options.value<std::string>("variable_name"))->uri());
}

void BoundaryConditions::signal_create_constant_component_bc(SignalArgs& node)
{
  SignalOptions options( node );

  SignalFrame reply = node.create_reply(uri());
  SignalOptions reply_options(reply);
  reply_options.add_option("created_component", add_constant_component_bc(options.value<std::string>("region_name"),
                                                                          options.value<std::string>("variable_name"),
                                                                          options.value<Uint>("component"))->uri());
}

void BoundaryConditions::signal_create_bc_action(SignalArgs& node)
{
  SignalOptions options( node );

  SignalFrame reply = node.create_reply(uri());
  SignalOptions reply_options(reply);
  reply_options.add_option("created_component", create_bc_action(options.value<std::string>("region_name"),
                                                                          options.value<std::string>("builder_name"))->uri());
}


void BoundaryConditions::set_solution_tag(const std::string& solution_tag)
{
  m_implementation->m_solution_tag = solution_tag;
}


} // UFEM
} // cf3<|MERGE_RESOLUTION|>--- conflicted
+++ resolved
@@ -98,10 +98,7 @@
     options.add_option("variable_name", std::string())
         .description("Variable name for this BC");
   }
-<<<<<<< HEAD
-
-=======
-  
+
   void create_bc_action_signature(SignalArgs& node)
   {
     SignalOptions options( node );
@@ -113,7 +110,6 @@
         .description("Name of the builder to create the BC component");
   }
   
->>>>>>> 7605c622
   void add_bc_component_signature(SignalArgs& node)
   {
     SignalOptions options( node );
