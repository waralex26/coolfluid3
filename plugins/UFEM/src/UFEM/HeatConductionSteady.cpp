--- conflicted
+++ resolved
@@ -62,11 +62,7 @@
 
 static solver::actions::Proto::MakeSFOp<HeatSpecialized>::type const heat_specialized = {};
 
-<<<<<<< HEAD
-HeatConductionSteady::HeatConductionSteady ( const std::string& name ) : LSSAction ( name ), k("thermal_conductivity")
-=======
 HeatConductionSteady::HeatConductionSteady ( const std::string& name ) : LSSAction ( name ), lambda_s("thermal_conductivity_solid")
->>>>>>> 31c78a10
 {
   options().add("heat_space_name", "geometry")
     .pretty_name("Heat Space Name")
@@ -125,11 +121,7 @@
         ),
         specialized_elements(heat_specialized(T, k, _A(T))),
         system_matrix +=  _A,
-<<<<<<< HEAD
-				system_rhs += -_A * _x + integral<2>(transpose(N(T))*N(q)*jacobian_determinant) * nodal_values(q)
-=======
         system_rhs += -_A * _x + integral<2>(transpose(N(T))*N(q)*jacobian_determinant) * nodal_values(q)
->>>>>>> 31c78a10
       )
     ));
   }
