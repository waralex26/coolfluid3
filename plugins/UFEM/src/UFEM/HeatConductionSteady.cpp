--- conflicted
+++ resolved
@@ -86,11 +86,7 @@
     ))
     << allocate_component<BoundaryConditions>("BoundaryConditions")                                                                        // boundary conditions
     << allocate_component<SolveLSS>("SolveLSS")                                                       // Solve the LSS
-<<<<<<< HEAD
-    << create_proto_action("SetSolution", nodes_expression(T += solution(T)));     // Set the solution
-=======
-    << create_proto_action("SetSolution", nodes_expression(temperature += relaxation_factor_hc * solution(temperature)));     // Set the solution
->>>>>>> 0f95a4c9
+    << create_proto_action("SetSolution", nodes_expression(T += relaxation_factor_hc*solution(T)));     // Set the solution
 
   Handle<BoundaryConditions>(get_child("BoundaryConditions"))->set_solution_tag(solution_tag());
   get_child("BoundaryConditions")->mark_basic();
