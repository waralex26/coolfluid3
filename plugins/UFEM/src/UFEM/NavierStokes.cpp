--- conflicted
+++ resolved
@@ -37,48 +37,11 @@
 using namespace solver::actions;
 using namespace solver::actions::Proto;
 
-<<<<<<< HEAD
-ComponentBuilder < NavierStokes, solver::Solver, LibUFEM > NavierStokes_builder;
-=======
 ComponentBuilder < NavierStokes, LSSActionUnsteady, LibUFEM > NavierStokes_builder;
->>>>>>> 9339c840
 
 NavierStokes::NavierStokes(const std::string& name) :
   LSSActionUnsteady(name)
 {
-<<<<<<< HEAD
-  options().add_option("initial_pressure", 0.)
-    .description("Initial condition for the pressure")
-    .pretty_name("Initial pressure")
-    .link_to(&m_p0);
-
-  options().add_option< std::vector<Real> >("initial_velocity")
-    .description("Initial condition for the velocity")
-    .pretty_name("Initial velocity")
-    .attach_trigger(boost::bind(&NavierStokes::trigger_u, this));
-
-  options().add_option<Real>("reference_velocity")
-    .description("Reference velocity for the calculation of the stabilization coefficients")
-    .pretty_name("Reference velocity")
-    .link_to(&m_coeffs.u_ref);
-
-  options().add_option("density", 1.2)
-    .description("Mass density (kg / m^3)")
-    .pretty_name("Density")
-    .link_to(&m_coeffs.rho)
-    .attach_trigger(boost::bind(&NavierStokes::trigger_rho, this));
-
-  options().add_option("dynamic_viscosity", 1.7894e-5)
-    .description("Dynamic Viscosity (kg / m s)")
-    .pretty_name("Dynamic Viscosity")
-    .link_to(&m_coeffs.mu);
-
-  // For these elements, faster, specialized code exists
-  boost::mpl::vector2<mesh::LagrangeP1::Triag2D, mesh::LagrangeP1::Tetra3D> specialized_elements;
-
-  MeshTerm<0, ScalarField> p("Pressure", Tags::solution());
-  MeshTerm<1, VectorField> u("Velocity", Tags::solution());
-=======
   options().option(solver::Tags::physical_model()).attach_trigger(boost::bind(&NavierStokes::trigger_physical_model, this));
   
   // For these elements, faster, specialized code exists
@@ -86,7 +49,6 @@
 
   MeshTerm<1, ScalarField> p("Pressure", Tags::solution());
   MeshTerm<0, VectorField> u("Velocity", Tags::solution());
->>>>>>> 9339c840
 
   MeshTerm<2, VectorField> u_adv("AdvectionVelocity", "linearized_velocity"); // The extrapolated advection velocity (n+1/2)
   MeshTerm<3, VectorField> u1("AdvectionVelocity1", "linearized_velocity");  // Two timesteps ago (n-1)
@@ -106,24 +68,6 @@
       "SpecializedAssembly",
       elements_expression
       (
-<<<<<<< HEAD
-        "GenericAssembly",
-        generic_ns_assembly(*this, m_coeffs)
-      )
-      << create_proto_action
-      (
-        "SpecializedAssembly",
-        elements_expression
-        (
-          specialized_elements,
-          group
-          (
-            _A(p) = _0, _A(u) = _0, _T(p) = _0, _T(u) = _0,
-            supg_specialized(p, u, u_adv, m_coeffs, _A, _T),
-            system_matrix += invdt() * _T + 1.0 * _A,
-            system_rhs += -_A * _b
-          )
-=======
         specialized_elements,
         group
         (
@@ -131,7 +75,6 @@
           supg_specialized(p, u, u_adv, m_coeffs, _A, _T),
           system_matrix += invdt() * _T + 1.0 * _A,
           system_rhs += -_A * _b
->>>>>>> 9339c840
         )
       )
     )
