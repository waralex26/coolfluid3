--- conflicted
+++ resolved
@@ -34,12 +34,8 @@
   Handle<solver::actions::Proto::ProtoAction> m_assembly;
   // Solution update
   Handle<solver::actions::Proto::ProtoAction> m_update;
-<<<<<<< HEAD
-  PhysicsConstant k; // thermal conductivity
-=======
+
   PhysicsConstant lambda_s;
-
->>>>>>> 31c78a10
 };
 
 } // UFEM
