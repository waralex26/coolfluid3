--- conflicted
+++ resolved
@@ -15,40 +15,14 @@
 #include "solver/actions/Proto/ElementOperations.hpp"
 #include "solver/actions/Proto/Terminals.hpp"
 #include "solver/actions/Proto/Expression.hpp"
-<<<<<<< HEAD
-=======
 
 #include "NavierStokesPhysics.hpp"
->>>>>>> 9339c840
 
 namespace cf3 {
 
 namespace UFEM {
 
-<<<<<<< HEAD
-class LinearSolverUnsteady;
-
-/// Stores the coefficients for the SUPG model and shares them inside a proto expression through the state
-struct SUPGCoeffs
-{
-  /// Reference velocity magnitude
-  Real u_ref;
-
-  /// Dynamic viscosity
-  Real mu;
-
-  /// Density
-  Real rho;
-
-  /// Inverse density
-  Real one_over_rho;
-
-  /// Model coefficients
-  Real tau_ps, tau_su, tau_bulk;
-};
-=======
 class LSSActionUnsteady;
->>>>>>> 9339c840
 
 /// Helper struct to get the face normals of an element
 template<typename ElementT>
@@ -428,11 +402,7 @@
 static solver::actions::Proto::MakeSFOp<SUPGSpecialized>::type const supg_specialized = {};
 
 /// Precompiled Navier-Stokes assembly expression
-<<<<<<< HEAD
-boost::shared_ptr<solver::actions::Proto::Expression> generic_ns_assembly(LinearSolverUnsteady& solver, SUPGCoeffs& coeffs);
-=======
 boost::shared_ptr<solver::actions::Proto::Expression> generic_ns_assembly(LSSActionUnsteady& solver, SUPGCoeffs& coeffs);
->>>>>>> 9339c840
 
 } // UFEM
 } // cf3
