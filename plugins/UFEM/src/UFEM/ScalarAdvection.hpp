//#ifndef SCALARADVECTION_H
//#define SCALARADVECTION_H

//#endif // SCALARADVECTION_H


// Copyright (C) 2010-2011 von Karman Institute for Fluid Dynamics, Belgium
//
// This software is distributed under the terms of the
// GNU Lesser General Public License version 3 (LGPLv3).
// See doc/lgpl.txt and doc/gpl.txt for the license text.

#ifndef cf3_UFEM_ScalarAdvection_hpp
#define cf3_UFEM_ScalarAdvection_hpp

#include <boost/accumulators/accumulators.hpp>
#include <boost/accumulators/statistics/stats.hpp>
#include <boost/accumulators/statistics/max.hpp>

#define BOOST_PROTO_MAX_ARITY 10
#ifdef BOOST_MPL_LIMIT_METAFUNCTION_ARITY
  #undef BOOST_MPL_LIMIT_METAFUNCTION_ARITY
#endif
#define BOOST_MPL_LIMIT_METAFUNCTION_ARITY 10

#include <boost/scoped_ptr.hpp>

#include "LibUFEM.hpp"
#include "LSSActionUnsteady.hpp"

#include "CrossWindDiffusion.hpp"
#include "SUPG.hpp"

namespace cf3 {

namespace UFEM {
  
/// solver for scalar transport
class UFEM_API ScalarAdvection : public LSSActionUnsteady
{
public: // functions

  /// Contructor
  /// @param name of the component
  ScalarAdvection ( const std::string& name );

  /// Get the class name
  static std::string type_name () { return "ScalarAdvection"; }

private:

  /// Create the solver
  void trigger_assembly();

  /// Called when the internal name to use for the scalar variable is changed
  void trigger_scalar_name();

  /// Prandtl number
  Real m_pr;

  /// Turbulent Prandtl number
  Real m_pr_t;

<<<<<<< HEAD
  /// Parameter for the theta scheme
  Real m_theta;
=======
  PhysicsConstant m_alpha;
  PhysicsConstant lambda_f;
  PhysicsConstant cp;
  PhysicsConstant rho;
>>>>>>> 31c78a10

  /// Stabilization coefficient
  Real tau_su;

<<<<<<< HEAD
  ComputeTau compute_tau;
  
  solver::actions::Proto::MakeSFOp<CrosswindDiffusion>::stored_type m_diff_data;
  solver::actions::Proto::MakeSFOp<CrosswindDiffusion>::reference_type diffusion_coeff;
=======
  Handle<solver::ActionDirector> m_assembly;
  Handle<solver::ActionDirector> m_update;
  Handle<common::Action> m_initial_conditions;

>>>>>>> 31c78a10
};

} // UFEM
} // cf3


#endif // cf3_UFEM_ScalarAdvection_hpp
<|MERGE_RESOLUTION|>--- conflicted
+++ resolved
@@ -61,30 +61,16 @@
   /// Turbulent Prandtl number
   Real m_pr_t;
 
-<<<<<<< HEAD
   /// Parameter for the theta scheme
   Real m_theta;
-=======
-  PhysicsConstant m_alpha;
-  PhysicsConstant lambda_f;
-  PhysicsConstant cp;
-  PhysicsConstant rho;
->>>>>>> 31c78a10
 
   /// Stabilization coefficient
   Real tau_su;
 
-<<<<<<< HEAD
   ComputeTau compute_tau;
   
   solver::actions::Proto::MakeSFOp<CrosswindDiffusion>::stored_type m_diff_data;
   solver::actions::Proto::MakeSFOp<CrosswindDiffusion>::reference_type diffusion_coeff;
-=======
-  Handle<solver::ActionDirector> m_assembly;
-  Handle<solver::ActionDirector> m_update;
-  Handle<common::Action> m_initial_conditions;
-
->>>>>>> 31c78a10
 };
 
 } // UFEM
