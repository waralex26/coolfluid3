//#ifndef SPALARTALLMARAS_H
//#define SPALARTALLMARAS_H

//#endif // SPALARTALLMARAS_H


// Copyright (C) 2010-2011 von Karman Institute for Fluid Dynamics, Belgium
//
// This software is distributed under the terms of the
// GNU Lesser General Public License version 3 (LGPLv3).
// See doc/lgpl.txt and doc/gpl.txt for the license text.

#ifndef cf3_UFEM_SpalartAllmaras_hpp
#define cf3_UFEM_SpalartAllmaras_hpp

#include <boost/accumulators/accumulators.hpp>
#include <boost/accumulators/statistics/stats.hpp>
#include <boost/accumulators/statistics/max.hpp>

#define BOOST_PROTO_MAX_ARITY 10
#ifdef BOOST_MPL_LIMIT_METAFUNCTION_ARITY
  #undef BOOST_MPL_LIMIT_METAFUNCTION_ARITY
#endif
#define BOOST_MPL_LIMIT_METAFUNCTION_ARITY 10

#include <boost/scoped_ptr.hpp>

#include "LibUFEM.hpp"
#include "LSSActionUnsteady.hpp"

#include "SUPG.hpp"

namespace cf3 {

namespace UFEM {

struct SACoeffs
{
  /// Constants
  Real Cb1;
  Real Cw2;
  Real Cw3;
  Real Cv1;
  Real Cv2;
  Real Sigma;
  Real MuLam;
  Real omega;
  Real shat;
  Real Fv1;
  Real Fv2;
  Real Kappa;
  Real D;
  Real min;
  Real nu_t_cell;
  Real one_over_D_squared;
  Real one_over_Kappa;
  Real one_over_shat;
  Real one_over_Kappa_squared;
  Real one_over_KappaD_squared;
  Real chi;
};

/// solver for SpalartAllmaras turbulence model
class UFEM_API SpalartAllmaras : public LSSActionUnsteady
{
public: // functions

  /// Contructor
  /// @param name of the component
  SpalartAllmaras ( const std::string& name );

  /// Get the class name
  static std::string type_name () { return "SpalartAllmaras"; }

private:

  /// Ensure the automatic creation of initial conditions
  virtual void on_initial_conditions_set(InitialConditions& initial_conditions);

  SACoeffs m_sa_coeffs;

  /// Coefficients for Model
<<<<<<< HEAD
   Real cb1, cb2, cw1, cw2, cw3, cv1, ct3, ct4, kappa, sigma;
   Real r, g, d, S;
   Real tau_su;
=======
   Real cb1, cb2, cw1, cw2, cw3, cv1, one_over_sigma;
   Real r, g, shat;
>>>>>>> 0f95a4c9

};

} // UFEM
} // cf3

#endif // cf3_UFEM_NavierStokes_hpp<|MERGE_RESOLUTION|>--- conflicted
+++ resolved
@@ -80,14 +80,9 @@
   SACoeffs m_sa_coeffs;
 
   /// Coefficients for Model
-<<<<<<< HEAD
-   Real cb1, cb2, cw1, cw2, cw3, cv1, ct3, ct4, kappa, sigma;
-   Real r, g, d, S;
-   Real tau_su;
-=======
    Real cb1, cb2, cw1, cw2, cw3, cv1, one_over_sigma;
    Real r, g, shat;
->>>>>>> 0f95a4c9
+   Real tau_su;
 
 };
 
