--- conflicted
+++ resolved
@@ -133,21 +133,12 @@
   cf3_assert(m_is_parsed);
   cf3_assert(var_values.size() == m_nbvars);
 
-<<<<<<< HEAD
-  ret_t& non_const_ret = const_cast<ret_t&>(ret_value);
-  var_t& non_const_var = const_cast<var_t&>(var_values);
-=======
->>>>>>> 51b0e70f
   // evaluate and store the functions line by line in the vector
   std::vector<FunctionParser*>::const_iterator parser = m_parsers.begin();
   std::vector<FunctionParser*>::const_iterator end = m_parsers.end();
   Uint i = 0;
   for( ; parser != end ; ++parser, ++i )
-<<<<<<< HEAD
-    non_const_ret[i] = (*parser)->Eval(&non_const_var[0]);
-=======
     ret_value[i] = (*parser)->Eval(&var_values[0]);
->>>>>>> 51b0e70f
 }
 
 ////////////////////////////////////////////////////////////////////////////////
