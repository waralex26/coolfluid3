coolfluid_find_orphan_files()

list( APPEND coolfluid_math_lss_files
  LibLSS.hpp
  LibLSS.cpp
  System.cpp
  System.hpp
  Matrix.hpp
  Vector.hpp
  BlockAccumulator.hpp
  EmptyLSS/EmptyLSSVector.hpp
  EmptyLSS/EmptyLSSVector.cpp
  EmptyLSS/EmptyLSSMatrix.hpp
  EmptyLSS/EmptyLSSMatrix.cpp
)

list( APPEND coolfluid_math_lss_libs coolfluid_common)

# happen to have trilinos
if(CF3_HAVE_TRILINOS)
  list( APPEND coolfluid_math_lss_files
    Trilinos/TrilinosCrsMatrix.hpp
    Trilinos/TrilinosCrsMatrix.cpp
<<<<<<< HEAD
=======
    Trilinos/TrilinosDetail.hpp
    Trilinos/TrilinosDetail.cpp
>>>>>>> 798a0666
    Trilinos/TrilinosFEVbrMatrix.hpp
    Trilinos/TrilinosFEVbrMatrix.cpp
    Trilinos/TrilinosVector.hpp
    Trilinos/TrilinosVector.cpp
    )
    list( APPEND coolfluid_math_lss_includedirs ${TRILINOS_INCLUDE_DIRS})
    list( APPEND coolfluid_math_lss_libs ${TRILINOS_LIBRARIES} )
    ADD_DEFINITIONS(-DCF3_HAVE_TRILINOS)
else()
  coolfluid_mark_not_orphan(
  Trilinos/TrilinosCrsMatrix.hpp
  Trilinos/TrilinosCrsMatrix.cpp
  Trilinos/TrilinosMatrix.hpp
  Trilinos/TrilinosMatrix.cpp
  Trilinos/TrilinosVector.hpp
  Trilinos/TrilinosVector.cpp
  )
endif()

set( coolfluid_math_lss_kernellib TRUE )

coolfluid_add_library( coolfluid_math_lss )<|MERGE_RESOLUTION|>--- conflicted
+++ resolved
@@ -21,11 +21,8 @@
   list( APPEND coolfluid_math_lss_files
     Trilinos/TrilinosCrsMatrix.hpp
     Trilinos/TrilinosCrsMatrix.cpp
-<<<<<<< HEAD
-=======
     Trilinos/TrilinosDetail.hpp
     Trilinos/TrilinosDetail.cpp
->>>>>>> 798a0666
     Trilinos/TrilinosFEVbrMatrix.hpp
     Trilinos/TrilinosFEVbrMatrix.cpp
     Trilinos/TrilinosVector.hpp
