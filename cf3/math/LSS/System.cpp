// Copyright (C) 2010 von Karman Institute for Fluid Dynamics, Belgium
//
// This software is distributed under the terms of the
// GNU Lesser General Public License version 3 (LGPLv3).
// See doc/lgpl.txt and doc/gpl.txt for the license text.

#include <fstream>

#include <boost/utility.hpp>

#include "math/LSS/LibLSS.hpp"

#include "common/PE/Comm.hpp"
#include "common/Builder.hpp"
#include "common/Component.hpp"
#include "common/OptionT.hpp"
#include "common/PE/CommPattern.hpp"
#include "common/Signal.hpp"

#include "common/XML/Protocol.hpp"
#include "common/XML/SignalOptions.hpp"
#include <common/PropertyList.hpp>

#include "math/LSS/System.hpp"
#include "math/LSS/Matrix.hpp"
#include "math/LSS/Vector.hpp"
#include "math/LSS/BlockAccumulator.hpp"

////////////////////////////////////////////////////////////////////////////////////////////

/**
  @file System.cpp implementation of LSS::System
  @author Tamas Banyai
**/

////////////////////////////////////////////////////////////////////////////////////////////

#include "math/LSS/EmptyLSS/EmptyLSSVector.hpp"
#include "math/LSS/EmptyLSS/EmptyLSSMatrix.hpp"

////////////////////////////////////////////////////////////////////////////////////////////

using namespace cf3;
using namespace cf3::math;

////////////////////////////////////////////////////////////////////////////////////////////

common::ComponentBuilder < LSS::System, LSS::System, LSS::LibLSS > System_Builder;

LSS::System::System(const std::string& name) :
  Component(name)
{
  options().add_option( "matrix_builder" , "cf3.math.LSS.TrilinosFEVbrMatrix")
    .pretty_name("Matrix Builder")
    .description("Name for the builder used to create the LSS matrix");

  options().add_option( "vector_builder" , "")
    .pretty_name("Vector Builder")
    .description("Name for the builder used for the vectors. If left empty, this is obtained from the vector_type property of the matrix");

  regist_signal("print_system")
    .connect(boost::bind( &System::signal_print, this, _1 ))
    .description("Write the system to disk as a tecplot file, for debugging purposes.")
    .pretty_name("Print System")
    .signature(boost::bind( &System::signature_print, this, _1 ));

  m_mat.reset();
  m_sol.reset();
  m_rhs.reset();
}

////////////////////////////////////////////////////////////////////////////////////////////

void LSS::System::create(cf3::common::PE::CommPattern& cp, Uint neq, std::vector<Uint>& node_connectivity, std::vector<Uint>& starting_indices)
{
  if (is_created())
    destroy();
<<<<<<< HEAD
  
  const std::string matrix_builder = options().option("matrix_builder").value_str();
  m_mat = create_component<LSS::Matrix>("Matrix", matrix_builder);
  
  std::string vector_builder = options().option("vector_builder").value_str();
  if(vector_builder.empty())
    vector_builder = m_mat->properties().value_str("vector_type");
  
=======

  const std::string matrix_builder = options().option("matrix_builder").value_str();
  m_mat = create_component<LSS::Matrix>("Matrix", matrix_builder);

  std::string vector_builder = options().option("vector_builder").value_str();
  if(vector_builder.empty())
    vector_builder = m_mat->properties().value_str("vector_type");

>>>>>>> 798a0666
  m_rhs = create_component<LSS::Vector>("RHS", vector_builder);
  m_sol = create_component<LSS::Vector>("Solution", vector_builder);

  m_rhs->create(cp,neq);
  m_sol->create(cp,neq);
  m_mat->create(cp,neq,node_connectivity,starting_indices,*m_sol,*m_rhs);
}

////////////////////////////////////////////////////////////////////////////////////////////

void LSS::System::create_blocked(common::PE::CommPattern& cp, const VariablesDescriptor& vars, std::vector< Uint >& node_connectivity, std::vector< Uint >& starting_indices)
{
  if (is_created())
    destroy();

  const std::string matrix_builder = options().option("matrix_builder").value_str();
  m_mat = create_component<LSS::Matrix>("Matrix", matrix_builder);

  std::string vector_builder = options().option("vector_builder").value_str();
  if(vector_builder.empty())
    vector_builder = m_mat->properties().value_str("vector_type");

  m_rhs = create_component<LSS::Vector>("RHS", vector_builder);
  m_sol = create_component<LSS::Vector>("Solution", vector_builder);

  m_rhs->create_blocked(cp,vars);
  m_sol->create_blocked(cp,vars);
  m_mat->create_blocked(cp,vars,node_connectivity,starting_indices,*m_sol,*m_rhs);
}


////////////////////////////////////////////////////////////////////////////////////////////

void LSS::System::swap(const Handle<LSS::Matrix>& matrix, const Handle<LSS::Vector>& solution, const Handle<LSS::Vector>& rhs)
{
  if (m_mat->is_swappable(*solution,*rhs))
  {
  if ((matrix->is_created()!=solution->is_created())||(matrix->is_created()!=rhs->is_created()))
    throw common::SetupError(FromHere(),"Inconsistent states.");
  if ((matrix->solvertype()!=solution->solvertype())||(matrix->solvertype()!=rhs->solvertype()))
    throw common::NotSupported(FromHere(),"Inconsistent linear solver types.");
  if ((matrix->neq()!=solution->neq())||(matrix->neq()!=rhs->neq()))
    throw common::BadValue(FromHere(),"Inconsistent number of equations.");
  if ((matrix->blockcol_size()!=solution->blockrow_size())||(matrix->blockcol_size()!=rhs->blockrow_size()))
    throw common::BadValue(FromHere(),"Inconsistent number of block rows.");
  if (m_mat!=matrix) m_mat=matrix;
  if (m_rhs!=rhs) m_rhs=rhs;
  if (m_sol!=solution) m_sol=solution;
  options().option("matrix_builder").change_value(matrix->solvertype());
  } else {
    throw common::NotSupported(FromHere(),"System of '" + matrix->name() + "' x '" + solution->name() + "' = '" + rhs->name() + "' is incompatible." );
  }
}

////////////////////////////////////////////////////////////////////////////////////////////

void LSS::System::destroy()
{
  m_mat.reset();
  m_sol.reset();
  m_rhs.reset();
}

////////////////////////////////////////////////////////////////////////////////////////////

void LSS::System::solve()
{
  cf3_assert(is_created());
  m_mat->solve(*m_sol,*m_rhs);
}

////////////////////////////////////////////////////////////////////////////////////////////

void LSS::System::set_values(const LSS::BlockAccumulator& values)
{
  cf3_assert(is_created());
  m_mat->set_values(values);
  m_sol->set_sol_values(values);
  m_rhs->set_rhs_values(values);
}

////////////////////////////////////////////////////////////////////////////////////////////

void LSS::System::add_values(const LSS::BlockAccumulator& values)
{
  cf3_assert(is_created());
  m_mat->add_values(values);
  m_sol->add_sol_values(values);
  m_rhs->add_rhs_values(values);
}

////////////////////////////////////////////////////////////////////////////////////////////

void LSS::System::get_values(LSS::BlockAccumulator& values)
{
  cf3_assert(is_created());
  m_mat->get_values(values);
  m_sol->get_sol_values(values);
  m_rhs->get_rhs_values(values);
}

////////////////////////////////////////////////////////////////////////////////////////////

void LSS::System::dirichlet(const Uint iblockrow, const Uint ieq, const Real value, const bool preserve_symmetry)
{
  cf3_assert(is_created());
  if (preserve_symmetry)
  {
    std::vector<Real> v;
    m_mat->get_column_and_replace_to_zero(iblockrow,ieq,v);
    for (int i=0; i<(const int)v.size(); i++)
      m_rhs->add_value(i,-v[i]*value);
  }
  m_mat->set_row(iblockrow,ieq,1.,0.);
  m_sol->set_value(iblockrow,ieq,value);
  m_rhs->set_value(iblockrow,ieq,value);
}

////////////////////////////////////////////////////////////////////////////////////////////

void LSS::System::periodicity (const Uint iblockrow_to, const Uint iblockrow_from)
{
  cf3_assert(is_created());
  LSS::BlockAccumulator ba;
  const int neq=m_mat->neq();
  ba.resize(2,neq);
  ba.indices[0]=iblockrow_to;
  ba.indices[1]=iblockrow_from;
  m_mat->tie_blockrow_pairs(iblockrow_to,iblockrow_from);
  m_rhs->get_rhs_values(ba);
  for (int i=0; i<(const int)neq; i++)
  {
    ba.rhs[i]+=ba.rhs[neq+i];
    ba.rhs[neq+i]=0.;
  }
  m_rhs->set_rhs_values(ba);
  m_sol->get_sol_values(ba);
  for (int i=0; i<(const int)neq; i++)
  {
    ba.sol[neq+i]=0.5*(ba.sol[i]+ba.sol[neq+i]);
    ba.sol[i]=ba.sol[neq+i];
  }
  m_sol->set_sol_values(ba);
}

////////////////////////////////////////////////////////////////////////////////////////////

void LSS::System::set_diagonal(const std::vector<Real>& diag)
{
  cf3_assert(is_created());
  m_mat->set_diagonal(diag);
}

////////////////////////////////////////////////////////////////////////////////////////////

void LSS::System::add_diagonal(const std::vector<Real>& diag)
{
  cf3_assert(is_created());
  m_mat->add_diagonal(diag);
}

////////////////////////////////////////////////////////////////////////////////////////////

void LSS::System::get_diagonal(std::vector<Real>& diag)
{
  cf3_assert(is_created());
  m_mat->get_diagonal(diag);
}

////////////////////////////////////////////////////////////////////////////////////////////

void LSS::System::reset(Real reset_to)
{
  cf3_assert(is_created());
  m_mat->reset(reset_to);
  m_sol->reset(reset_to);
  m_rhs->reset(reset_to);
}

////////////////////////////////////////////////////////////////////////////////////////////

void LSS::System::print(common::LogStream& stream)
{
  if (is_created())
  {
    m_mat->print(stream);
    m_sol->print(stream);
    m_rhs->print(stream);
  }
}

////////////////////////////////////////////////////////////////////////////////////////////

void LSS::System::print(std::ostream& stream)
{
  if (is_created())
  {
    m_mat->print(stream);
    m_sol->print(stream);
    m_rhs->print(stream);
  }
}

////////////////////////////////////////////////////////////////////////////////////////////

void LSS::System::print(const std::string& filename)
{
  if (is_created())
  {
    m_mat->print(filename,std::ios_base::out);
    m_sol->print(filename,std::ios_base::app);
    m_rhs->print(filename,std::ios_base::app);
  }
}

////////////////////////////////////////////////////////////////////////////////////////////

const bool LSS::System::is_created()
{
  int numcreated=0;
  if (m_mat!=nullptr) if (m_mat->is_created()) numcreated+=1;
  if (m_sol!=nullptr) if (m_sol->is_created()) numcreated+=2;
  if (m_rhs!=nullptr) if (m_rhs->is_created()) numcreated+=4;
  switch (numcreated) {
    case 0 : return false;
    case 7 : return true;
    default: throw common::SetupError(FromHere(),"LSS System is in inconsistent state.");
  }
}

////////////////////////////////////////////////////////////////////////////////////////////

void LSS::System::signal_print(common::SignalArgs& args)
{
  common::XML::SignalOptions options( args );
  std::string filename = options.value<std::string>( "file_name" );
  print(filename);
}

////////////////////////////////////////////////////////////////////////////////////////////

void LSS::System::signature_print(common::SignalArgs& args)
{
  common::XML::SignalOptions options( args );

  options.add_option<std::string>("file_name")
    .pretty_name("File name")
    .description("tecplot file to print the matrix to");
}

////////////////////////////////////////////////////////////////////////////////////////////<|MERGE_RESOLUTION|>--- conflicted
+++ resolved
@@ -75,25 +75,14 @@
 {
   if (is_created())
     destroy();
-<<<<<<< HEAD
-  
+
   const std::string matrix_builder = options().option("matrix_builder").value_str();
   m_mat = create_component<LSS::Matrix>("Matrix", matrix_builder);
-  
+
   std::string vector_builder = options().option("vector_builder").value_str();
   if(vector_builder.empty())
     vector_builder = m_mat->properties().value_str("vector_type");
-  
-=======
-
-  const std::string matrix_builder = options().option("matrix_builder").value_str();
-  m_mat = create_component<LSS::Matrix>("Matrix", matrix_builder);
-
-  std::string vector_builder = options().option("vector_builder").value_str();
-  if(vector_builder.empty())
-    vector_builder = m_mat->properties().value_str("vector_type");
-
->>>>>>> 798a0666
+
   m_rhs = create_component<LSS::Vector>("RHS", vector_builder);
   m_sol = create_component<LSS::Vector>("Solution", vector_builder);
 
