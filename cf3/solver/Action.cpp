--- conflicted
+++ resolved
@@ -133,11 +133,7 @@
       m_loop_regions.push_back( region );
     else
       throw common::ValueNotFound ( FromHere(),
-<<<<<<< HEAD
-                           "Could not find region with path [" + region_uri.path() +"]" );
-=======
                            "Component [" + region_uri.path() +"] is not of type Region" );
->>>>>>> 51b0e70f
   }
 }
 
