--- conflicted
+++ resolved
@@ -44,11 +44,7 @@
 
 private: // data
 
-<<<<<<< HEAD
 //  boost::weak_ptr<mesh::Field> m_field;
-=======
-  Handle<mesh::Field> m_field;
->>>>>>> bcfe322f
 
 };
 
