// Copyright (C) 2010-2011 von Karman Institute for Fluid Dynamics, Belgium
//
// This software is distributed under the terms of the
// GNU Lesser General Public License version 3 (LGPLv3).
// See doc/lgpl.txt and doc/gpl.txt for the license text.

#include <cmath>

#include "common/PE/Comm.hpp"

#include "common/Builder.hpp"
#include "common/OptionT.hpp"
#include "common/OptionList.hpp"
#include "common/PropertyList.hpp"
#include "common/Foreach.hpp"

#include "mesh/Field.hpp"
#include "common/Table.hpp"

#include "solver/actions/CComputeLNorm.hpp"


using namespace cf3::common;
using namespace cf3::mesh;

namespace cf3 {
namespace solver {
namespace actions {

////////////////////////////////////////////////////////////////////////////////////////////

void compute_L2( Table<Real>::ArrayT& array, Real& norm )
{
  const int size = 1; // sum 1 value in each processor

  Real loc_norm = 0.; // norm on local processor
  Real glb_norm = 0.; // norm summed over all processors

  boost_foreach(Table<Real>::ConstRow row, array )
      loc_norm += row[0]*row[0];

  PE::Comm::instance().all_reduce( PE::plus(), &loc_norm, size, &glb_norm );

  norm = std::sqrt(glb_norm);
}

void compute_L1( Table<Real>::ArrayT& array, Real& norm )
{
  const int size = 1; // sum 1 value in each processor

  Real loc_norm = 0.; // norm on local processor
  Real glb_norm = 0.; // norm summed over all processors

  boost_foreach(Table<Real>::ConstRow row, array )
      loc_norm += std::abs( row[0] );

  PE::Comm::instance().all_reduce( PE::plus(), &loc_norm, size, &glb_norm );
}

void compute_Linf( Table<Real>::ArrayT& array, Real& norm )
{
  const int size = 1; // sum 1 value in each processor

  Real loc_norm = 0.; // norm on local processor
  Real glb_norm = 0.; // norm summed over all processors

  boost_foreach(Table<Real>::ConstRow row, array )
      loc_norm = std::max( std::abs(row[0]), loc_norm );

  PE::Comm::instance().all_reduce( PE::max(), &loc_norm, size, &glb_norm );

  norm = glb_norm;
}

void compute_Lp( Table<Real>::ArrayT& array, Real& norm, Uint order )
{
  const int size = 1; // sum 1 value in each processor

  Real loc_norm = 0.; // norm on local processor
  Real glb_norm = 0.; // norm summed over all processors

  boost_foreach(Table<Real>::ConstRow row, array )
    loc_norm += std::pow( std::abs(row[0]), (int)order ) ;

  PE::Comm::instance().all_reduce( PE::plus(), &loc_norm, size, &glb_norm );

  norm = std::pow(glb_norm, 1./order );
}

////////////////////////////////////////////////////////////////////////////////////////////

common::ComponentBuilder < CComputeLNorm, Action, LibActions > CComputeLNorm_Builder;

////////////////////////////////////////////////////////////////////////////////////////////

CComputeLNorm::CComputeLNorm ( const std::string& name ) : Action(name)
{
  mark_basic();

  // properties

  properties().add_property("norm", Real(0.) );

  // options

<<<<<<< HEAD
  options().add_option< OptionT<bool> >("scale", true)
      ->description("Scales (divides) the norm by the number of entries (ignored if order zero)");

  options().add_option< OptionT<Uint> >("order", 2u)
      ->description("Order of the p-norm, zero if L-inf");

  options().add_option< OptionURI >("field",URI())
      ->description("Field for which to compute the norm");
=======
  options().add_option("Scale", true)
      .description("Scales (divides) the norm by the number of entries (ignored if order zero)");

  options().add_option("Order", 2u)
      .description("Order of the p-norm, zero if L-inf");

  options().add_option("Field", m_field)
      .description("Field for which to compute the norm")
      .link_to(&m_field);
>>>>>>> bcfe322f
}

////////////////////////////////////////////////////////////////////////////////////////////

Real CComputeLNorm::compute_norm(mesh::Field& field) const
{
<<<<<<< HEAD
  const Uint nb_rows = field.size();
=======
  if ( is_null(m_field) ) 	throw SetupError(FromHere(), "Field was not set");

  Table<Real>& table = *m_field;
  Table<Real>::ArrayT& array =  m_field->array();

  const Uint nbrows = table.size();
>>>>>>> bcfe322f

  if ( !nb_rows ) throw SetupError(FromHere(), "Field has empty table");

  Real norm = 0.;

  const Uint order = options().option("order").value<Uint>();

  // sum of all processors

  switch(order) {

  case 2:  compute_L2( field.array(), norm );    break;

  case 1:  compute_L1( field.array(), norm );    break;

  case 0:  compute_Linf( field.array(), norm );  break; // consider order 0 as Linf

  default: compute_Lp( field.array(), norm, order );    break;

  }

  if( options().option("scale").value<bool>() && order )
    norm /= nb_rows;

  return norm;
}

<<<<<<< HEAD
void CComputeLNorm::execute()
{
  Field& field = access_component(option("field").value<URI>()).follow()->as_type<Field>();
  configure_property("norm", compute_norm(field) );
=======
  properties().configure_property("norm", norm);
>>>>>>> bcfe322f
}

////////////////////////////////////////////////////////////////////////////////

} // actions
} // solver
} // cf3<|MERGE_RESOLUTION|>--- conflicted
+++ resolved
@@ -103,43 +103,18 @@
 
   // options
 
-<<<<<<< HEAD
-  options().add_option< OptionT<bool> >("scale", true)
-      ->description("Scales (divides) the norm by the number of entries (ignored if order zero)");
-
-  options().add_option< OptionT<Uint> >("order", 2u)
-      ->description("Order of the p-norm, zero if L-inf");
-
-  options().add_option< OptionURI >("field",URI())
-      ->description("Field for which to compute the norm");
-=======
-  options().add_option("Scale", true)
+  options().add_option("scale", true)
       .description("Scales (divides) the norm by the number of entries (ignored if order zero)");
 
-  options().add_option("Order", 2u)
+  options().add_option("order", 2u)
       .description("Order of the p-norm, zero if L-inf");
-
-  options().add_option("Field", m_field)
-      .description("Field for which to compute the norm")
-      .link_to(&m_field);
->>>>>>> bcfe322f
 }
 
 ////////////////////////////////////////////////////////////////////////////////////////////
 
 Real CComputeLNorm::compute_norm(mesh::Field& field) const
 {
-<<<<<<< HEAD
   const Uint nb_rows = field.size();
-=======
-  if ( is_null(m_field) ) 	throw SetupError(FromHere(), "Field was not set");
-
-  Table<Real>& table = *m_field;
-  Table<Real>::ArrayT& array =  m_field->array();
-
-  const Uint nbrows = table.size();
->>>>>>> bcfe322f
-
   if ( !nb_rows ) throw SetupError(FromHere(), "Field has empty table");
 
   Real norm = 0.;
@@ -166,14 +141,10 @@
   return norm;
 }
 
-<<<<<<< HEAD
 void CComputeLNorm::execute()
 {
-  Field& field = access_component(option("field").value<URI>()).follow()->as_type<Field>();
-  configure_property("norm", compute_norm(field) );
-=======
-  properties().configure_property("norm", norm);
->>>>>>> bcfe322f
+  Handle<Field> field( follow_link(access_component(options().option("field").value<URI>())) );
+  properties().configure_property("norm", compute_norm(*field) );
 }
 
 ////////////////////////////////////////////////////////////////////////////////
