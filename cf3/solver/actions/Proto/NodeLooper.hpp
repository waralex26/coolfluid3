// Copyright (C) 2010-2011 von Karman Institute for Fluid Dynamics, Belgium
//
// This software is distributed under the terms of the
// GNU Lesser General Public License version 3 (LGPLv3).
// See doc/lgpl.txt and doc/gpl.txt for the license text.

#ifndef cf3_solver_actions_Proto_NodeLooper_hpp
#define cf3_solver_actions_Proto_NodeLooper_hpp

#include "NodeData.hpp"
#include "NodeGrammar.hpp"

/// @file
/// Loop over the nodes for a region

namespace cf3 {
namespace solver {
namespace actions {
namespace Proto {

/// Matches expressions that need to be wrapped in an extension before they can be evaluated (i.e. Eigen products)
struct WrappableNodeExpressions :
    boost::proto::multiplies<boost::proto::_, boost::proto::_>
{
};

/// Loop over nodes, when the dimension is known
template<typename ExprT, typename NbDimsT>
struct NodeLooperDim
{
  /// Type of a fusion vector that can contain a copy of each variable that is used in the expression
  typedef typename ExpressionProperties<ExprT>::VariablesT VariablesT;

  typedef NodeData<VariablesT, NbDimsT> DataT;

  NodeLooperDim(const ExprT& expr, mesh::Region& region, VariablesT& variables) :
    m_expr(expr),
    m_region(region),
    m_variables(variables)
  {
  }


  /// Domain ued for extended expressions
  struct NodesDomain;

  /// Wraps a given expression, so the value that it represents can be stored inside the expression itself
  template<typename ProtoExprT>
  struct NodesExpressionStored :
    boost::proto::extends<ProtoExprT, NodesExpressionStored<ProtoExprT>, NodesDomain>
  {
    typedef boost::proto::extends<ProtoExprT, NodesExpressionStored<ProtoExprT>, NodesDomain> base_type;

    typedef typename boost::remove_const<typename boost::remove_reference
    <
      typename boost::result_of<NodeGrammar(const ProtoExprT&, int, DataT&)>::type
    >::type>::type ValueT;

    explicit NodesExpressionStored(ProtoExprT const &expr = ProtoExprT())
      : base_type(expr)
    {
    }

    /// Temporary storage for the result of the expression
    mutable ValueT value;
  };

  template<typename T>
  struct NodesExpression;

  template<bool B, typename ProtoExprT>
  struct SelectWrapper;

  template<typename ProtoExprT>
  struct SelectWrapper<false, ProtoExprT>
  {
    typedef boost::proto::extends<ProtoExprT, NodesExpression<ProtoExprT>, NodesDomain> type;
  };

  template<typename ProtoExprT>
  struct SelectWrapper<true, ProtoExprT>
  {
    typedef NodesExpressionStored<ProtoExprT> type;
  };

  template<typename ProtoExprT>
  struct NodesExpression :
    SelectWrapper<boost::proto::matches<ProtoExprT, WrappableNodeExpressions>::value, ProtoExprT>::type
  {
    typedef typename SelectWrapper<boost::proto::matches<ProtoExprT, WrappableNodeExpressions>::value, ProtoExprT>::type base_type;

    explicit NodesExpression(ProtoExprT const &expr = ProtoExprT())
      : base_type(expr)
    {
    }
  };

  struct NodesDomain :
    boost::proto::domain< boost::proto::generator<NodesExpression> >
  {
  };

  struct WrapExpression :
    boost::proto::or_
    <
      boost::proto::when
      <
        boost::proto::multiplies<boost::proto::_, boost::proto::_>,
        boost::proto::functional::make_expr<boost::proto::tag::multiplies, NodesDomain>
        (
          WrapExpression(boost::proto::_left), WrapExpression(boost::proto::_right)
        )
      >,
      boost::proto::nary_expr< boost::proto::_, boost::proto::vararg<WrapExpression> >
    >
  {};

  void operator()() const
  {
    // Create data used for the evaluation
<<<<<<< HEAD
    DataT node_data(m_variables, m_region, m_region.geometry_fields().coordinates(), m_expr);

=======
#warning Call to find_parent_component in node-loop exposed (used to be in now removed "Region::geometry_fields()" )
    const mesh::Field& coordinates = common::find_parent_component<mesh::Mesh>(m_region).geometry_fields().coordinates();
    DataT node_data(m_variables, m_region, coordinates, m_expr);
    
>>>>>>> 8f1fd179
    // Wrap things up so that we can store the intermediate product results
    do_run(WrapExpression()(m_expr, 0, node_data), node_data);
  }

private:
  template<typename FilteredExprT>
  void do_run(const FilteredExprT& expr, DataT& data) const
  {
    NodeGrammar grammar;

    std::vector<Uint> nodes;
<<<<<<< HEAD
    make_node_list(m_region, m_region.geometry_fields().coordinates(), nodes);

=======
    const mesh::Field& coordinates = common::find_parent_component<mesh::Mesh>(m_region).geometry_fields().coordinates();
    make_node_list(m_region, coordinates, nodes);
    
>>>>>>> 8f1fd179
    const Uint nb_nodes = nodes.size();
    for(Uint i = 0; i != nb_nodes; ++i)
    {
      data.set_node(nodes[i]);
      grammar(expr, 0, data); // The "0" is the proto state, which is unused at the top-level expression
    }
  }

  const ExprT& m_expr;
  mesh::Region& m_region;
  VariablesT& m_variables;
};

/// Loop over nodes, using static-sized vectors to store coordinates
template<typename ExprT>
struct NodeLooper
{
  /// Type of a fusion vector that can contain a copy of each variable that is used in the expression
  typedef typename ExpressionProperties<ExprT>::VariablesT VariablesT;

  NodeLooper(const ExprT& expr, mesh::Region& region, VariablesT& variables) :
    m_expr(expr),
    m_region(region),
    m_variables(variables)
  {
  }

  template<typename NbDimsT>
  void operator()(const NbDimsT&)
  {
    common::Table<Real>& coords = common::find_parent_component<mesh::Mesh>(m_region).geometry_fields().coordinates();
    if(NbDimsT::value != coords.row_size())
      return;

    // Execute with known dimension
    NodeLooperDim<ExprT, NbDimsT>(m_expr, m_region, m_variables)();
  }

private:

  const ExprT& m_expr;
  mesh::Region& m_region;
  VariablesT& m_variables;
};

template<Uint dim, typename ExprT>
void for_each_node(mesh::Region& root_region, const ExprT& expr)
{
  // IF COMPILATION FAILS HERE: the espression passed is invalid
  BOOST_MPL_ASSERT_MSG(
    (boost::proto::matches<ExprT, NodeGrammar>::value),
                       INVALID_NODE_EXPRESSION,
                       (NodeGrammar));

  typedef typename ExpressionProperties<ExprT>::VariablesT VariablesT;

  VariablesT vars;
  CopyNumberedVars<VariablesT> ctx(vars);
  boost::proto::eval(expr, ctx);

  NodeLooper<ExprT>(expr, root_region, vars)(boost::mpl::int_<dim>());
}

/// Visit all nodes used by root_region exactly once, executing expr
/// @param variable_names Name of each of the variables, in case a linear system is solved
/// @param variable_sizes Size (number of scalars) that makes up each variable in the linear system, if any
template<typename ExprT>
void for_each_node(mesh::Region& root_region, const ExprT& expr)
{
  for_each_node<1>(root_region, expr);
  for_each_node<2>(root_region, expr);
  for_each_node<3>(root_region, expr);
}



} // namespace Proto
} // namespace actions
} // namespace solver
} // namespace cf3

#endif // cf3_solver_actions_Proto_NodeLooper_hpp<|MERGE_RESOLUTION|>--- conflicted
+++ resolved
@@ -6,6 +6,9 @@
 
 #ifndef cf3_solver_actions_Proto_NodeLooper_hpp
 #define cf3_solver_actions_Proto_NodeLooper_hpp
+
+#include <boost/mpl/for_each.hpp>
+#include <boost/mpl/range_c.hpp>
 
 #include "NodeData.hpp"
 #include "NodeGrammar.hpp"
@@ -117,16 +120,10 @@
 
   void operator()() const
   {
-    // Create data used for the evaluation
-<<<<<<< HEAD
-    DataT node_data(m_variables, m_region, m_region.geometry_fields().coordinates(), m_expr);
-
-=======
-#warning Call to find_parent_component in node-loop exposed (used to be in now removed "Region::geometry_fields()" )
+    // Create data used for the evaluation #warning Call to find_parent_component in node-loop exposed (used to be in now removed "Region::geometry_fields()" )
     const mesh::Field& coordinates = common::find_parent_component<mesh::Mesh>(m_region).geometry_fields().coordinates();
     DataT node_data(m_variables, m_region, coordinates, m_expr);
     
->>>>>>> 8f1fd179
     // Wrap things up so that we can store the intermediate product results
     do_run(WrapExpression()(m_expr, 0, node_data), node_data);
   }
@@ -138,14 +135,9 @@
     NodeGrammar grammar;
 
     std::vector<Uint> nodes;
-<<<<<<< HEAD
-    make_node_list(m_region, m_region.geometry_fields().coordinates(), nodes);
-
-=======
     const mesh::Field& coordinates = common::find_parent_component<mesh::Mesh>(m_region).geometry_fields().coordinates();
     make_node_list(m_region, coordinates, nodes);
-    
->>>>>>> 8f1fd179
+
     const Uint nb_nodes = nodes.size();
     for(Uint i = 0; i != nb_nodes; ++i)
     {
@@ -191,36 +183,26 @@
   VariablesT& m_variables;
 };
 
-template<Uint dim, typename ExprT>
-void for_each_node(mesh::Region& root_region, const ExprT& expr)
-{
-  // IF COMPILATION FAILS HERE: the espression passed is invalid
-  BOOST_MPL_ASSERT_MSG(
-    (boost::proto::matches<ExprT, NodeGrammar>::value),
-                       INVALID_NODE_EXPRESSION,
-                       (NodeGrammar));
-
-  typedef typename ExpressionProperties<ExprT>::VariablesT VariablesT;
-
-  VariablesT vars;
-  CopyNumberedVars<VariablesT> ctx(vars);
-  boost::proto::eval(expr, ctx);
-
-  NodeLooper<ExprT>(expr, root_region, vars)(boost::mpl::int_<dim>());
-}
-
 /// Visit all nodes used by root_region exactly once, executing expr
 /// @param variable_names Name of each of the variables, in case a linear system is solved
 /// @param variable_sizes Size (number of scalars) that makes up each variable in the linear system, if any
 template<typename ExprT>
 void for_each_node(mesh::Region& root_region, const ExprT& expr)
 {
-  for_each_node<1>(root_region, expr);
-  for_each_node<2>(root_region, expr);
-  for_each_node<3>(root_region, expr);
+  // IF COMPILATION FAILS HERE: the espression passed is invalid
+  BOOST_MPL_ASSERT_MSG(
+    (boost::proto::matches<ExprT, NodeGrammar>::value),
+    INVALID_NODE_EXPRESSION,
+    (NodeGrammar));
+  
+  typedef typename ExpressionProperties<ExprT>::VariablesT VariablesT;
+  
+  VariablesT vars;
+  CopyNumberedVars<VariablesT> ctx(vars);
+  boost::proto::eval(expr, ctx);
+  
+  boost::mpl::for_each< boost::mpl::range_c<Uint, 1, 4> >( NodeLooper<ExprT>(expr, root_region, vars) );
 }
-
-
 
 } // namespace Proto
 } // namespace actions
