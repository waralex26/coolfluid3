// Copyright (C) 2010-2011 von Karman Institute for Fluid Dynamics, Belgium
//
// This software is distributed under the terms of the
// GNU Lesser General Public License version 3 (LGPLv3).
// See doc/lgpl.txt and doc/gpl.txt for the license text.

#ifndef cf3_solver_actions_Proto_NodeLooper_hpp
#define cf3_solver_actions_Proto_NodeLooper_hpp

#include "NodeData.hpp"
#include "NodeGrammar.hpp"

/// @file
/// Loop over the nodes for a region

namespace cf3 {
namespace solver {
namespace actions {
namespace Proto {

/// Matches expressions that need to be wrapped in an extension before they can be evaluated (i.e. Eigen products)
struct WrappableNodeExpressions :
    boost::proto::multiplies<boost::proto::_, boost::proto::_>
{
};

/// Loop over nodes, when the dimension is known
template<typename ExprT, typename NbDimsT>
struct NodeLooperDim
{
  /// Type of a fusion vector that can contain a copy of each variable that is used in the expression
  typedef typename ExpressionProperties<ExprT>::VariablesT VariablesT;

  typedef NodeData<VariablesT, NbDimsT> DataT;

  NodeLooperDim(const ExprT& expr, mesh::Region& region, VariablesT& variables) :
    m_expr(expr),
    m_region(region),
    m_variables(variables)
  {
  }


  /// Domain ued for extended expressions
  struct NodesDomain;

  /// Wraps a given expression, so the value that it represents can be stored inside the expression itself
  template<typename ProtoExprT>
  struct NodesExpressionStored :
    boost::proto::extends<ProtoExprT, NodesExpressionStored<ProtoExprT>, NodesDomain>
  {
    typedef boost::proto::extends<ProtoExprT, NodesExpressionStored<ProtoExprT>, NodesDomain> base_type;

    typedef typename boost::remove_const<typename boost::remove_reference
    <
      typename boost::result_of<NodeGrammar(const ProtoExprT&, int, DataT&)>::type
    >::type>::type ValueT;

    explicit NodesExpressionStored(ProtoExprT const &expr = ProtoExprT())
      : base_type(expr)
    {
    }

    /// Temporary storage for the result of the expression
    mutable ValueT value;
  };

  template<typename T>
  struct NodesExpression;

  template<bool B, typename ProtoExprT>
  struct SelectWrapper;

  template<typename ProtoExprT>
  struct SelectWrapper<false, ProtoExprT>
  {
    typedef boost::proto::extends<ProtoExprT, NodesExpression<ProtoExprT>, NodesDomain> type;
  };

  template<typename ProtoExprT>
  struct SelectWrapper<true, ProtoExprT>
  {
    typedef NodesExpressionStored<ProtoExprT> type;
  };

  template<typename ProtoExprT>
  struct NodesExpression :
    SelectWrapper<boost::proto::matches<ProtoExprT, WrappableNodeExpressions>::value, ProtoExprT>::type
  {
    typedef typename SelectWrapper<boost::proto::matches<ProtoExprT, WrappableNodeExpressions>::value, ProtoExprT>::type base_type;

    explicit NodesExpression(ProtoExprT const &expr = ProtoExprT())
      : base_type(expr)
    {
    }
  };

  struct NodesDomain :
    boost::proto::domain< boost::proto::generator<NodesExpression> >
  {
  };

  struct WrapExpression :
    boost::proto::or_
    <
      boost::proto::when
      <
        boost::proto::multiplies<boost::proto::_, boost::proto::_>,
        boost::proto::functional::make_expr<boost::proto::tag::multiplies, NodesDomain>
        (
          WrapExpression(boost::proto::_left), WrapExpression(boost::proto::_right)
        )
      >,
      boost::proto::nary_expr< boost::proto::_, boost::proto::vararg<WrapExpression> >
    >
  {};

  void operator()() const
  {
    // Create data used for the evaluation
<<<<<<< HEAD
    DataT node_data(m_variables, m_region, m_region.geometry_fields().coordinates(), m_expr);

=======
#warning Call to find_parent_component in node-loop exposed (used to be in now removed "Region::geometry_fields()" )
    const mesh::Field& coordinates = common::find_parent_component<mesh::Mesh>(m_region).geometry_fields().coordinates();
    DataT node_data(m_variables, m_region, coordinates, m_expr);
    
>>>>>>> 8f1fd179
    // Wrap things up so that we can store the intermediate product results
    do_run(WrapExpression()(m_expr, 0, node_data), node_data);
  }

private:
  template<typename FilteredExprT>
  void do_run(const FilteredExprT& expr, DataT& data) const
  {
    NodeGrammar grammar;

    std::vector<Uint> nodes;
<<<<<<< HEAD
    make_node_list(m_region, m_region.geometry_fields().coordinates(), nodes);

=======
    const mesh::Field& coordinates = common::find_parent_component<mesh::Mesh>(m_region).geometry_fields().coordinates();
    make_node_list(m_region, coordinates, nodes);
    
>>>>>>> 8f1fd179
    const Uint nb_nodes = nodes.size();
    for(Uint i = 0; i != nb_nodes; ++i)
    {
      data.set_node(nodes[i]);
      grammar(expr, 0, data); // The "0" is the proto state, which is unused at the top-level expression
    }
  }

  const ExprT& m_expr;
  mesh::Region& m_region;
  VariablesT& m_variables;
};

/// Loop over nodes, using static-sized vectors to store coordinates
template<typename ExprT>
struct NodeLooper
{
  /// Type of a fusion vector that can contain a copy of each variable that is used in the expression
  typedef typename ExpressionProperties<ExprT>::VariablesT VariablesT;

  NodeLooper(const ExprT& expr, mesh::Region& region, VariablesT& variables) :
    m_expr(expr),
    m_region(region),
    m_variables(variables)
  {
  }

  template<typename NbDimsT>
  void operator()(const NbDimsT&)
  {
    common::Table<Real>& coords = common::find_parent_component<mesh::Mesh>(m_region).geometry_fields().coordinates();
    if(NbDimsT::value != coords.row_size())
      return;

    // Execute with known dimension
    NodeLooperDim<ExprT, NbDimsT>(m_expr, m_region, m_variables)();
  }

private:

  const ExprT& m_expr;
  mesh::Region& m_region;
  VariablesT& m_variables;
};

template<Uint dim, typename ExprT>
void for_each_node(mesh::Region& root_region, const ExprT& expr)
{
  // IF COMPILATION FAILS HERE: the espression passed is invalid
  BOOST_MPL_ASSERT_MSG(
    (boost::proto::matches<ExprT, NodeGrammar>::value),
                       INVALID_NODE_EXPRESSION,
                       (NodeGrammar));

  typedef typename ExpressionProperties<ExprT>::VariablesT VariablesT;

  VariablesT vars;
  CopyNumberedVars<VariablesT> ctx(vars);
  boost::proto::eval(expr, ctx);

  NodeLooper<ExprT>(expr, root_region, vars)(boost::mpl::int_<dim>());
}

/// Visit all nodes used by root_region exactly once, executing expr
/// @param variable_names Name of each of the variables, in case a linear system is solved
/// @param variable_sizes Size (number of scalars) that makes up each variable in the linear system, if any
template<typename ExprT>
void for_each_node(mesh::Region& root_region, const ExprT& expr)
{
  for_each_node<1>(root_region, expr);
  for_each_node<2>(root_region, expr);
  for_each_node<3>(root_region, expr);
}



} // namespace Proto
} // namespace actions
} // namespace solver
} // namespace cf3

#endif // cf3_solver_actions_Proto_NodeLooper_hpp<|MERGE_RESOLUTION|>--- conflicted
+++ resolved
@@ -118,15 +118,10 @@
   void operator()() const
   {
     // Create data used for the evaluation
-<<<<<<< HEAD
-    DataT node_data(m_variables, m_region, m_region.geometry_fields().coordinates(), m_expr);
-
-=======
 #warning Call to find_parent_component in node-loop exposed (used to be in now removed "Region::geometry_fields()" )
     const mesh::Field& coordinates = common::find_parent_component<mesh::Mesh>(m_region).geometry_fields().coordinates();
     DataT node_data(m_variables, m_region, coordinates, m_expr);
-    
->>>>>>> 8f1fd179
+
     // Wrap things up so that we can store the intermediate product results
     do_run(WrapExpression()(m_expr, 0, node_data), node_data);
   }
@@ -138,14 +133,9 @@
     NodeGrammar grammar;
 
     std::vector<Uint> nodes;
-<<<<<<< HEAD
-    make_node_list(m_region, m_region.geometry_fields().coordinates(), nodes);
-
-=======
     const mesh::Field& coordinates = common::find_parent_component<mesh::Mesh>(m_region).geometry_fields().coordinates();
     make_node_list(m_region, coordinates, nodes);
-    
->>>>>>> 8f1fd179
+
     const Uint nb_nodes = nodes.size();
     for(Uint i = 0; i != nb_nodes; ++i)
     {
