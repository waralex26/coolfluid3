// Copyright (C) 2010-2011 von Karman Institute for Fluid Dynamics, Belgium
//
// This software is distributed under the terms of the
// GNU Lesser General Public License version 3 (LGPLv3).
// See doc/lgpl.txt and doc/gpl.txt for the license text.

#ifndef cf3_solver_actions_Proto_NodeLooper_hpp
#define cf3_solver_actions_Proto_NodeLooper_hpp

#include <boost/mpl/for_each.hpp>
#include <boost/mpl/range_c.hpp>

#include "NodeData.hpp"
#include "NodeGrammar.hpp"

/// @file
/// Loop over the nodes for a region

namespace cf3 {
namespace solver {
namespace actions {
namespace Proto {

/// Matches expressions that need to be wrapped in an extension before they can be evaluated (i.e. Eigen products)
struct WrappableNodeExpressions :
    boost::proto::multiplies<boost::proto::_, boost::proto::_>
{
};

/// Loop over nodes, when the dimension is known
template<typename ExprT, typename NbDimsT>
struct NodeLooperDim
{
  /// Type of a fusion vector that can contain a copy of each variable that is used in the expression
  typedef typename ExpressionProperties<ExprT>::VariablesT VariablesT;

  typedef NodeData<VariablesT, NbDimsT> DataT;

  NodeLooperDim(const ExprT& expr, mesh::Region& region, VariablesT& variables) :
    m_expr(expr),
    m_region(region),
    m_variables(variables)
  {
  }


  /// Domain ued for extended expressions
  struct NodesDomain;

  /// Wraps a given expression, so the value that it represents can be stored inside the expression itself
  template<typename ProtoExprT>
  struct NodesExpressionStored :
    boost::proto::extends<ProtoExprT, NodesExpressionStored<ProtoExprT>, NodesDomain>
  {
    typedef boost::proto::extends<ProtoExprT, NodesExpressionStored<ProtoExprT>, NodesDomain> base_type;

    typedef typename boost::remove_const<typename boost::remove_reference
    <
      typename boost::result_of<NodeGrammar(const ProtoExprT&, int, DataT&)>::type
    >::type>::type ValueT;

    explicit NodesExpressionStored(ProtoExprT const &expr = ProtoExprT())
      : base_type(expr)
    {
    }

    /// Temporary storage for the result of the expression
    mutable ValueT value;
  };

  template<typename T>
  struct NodesExpression;

  template<bool B, typename ProtoExprT>
  struct SelectWrapper;

  template<typename ProtoExprT>
  struct SelectWrapper<false, ProtoExprT>
  {
    typedef boost::proto::extends<ProtoExprT, NodesExpression<ProtoExprT>, NodesDomain> type;
  };

  template<typename ProtoExprT>
  struct SelectWrapper<true, ProtoExprT>
  {
    typedef NodesExpressionStored<ProtoExprT> type;
  };

  template<typename ProtoExprT>
  struct NodesExpression :
    SelectWrapper<boost::proto::matches<ProtoExprT, WrappableNodeExpressions>::value, ProtoExprT>::type
  {
    typedef typename SelectWrapper<boost::proto::matches<ProtoExprT, WrappableNodeExpressions>::value, ProtoExprT>::type base_type;

    explicit NodesExpression(ProtoExprT const &expr = ProtoExprT())
      : base_type(expr)
    {
    }
  };

  struct NodesDomain :
    boost::proto::domain< boost::proto::generator<NodesExpression> >
  {
  };

  struct WrapExpression :
    boost::proto::or_
    <
      boost::proto::when
      <
        boost::proto::multiplies<boost::proto::_, boost::proto::_>,
        boost::proto::functional::make_expr<boost::proto::tag::multiplies, NodesDomain>
        (
          WrapExpression(boost::proto::_left), WrapExpression(boost::proto::_right)
        )
      >,
      boost::proto::nary_expr< boost::proto::_, boost::proto::vararg<WrapExpression> >
    >
  {};

  void operator()() const
  {
<<<<<<< HEAD
    // Create data used for the evaluation
#warning Call to find_parent_component in node-loop exposed (used to be in now removed "Region::geometry_fields()" )
    const mesh::Field& coordinates = common::find_parent_component<mesh::Mesh>(m_region).geometry_fields().coordinates();
    DataT node_data(m_variables, m_region, coordinates, m_expr);

=======
    // Create data used for the evaluation #warning Call to find_parent_component in node-loop exposed (used to be in now removed "Region::geometry_fields()" )
    const mesh::Field& coordinates = common::find_parent_component<mesh::Mesh>(m_region).geometry_fields().coordinates();
    DataT node_data(m_variables, m_region, coordinates, m_expr);
    
>>>>>>> 84bcd856
    // Wrap things up so that we can store the intermediate product results
    do_run(WrapExpression()(m_expr, 0, node_data), node_data);
  }

private:
  template<typename FilteredExprT>
  void do_run(const FilteredExprT& expr, DataT& data) const
  {
    NodeGrammar grammar;

    std::vector<Uint> nodes;
    const mesh::Field& coordinates = common::find_parent_component<mesh::Mesh>(m_region).geometry_fields().coordinates();
    make_node_list(m_region, coordinates, nodes);

    const Uint nb_nodes = nodes.size();
    for(Uint i = 0; i != nb_nodes; ++i)
    {
      data.set_node(nodes[i]);
      grammar(expr, 0, data); // The "0" is the proto state, which is unused at the top-level expression
    }
  }

  const ExprT& m_expr;
  mesh::Region& m_region;
  VariablesT& m_variables;
};

/// Loop over nodes, using static-sized vectors to store coordinates
template<typename ExprT>
struct NodeLooper
{
  /// Type of a fusion vector that can contain a copy of each variable that is used in the expression
  typedef typename ExpressionProperties<ExprT>::VariablesT VariablesT;

  NodeLooper(const ExprT& expr, mesh::Region& region, VariablesT& variables) :
    m_expr(expr),
    m_region(region),
    m_variables(variables)
  {
  }

  template<typename NbDimsT>
  void operator()(const NbDimsT&)
  {
    common::Table<Real>& coords = common::find_parent_component<mesh::Mesh>(m_region).geometry_fields().coordinates();
    if(NbDimsT::value != coords.row_size())
      return;

    // Execute with known dimension
    NodeLooperDim<ExprT, NbDimsT>(m_expr, m_region, m_variables)();
  }

private:

  const ExprT& m_expr;
  mesh::Region& m_region;
  VariablesT& m_variables;
};

/// Visit all nodes used by root_region exactly once, executing expr
/// @param variable_names Name of each of the variables, in case a linear system is solved
/// @param variable_sizes Size (number of scalars) that makes up each variable in the linear system, if any
template<typename ExprT>
void for_each_node(mesh::Region& root_region, const ExprT& expr)
{
  // IF COMPILATION FAILS HERE: the espression passed is invalid
  BOOST_MPL_ASSERT_MSG(
    (boost::proto::matches<ExprT, NodeGrammar>::value),
    INVALID_NODE_EXPRESSION,
    (NodeGrammar));
  
  typedef typename ExpressionProperties<ExprT>::VariablesT VariablesT;
  
  VariablesT vars;
  CopyNumberedVars<VariablesT> ctx(vars);
  boost::proto::eval(expr, ctx);
  
  boost::mpl::for_each< boost::mpl::range_c<Uint, 1, 4> >( NodeLooper<ExprT>(expr, root_region, vars) );
}

} // namespace Proto
} // namespace actions
} // namespace solver
} // namespace cf3

#endif // cf3_solver_actions_Proto_NodeLooper_hpp<|MERGE_RESOLUTION|>--- conflicted
+++ resolved
@@ -120,18 +120,10 @@
 
   void operator()() const
   {
-<<<<<<< HEAD
-    // Create data used for the evaluation
 #warning Call to find_parent_component in node-loop exposed (used to be in now removed "Region::geometry_fields()" )
     const mesh::Field& coordinates = common::find_parent_component<mesh::Mesh>(m_region).geometry_fields().coordinates();
     DataT node_data(m_variables, m_region, coordinates, m_expr);
 
-=======
-    // Create data used for the evaluation #warning Call to find_parent_component in node-loop exposed (used to be in now removed "Region::geometry_fields()" )
-    const mesh::Field& coordinates = common::find_parent_component<mesh::Mesh>(m_region).geometry_fields().coordinates();
-    DataT node_data(m_variables, m_region, coordinates, m_expr);
-    
->>>>>>> 84bcd856
     // Wrap things up so that we can store the intermediate product results
     do_run(WrapExpression()(m_expr, 0, node_data), node_data);
   }
