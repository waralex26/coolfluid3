--- conflicted
+++ resolved
@@ -40,13 +40,8 @@
   {
     // Find the field group for the variable
     const mesh::Mesh& mesh = common::find_parent_component<mesh::Mesh>(elements);
-<<<<<<< HEAD
-    const mesh::SpaceFields& var_field_group = common::find_component_recursively_with_tag<mesh::Field>(mesh, var.field_tag()).field_group();
-    const mesh::Space& space = var_field_group.space(elements);
-=======
     const mesh::Dictionary& var_dict = common::find_component_recursively_with_tag<mesh::Field>(mesh, var.field_tag()).dict();
     const mesh::Space& space = var_dict.space(elements);
->>>>>>> 51b0e70f
 
     if(ETYPE::order != space.shape_function().order()) // TODO also check the same space (Lagrange, ...)
     {
@@ -111,13 +106,8 @@
 
     // Find the field group for the variable
     const mesh::Mesh& mesh = common::find_parent_component<mesh::Mesh>(elements);
-<<<<<<< HEAD
-    const mesh::SpaceFields& var_field_group = common::find_component_recursively_with_tag<mesh::Field>(mesh, var.field_tag()).field_group();
-    const mesh::Space& space = var_field_group.space(elements);
-=======
     const mesh::Dictionary& var_dict = common::find_component_recursively_with_tag<mesh::Field>(mesh, var.field_tag()).dict();
     const mesh::Space& space = var_dict.space(elements);
->>>>>>> 51b0e70f
 
     ++m_nb_tests;
 
