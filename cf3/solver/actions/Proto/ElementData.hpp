// Copyright (C) 2010-2011 von Karman Institute for Fluid Dynamics, Belgium
//
// This software is distributed under the terms of the
// GNU Lesser General Public License version 3 (LGPLv3).
// See doc/lgpl.txt and doc/gpl.txt for the license text.

#ifndef cf3_solver_actions_Proto_ElementData_hpp
#define cf3_solver_actions_Proto_ElementData_hpp

#include <boost/array.hpp>

#include <boost/fusion/algorithm/iteration/for_each.hpp>
#include <boost/fusion/adapted/mpl.hpp>
#include <boost/fusion/mpl.hpp>
#include <boost/fusion/container/vector/convert.hpp>
#include <boost/fusion/container/vector.hpp>
#include <boost/fusion/view/filter_view.hpp>

#include <boost/mpl/assert.hpp>
#include <boost/mpl/for_each.hpp>
#include <boost/mpl/range_c.hpp>
#include <boost/mpl/transform.hpp>
#include <boost/mpl/vector_c.hpp>

#include "common/Component.hpp"
#include "common/FindComponents.hpp"

#include "math/VariablesDescriptor.hpp"
#include "math/LSS/BlockAccumulator.hpp"

#include "mesh/Elements.hpp"
#include "mesh/Field.hpp"
#include "mesh/Mesh.hpp"
#include "mesh/Region.hpp"
#include "mesh/Space.hpp"
#include "mesh/Dictionary.hpp"
#include "mesh/ElementData.hpp"
#include "mesh/Connectivity.hpp"

#include "ElementMatrix.hpp"
#include "ElementOperations.hpp"
#include "ElementTransforms.hpp"
#include "FieldSync.hpp"
#include "Terminals.hpp"

namespace cf3 {
namespace solver {
namespace actions {
namespace Proto {

namespace detail
{  
  /// Helper struct to get the number of element nodes
  template<typename EquationDataT>
  struct GetNbNodes
  {
    template<typename BoolT, typename EqDataT>
    struct apply
    {
    };
    
    template<typename EqDataT>
    struct apply<boost::mpl::false_, EqDataT>
    {
      static const Uint value = boost::remove_pointer
      <
        typename boost::remove_reference
        <
          typename boost::fusion::result_of::front<EquationDataT>::type
        >::type
      >::type::EtypeT::nb_nodes;
    };
    
    template<typename EqDataT>
    struct apply<boost::mpl::true_, EqDataT>
    {
      static const Uint value = 0;
    };
    
    static const Uint value = apply<typename boost::fusion::result_of::empty<EquationDataT>::type, EquationDataT>::value;
  };
  
  /// Grammar matching expressions if they have a terminal with the index given in the template parameter
  template<typename MatchingGrammarT>
  struct HasSubGrammar :
    boost::proto::or_
    <
      boost::proto::when
      <
        MatchingGrammarT,
        boost::mpl::true_()
      >,
      boost::proto::when
      <
        boost::proto::terminal< boost::proto::_ >,
        boost::mpl::false_()
      >,
      boost::proto::when
      <
        boost::proto::nary_expr<boost::proto::_, boost::proto::vararg<boost::proto::_> >,
        boost::proto::fold< boost::proto::_, boost::mpl::false_(), boost::mpl::max< boost::proto::_state, boost::proto::call< HasSubGrammar<MatchingGrammarT> > >() >
      >
    >
  {
  };
  
  /// Grammar matching expressions if they have a terminal with the index given in the template parameter
  template<Uint I>
  struct UsesVar : HasSubGrammar< boost::proto::terminal< Var<boost::mpl::int_<I>, boost::proto::_> > >
  {
  };
  
  template<typename ExprT, typename MatchingGrammarT>
  struct HasSubExpr
  {
    static const bool value = boost::tr1_result_of<HasSubGrammar<MatchingGrammarT>(ExprT)>::type::value;
  };
  
  /// Returns true if an interpolation op is used
  template<Uint I>
  struct MatchImplicitEval :
    boost::proto::or_
    <
      boost::proto::when
      <
        boost::proto::or_
        <
          boost::proto::function< boost::proto::terminal< SFOp<boost::proto::_> >, boost::proto::vararg<boost::proto::_> >,
          boost::proto::terminal< SFOp<boost::proto::_> >,
          boost::proto::function<boost::proto::terminal<NodalValuesTag>, FieldTypes>,
          ElementMatrixGrammar,
          ElementMatrixGrammarIndexed< boost::mpl::int_<0>, boost::mpl::int_<0> >
        >,
        boost::mpl::false_()
      >,
      boost::proto::when
      <
        boost::proto::terminal< Var<boost::mpl::int_<I>, boost::proto::_> >,
        boost::mpl::true_()
      >
    >
  {
  };
  
  template<Uint I>
  struct HasEvalVar :
    boost::proto::or_
    <
      boost::proto::call< MatchImplicitEval<I> >,
      boost::proto::when
      <
        boost::proto::terminal< boost::proto::_ >,
        boost::mpl::false_()
      >,
      boost::proto::when
      <
        boost::proto::nary_expr<boost::proto::_, boost::proto::vararg<boost::proto::_> >,
        boost::proto::fold< boost::proto::_, boost::mpl::false_(), boost::mpl::max< boost::proto::_state, boost::proto::call< HasEvalVar<I> > >() >
      >
    >
  {
  };
  
  
}

/// Functions and operators associated with a geometric support
template<typename ETYPE>
class GeometricSupport
{
public:
  /// The shape function type
  typedef ETYPE EtypeT ;

  /// The value type for all element nodes
  typedef typename EtypeT::NodesT ValueT;

  /// Return type of the value() method
  typedef const ValueT& ValueResultT;

  /// We store nodes as a fixed-size Eigen matrix, so we need to make sure alignment is respected
  EIGEN_MAKE_ALIGNED_OPERATOR_NEW

  GeometricSupport(const mesh::Elements& elements) :
    m_elements(elements),
    m_coordinates(elements.geometry_fields().coordinates()),
    m_connectivity_array(elements.geometry_space().connectivity().array())
  {
  }

  /// Update nodes for the current element and set the connectivity for the passed block accumulator
  void set_element(const Uint element_idx)
  {
    m_element_idx = element_idx;
    const mesh::Connectivity::ConstRow row = m_connectivity_array[element_idx];
    std::copy(row.begin(), row.end(), m_connectivity.begin());
    mesh::fill(m_nodes, m_coordinates, m_connectivity);
  }

  /// Reference to the current nodes
  ValueResultT nodes() const
  {
    return m_nodes;
  }

  Real volume() const
  {
    return EtypeT::volume(m_nodes);
  }

  const typename EtypeT::CoordsT& coordinates(const typename EtypeT::MappedCoordsT& mapped_coords) const
  {
    EtypeT::SF::compute_value(mapped_coords, m_sf);
    m_eval_result.noalias() = m_sf * m_nodes;
    return m_eval_result;
  }

  /// Precomputed coordinates
  const typename EtypeT::CoordsT& coordinates() const
  {
    return m_eval_result;
  }

  /// Jacobian matrix computed by the shape function
  const typename EtypeT::JacobianT& jacobian(const typename EtypeT::MappedCoordsT& mapped_coords) const
  {
    EtypeT::compute_jacobian(mapped_coords, m_nodes, m_jacobian_matrix);
    return m_jacobian_matrix;
  }

  /// Precomputed jacobian
  const typename EtypeT::JacobianT& jacobian() const
  {
    return m_jacobian_matrix;
  }

  /// Precomputed jacobian inverse
  const typename EtypeT::JacobianT& jacobian_inverse() const
  {
    return m_jacobian_inverse;
  }

  Real jacobian_determinant(const typename EtypeT::MappedCoordsT& mapped_coords) const
  {
    m_jacobian_determinant = EtypeT::jacobian_determinant(mapped_coords, m_nodes);
    return m_jacobian_determinant;
  }

  /// Precomputed jacobian determinant
  Real jacobian_determinant() const
  {
    return m_jacobian_determinant;
  }

  const typename EtypeT::CoordsT& normal(const typename EtypeT::MappedCoordsT& mapped_coords) const
  {
    EtypeT::normal(mapped_coords, m_nodes, m_normal_vector);
    return m_normal_vector;
  }

  const typename EtypeT::CoordsT& normal() const
  {
    return m_normal_vector;
  }

  /// Precompute the shape function matrix
  void compute_shape_functions(const typename EtypeT::MappedCoordsT& mapped_coords) const
  {
    EtypeT::SF::compute_value(mapped_coords, m_sf);
  }

  /// Precompute jacobian for the given mapped coordinates
  void compute_jacobian(const typename EtypeT::MappedCoordsT& mapped_coords) const
  {
    compute_jacobian_dispatch(boost::mpl::bool_<EtypeT::dimension == EtypeT::dimensionality>(), mapped_coords);
  }

  /// Precompute the interpolated value (requires a computed EtypeT)
  void compute_coordinates() const
  {
    m_eval_result.noalias() = m_sf * m_nodes;
  }

  /// Precompute normal (if we have a "face" type)
  void compute_normal(const typename EtypeT::MappedCoordsT& mapped_coords) const
  {
    compute_normal_dispatch(boost::mpl::bool_<EtypeT::dimension - EtypeT::dimensionality == 1>(), mapped_coords);
  }

<<<<<<< HEAD
  const boost::array<Uint, EtypeT::nb_nodes>& element_connectivity() const
  {
    return m_connectivity;
  }
=======
  /// Coordinates table
  const common::Table<Real>& m_coordinates;

  /// Index for the current element
  Uint m_element_idx;

  const mesh::Elements& m_elements;
>>>>>>> 31c78a10

private:
  void compute_normal_dispatch(boost::mpl::false_, const typename EtypeT::MappedCoordsT&) const
  {
  }

  void compute_normal_dispatch(boost::mpl::true_, const typename EtypeT::MappedCoordsT& mapped_coords) const
  {
    EtypeT::normal(mapped_coords, m_nodes, m_normal_vector);
  }

  void compute_jacobian_dispatch(boost::mpl::false_, const typename EtypeT::MappedCoordsT&) const
  {
  }

  void compute_jacobian_dispatch(boost::mpl::true_, const typename EtypeT::MappedCoordsT& mapped_coords) const
  {
    EtypeT::compute_jacobian(mapped_coords, m_nodes, m_jacobian_matrix);
    bool is_invertible;
    m_jacobian_matrix.computeInverseAndDetWithCheck(m_jacobian_inverse, m_jacobian_determinant, is_invertible);
    cf3_assert(is_invertible);
  }

  /// Stored node data
  ValueT m_nodes;

<<<<<<< HEAD
  /// Coordinates table
  const common::Table<Real>& m_coordinates;

  /// Connectivity for all elements
  const mesh::Connectivity::ArrayT& m_connectivity_array;
  
  /// Connectivity table for the current element
  boost::array<Uint, EtypeT::nb_nodes> m_connectivity;
=======
  /// Connectivity table
  const common::Table<Uint>& m_connectivity;
>>>>>>> 31c78a10

  /// Temp storage for non-scalar results
private:
  mutable typename EtypeT::SF::ValueT m_sf;
  mutable typename EtypeT::CoordsT m_eval_result;
  mutable typename EtypeT::JacobianT m_jacobian_matrix;
  mutable typename EtypeT::JacobianT m_jacobian_inverse;
  mutable Real m_jacobian_determinant;
  mutable typename EtypeT::CoordsT m_normal_vector;
};

/// Helper function to find a field starting from a region
inline mesh::Field& find_field(mesh::Elements& elements, const std::string& tag)
{
  mesh::Mesh& mesh = common::find_parent_component<mesh::Mesh>(elements);
  return common::find_component_recursively_with_tag<mesh::Field>(mesh, tag);
}

/// Data associated with field variables
template<typename ETYPE, typename SupportEtypeT, Uint Dim, bool IsEquationVar>
class EtypeTVariableData
{
public:
  /// The shape function type
  typedef ETYPE EtypeT;

private:
  /// Interpolation of a field
  template<Uint VarDim, int Dummy=0>
  struct InterpolationImpl
  {
    typedef Eigen::Matrix<Real, 1, VarDim> MatrixT;
    typedef const MatrixT& result_type;

    EIGEN_MAKE_ALIGNED_OPERATOR_NEW

    template<typename NodeValuesT>
    result_type operator()(const typename EtypeT::SF::ValueT& sf, const NodeValuesT& values) const
    {
      stored_result.noalias() = sf * values;
      return stored_result;
    }

    mutable MatrixT stored_result;
  };

  /// Interpolation of a scalar field
  template<int Dummy>
  struct InterpolationImpl<1, Dummy>
  {
    typedef Real result_type;

    template<typename NodeValuesT>
    result_type operator()(const typename EtypeT::SF::ValueT& sf, const NodeValuesT& values) const
    {
      stored_result = sf * values;
      return stored_result;
    }

    mutable Real stored_result;
  };

public:

  typedef GeometricSupport<SupportEtypeT> SupportT;

  /// The value type for all element values
  typedef Eigen::Matrix<Real, EtypeT::nb_nodes, Dim> ValueT;

  /// The value type for a linearised representation of the element values
  typedef Eigen::Matrix<Real, EtypeT::nb_nodes*Dim, 1> ElementVectorT;

  /// Return type of the value() method
  typedef const ValueT& ValueResultT;

  /// Type for passing mapped coordinates
  typedef typename EtypeT::MappedCoordsT MappedCoordsT;

  /// The result type of an interpolation at given mapped coordinates
  typedef typename InterpolationImpl<Dim>::result_type EvalT;

  // Specialization of InterpolationImpl should ensure that 1x1 matrices are replaced by Reals
  BOOST_MPL_ASSERT_NOT(( boost::is_same<EvalT, const Eigen::Matrix<Real, 1, 1>&> ));

  /// Type of the gradient
  typedef typename EtypeT::SF::GradientT GradientT;

  /// Type of the linearized form of the divergence
  typedef Eigen::Matrix<Real, 1, Dim * EtypeT::nb_nodes> DivergenceLinT;

  /// The dimension of the variable
  static const Uint dimension = Dim;

  /// True if this variable is an unknow in the system of equations
  static const bool is_equation_variable = IsEquationVar;

  /// We store data as a fixed-size Eigen matrix, so we need to make sure alignment is respected
  EIGEN_MAKE_ALIGNED_OPERATOR_NEW

  /// Helper to get the connectivity table
  const mesh::Connectivity& get_connectivity(const std::string& tag, mesh::Elements& elements)
  {
    const mesh::Mesh& mesh = common::find_parent_component<mesh::Mesh>(elements);
    Handle<mesh::Dictionary const> dict = common::find_component_ptr_with_tag<mesh::Dictionary>(mesh, tag);
    if(is_null(dict))
      dict = mesh.geometry_fields().handle<mesh::Dictionary>(); // fall back to the geometry if the dict is not found by tag
    return elements.space(*dict).connectivity();
  }

  template<typename VariableT>
  EtypeTVariableData(const VariableT& placeholder, mesh::Elements& elements, const SupportT& support) :
    m_field(find_field(elements, placeholder.field_tag())),
    m_connectivity_array(get_connectivity(placeholder.field_tag(), elements).array()),
    m_support(support),
    offset(m_field.descriptor().offset(placeholder.name())),
    m_need_sync(false)
  {
  }
  
  ~EtypeTVariableData()
  {
    if(common::PE::Comm::instance().is_active())
    {
      const Uint my_sync = m_need_sync ? 1 : 0;
      Uint global_sync = 0;
      common::PE::Comm::instance().all_reduce(common::PE::plus(), &my_sync, 1, &global_sync);
      if(global_sync != 0)
        FieldSynchronizer::instance().insert(m_field, true);
    }
  }

  /// Update nodes for the current element
  void set_element(const Uint element_idx)
  {
    m_element_idx = element_idx;
    mesh::fill(m_element_values, m_field, m_connectivity_array[element_idx], offset);
  }
  
  void update_block_connectivity(math::LSS::BlockAccumulator& block_accumulator)
  {
    block_accumulator.neighbour_indices(m_connectivity_array[m_element_idx]);
  }

  /// Reference to the geometric support
  const SupportT& support() const
  {
    return m_support;
  }

  /// Reference to the stored data, i.e. the matrix of nodal values
  ValueResultT value() const
  {
    return m_element_values;
  }

  const ElementVectorT& element_vector() const
  {
    for(int i = 0; i != Dim; ++i)
    {
      m_element_vector.template segment<EtypeT::nb_nodes>(EtypeT::nb_nodes*i) = m_element_values.col(i);
    }
    return m_element_vector;
  }
  
  template<typename NodeValsT>
  void add_nodal_values(const NodeValsT& vals)
  {
    const mesh::Connectivity::ConstRow row = m_connectivity_array[m_element_idx];
    for(Uint i = 0; i != dimension; ++i)
    {
      m_element_values.col(i) += vals.template block<EtypeT::nb_nodes, 1>(i*EtypeT::nb_nodes, 0);
      for(Uint j = 0; j != EtypeT::nb_nodes; ++j)
        m_field[row[j]][offset+i] = m_element_values(j,i);
    }
    
    m_need_sync = true;
  }
  
  template<typename NodeValsT>
  void add_nodal_values_component(const NodeValsT& vals, const Uint component_idx)
  {
    const mesh::Connectivity::ConstRow row = m_connectivity_array[m_element_idx];
    for(Uint i = 0; i != EtypeT::nb_nodes; ++i)
    {
      m_element_values(i, component_idx) += vals[i];
      m_field[row[i]][offset+component_idx] = m_element_values(i, component_idx);
    }
    
    m_need_sync = true;
  }
  
  /// Precompute all the cached values for the given geometric support and mapped coordinates.
  void compute_values(const MappedCoordsT& mapped_coords) const
  {
    compute_values_dispatch(boost::mpl::bool_<EtypeT::dimension == EtypeT::dimensionality>(), mapped_coords);
  }
  
  /// Calculate and return the interpolation at given mapped coords
  EvalT eval(const MappedCoordsT& mapped_coords) const
  {
    EtypeT::SF::compute_value(mapped_coords, m_sf);
    return m_eval(m_sf, m_element_values);
  }

  /// Return previously computed evaluation
  EvalT eval() const
  {
    return m_eval.stored_result;
  }

  /// Shape function matrix at mapped coordinates (calculates and returns)
  const typename EtypeT::SF::ValueT& shape_function(const MappedCoordsT& mapped_coords) const
  {
    EtypeT::SF::compute_value(mapped_coords, m_sf);
    return m_sf;
  }

  /// Previously calculated shape function matrix
  const typename EtypeT::SF::ValueT& shape_function() const
  {
    return m_sf;
  }

  /// Return the gradient matrix
  const GradientT& nabla(const MappedCoordsT& mapped_coords) const
  {
    EtypeT::SF::compute_gradient(mapped_coords, m_mapped_gradient_matrix);
    m_gradient.noalias() = m_support.jacobian(mapped_coords).inverse() * m_mapped_gradient_matrix;
    return m_gradient;
  }

  /// Previously calculated gradient matrix
  const GradientT& nabla() const
  {
    return m_gradient;
  }

private:
  /// Precompute for non-volume EtypeT
  void compute_values_dispatch(boost::mpl::false_, const MappedCoordsT& mapped_coords) const
  {
    EtypeT::SF::compute_value(mapped_coords, m_sf);
    m_eval(m_sf, m_element_values);
  }

  /// Precompute for volume EtypeT
  void compute_values_dispatch(boost::mpl::true_, const MappedCoordsT& mapped_coords) const
  {
    compute_values_dispatch(boost::mpl::false_(), mapped_coords);
    EtypeT::SF::compute_gradient(mapped_coords, m_mapped_gradient_matrix);
    m_gradient.noalias() = m_support.jacobian_inverse() * m_mapped_gradient_matrix;
  }

  /// Value of the field in each element node
  ValueT m_element_values;

  mutable ElementVectorT m_element_vector;

  /// Data table
  mesh::Field& m_field;

  /// Connectivity table
  const mesh::Connectivity::ArrayT& m_connectivity_array;

  /// Gemetric support
  const SupportT& m_support;

  Uint m_element_idx;

  /// Cached data
  mutable typename EtypeT::SF::ValueT m_sf;
  mutable typename EtypeT::SF::GradientT m_mapped_gradient_matrix;
  mutable GradientT m_gradient;

  InterpolationImpl<Dim> m_eval;
  
  bool m_need_sync;

public:
  /// Index of where the variable we need is in the field data row
  const Uint offset;
};

/// Data for element-based fields
template<typename SupportEtypeT, Uint Dim, bool IsEquationVar>
class EtypeTVariableData<ElementBased<Dim>, SupportEtypeT, Dim, IsEquationVar>
{
public:
  typedef ElementBased<Dim> EtypeT;

  /// Type of returned value
  typedef Eigen::Map< Eigen::Matrix<Real, 1, Dim> > ValueResultT;

  /// Data type for the geometric support
  typedef GeometricSupport<SupportEtypeT> SupportT;

  /// The dimension of the variable
  static const Uint dimension = Dim;

  /// True if this variable is an unknow in the system of equations
  static const bool is_equation_variable = IsEquationVar;

  template<typename VariableT>
  EtypeTVariableData(const VariableT& placeholder, mesh::Elements& elements, const SupportT& support) :
    m_field(find_field(elements, placeholder.field_tag())),
    m_support(support),
    m_elements_begin(m_field.dict().space(elements).size() ? m_field.dict().space(elements).connectivity()[0][0] : 0),
    offset(m_field.descriptor().offset(placeholder.name()))
  {
  }

  /// Update nodes for the current element
  void set_element(const Uint element_idx)
  {
    m_field_idx = element_idx + m_elements_begin;
  }

  ValueResultT value() const
  {
    return ValueResultT(&m_field[m_field_idx][offset]);
  }

  typedef typename SupportEtypeT::MappedCoordsT MappedCoordsT;
  typedef ValueResultT EvalT;

  /// Calculate and return the interpolation at given mapped coords
  EvalT eval(const MappedCoordsT& mapped_coords=MappedCoordsT()) const
  {
    return value();
  }

  // Dummy types for compatibility with higher order elements
  RealMatrix& nabla(RealMatrix mapped_coords = RealMatrix()) const
  {
    cf3_assert(false); // should not be used
    return m_dummy_result;
  }

  const RealMatrix& shape_function(RealMatrix mapped_coords = RealMatrix()) const
  {
    cf3_assert(false); // should not be used
    return m_dummy_result;
  }
  
  void compute_values(const MappedCoordsT& mapped_coords) const
  {
  }

private:
  mesh::Field& m_field;
  const SupportT& m_support;
  const Uint m_elements_begin;
  Uint m_field_idx;
  RealMatrix m_dummy_result; // only there for compilation purposes during the checking of the variable types. Never really used.

public:
  /// Index in the field array for this variable
  const Uint offset;
};

/// Data for scalar element-based fields
template<typename SupportEtypeT, bool IsEquationVar>
class EtypeTVariableData<ElementBased<1>, SupportEtypeT, 1, IsEquationVar>
{
public:
  typedef ElementBased<1> EtypeT;

  /// Type of returned value
  typedef Real& ValueResultT;

  /// Data type for the geometric support
  typedef GeometricSupport<SupportEtypeT> SupportT;

  /// The dimension of the variable
  static const Uint dimension = 1;

  /// True if this variable is an unknow in the system of equations
  static const bool is_equation_variable = IsEquationVar;

  template<typename VariableT>
  EtypeTVariableData(const VariableT& placeholder, mesh::Elements& elements, const SupportT& support) :
    m_field(find_field(elements, placeholder.field_tag())),
    m_support(support),
    m_elements_begin(m_field.dict().space(elements).size() ? m_field.dict().space(elements).connectivity()[0][0] : 0),
    offset(m_field.descriptor().offset(placeholder.name()))
  {
  }

  /// Update nodes for the current element
  void set_element(const Uint element_idx)
  {
    m_field_idx = element_idx + m_elements_begin;
  }

  Real& value() const
  {
    cf3_assert(m_field_idx < m_field.size());
    return m_field[m_field_idx][offset];
  }

  typedef Real EvalT;

  typedef typename SupportEtypeT::MappedCoordsT MappedCoordsT;

  /// Calculate and return the interpolation at given mapped coords
  EvalT eval(const MappedCoordsT& mapped_coords=MappedCoordsT()) const
  {
    return value();
  }
  const RealMatrix& nabla(RealMatrix mapped_coords = RealMatrix()) const
  {
    cf3_assert(false); // should not be used
    return m_dummy_result;
  }

  const RealMatrix& shape_function(RealMatrix mapped_coords = RealMatrix()) const
  {
    cf3_assert(false); // should not be used
    return m_dummy_result;
  }
  
  void compute_values(const MappedCoordsT& mapped_coords) const
  {
  }

private:
  mesh::Field& m_field;
  const SupportT& m_support;
  const Uint m_elements_begin;
  Uint m_field_idx;
  RealMatrix m_dummy_result; // only there for compilation purposes during the checking of the variable types. Never really used.

public:
  /// Index in the field array for this variable
  const Uint offset;
};

/// Predicate to check if data belongs to an equation variable
struct IsEquationData
{
  template<typename DataT, int Dummy = 0>
  struct apply
  {
    typedef boost::mpl::bool_<boost::remove_pointer<DataT>::type::is_equation_variable> type;
  };

  template<int Dummy>
  struct apply<boost::mpl::void_, Dummy>
  {
    typedef boost::mpl::false_ type;
  };
};

/// Metafunction class for creating an appropriate data type
template<typename VariablesT, typename SupportEtypeT, typename ShapeFunctionsT, typename EquationVariablesT, typename MatrixSizesT, typename EMatrixSizeT>
struct MakeVarData
{
  template<typename I>
  struct apply
  {
    typedef typename boost::mpl::at<VariablesT, I>::type VarT;
    typedef typename boost::mpl::at<ShapeFunctionsT, I>::type EtypeT;
    typedef typename boost::mpl::at<EquationVariablesT, I>::type IsEquationVar;
    typedef typename boost::mpl::if_<IsEquationVar, EMatrixSizeT, typename boost::mpl::at<MatrixSizesT, I>::type>::type MatSize;

    template<typename AVarT, typename AnETypeT>
    struct GetEETypeT
    {
      typedef typename boost::mpl::if_c<AnETypeT::order == 0, ElementBased<FieldWidth<VarT, SupportEtypeT>::value>, AnETypeT>::type type;
    };

    template<typename AnETypeT>
    struct GetEETypeT<boost::mpl::void_,  AnETypeT>
    {
      typedef boost::mpl::void_ type;
    };

    typedef typename GetEETypeT<VarT, EtypeT>::type EEtypeT;

    typedef typename boost::mpl::if_
    <
      boost::mpl::is_void_<VarT>,
      boost::mpl::void_,
      EtypeTVariableData<EEtypeT, SupportEtypeT, FieldWidth<VarT, SupportEtypeT>::value, IsEquationVar::value>*
    >::type type;
  };
};

template<typename VariablesT, typename EtypeT, typename EquationVariablesT, typename MatrixSizesT, typename EMatrixSizeT>
struct MakeVarData<VariablesT, EtypeT, EtypeT, EquationVariablesT, MatrixSizesT, EMatrixSizeT>
{
  template<typename I>
  struct apply
  {
    typedef typename boost::mpl::at<VariablesT, I>::type VarT;
    typedef typename boost::mpl::at<EquationVariablesT, I>::type IsEquationVar;
    typedef typename boost::mpl::if_<IsEquationVar, EMatrixSizeT, typename boost::mpl::at<MatrixSizesT, I>::type>::type MatSize;

    typedef typename boost::mpl::if_
    <
      boost::mpl::is_void_<VarT>,
      boost::mpl::void_,
      EtypeTVariableData<EtypeT, EtypeT, FieldWidth<VarT, EtypeT>::value, IsEquationVar::value>*
    >::type type;
  };
};

template<typename IsEqVarT, typename VariableSFT>
struct FilterElementField
{
  typedef typename boost::mpl::if_c<VariableSFT::order == 0, boost::mpl::false_, IsEqVarT>::type type;
};


template<typename IsEqVarT>
struct FilterElementField<IsEqVarT, boost::mpl::void_>
{
  typedef boost::mpl::false_ type;
};

/// Filter out element-based fields from the possible equation variables
template<typename EquationVariablesT, typename VariablesEtypeTT, typename SupportEtypeT>
struct FilterEquationVars
{
  typedef typename boost::mpl::eval_if
  <
    boost::mpl::is_sequence<VariablesEtypeTT>,
    boost::mpl::transform
    <
      typename boost::mpl::copy<EquationVariablesT, boost::mpl::back_inserter< boost::mpl::vector0<> > >::type,
      VariablesEtypeTT,
      FilterElementField<boost::mpl::_1, boost::mpl::_2>
    >,
    boost::mpl::transform
    <
      typename boost::mpl::copy<EquationVariablesT, boost::mpl::back_inserter< boost::mpl::vector0<> > >::type,
      FilterElementField<boost::mpl::_1, VariablesEtypeTT>
    >
  >::type type;
};

/// Stores data that is used when looping over elements to execute Proto expressions. "Data" is meant here in the boost::proto sense,
/// i.e. it is intended for use as 3rd argument for proto transforms.
/// VariablesT is a fusion sequence containing each unique variable in the expression
/// VariablesDataT is a fusion sequence of pointers to the data (also in proto sense) associated with each of the variables
/// SupportEtypeT is the shape function for the geometric support
template<typename VariablesT, typename VariablesEtypeTT, typename SupportEtypeT, typename EquationVariablesInT>
class ElementData
{
public:
  EIGEN_MAKE_ALIGNED_OPERATOR_NEW
  /// Number of variales that we have stored
  typedef typename boost::fusion::result_of::size<VariablesT>::type NbVarsT;

  /// Shape function for the support
  typedef SupportEtypeT SupportShapeFunction;

  /// The dimension of the problem
  static const Uint dimension = SupportShapeFunction::dimension;

  /// Element matrix size per var
  typedef typename MatrixSizePerVar<VariablesT, VariablesEtypeTT, SupportEtypeT>::type MatrixSizesT;

  /// Filter out element-based fields from the equation variables
  typedef typename FilterEquationVars<EquationVariablesInT, VariablesEtypeTT, SupportEtypeT>::type EquationVariablesT;

  /// Size for the element matrix
  typedef typename ElementMatrixSize<MatrixSizesT, EquationVariablesT>::type EMatrixSizeT;

  /// Type for the element matrix (combined for all equations)
  typedef Eigen::Matrix<Real, EMatrixSizeT::value, EMatrixSizeT::value> ElementMatrixT;

  /// Type for the element vector (combined for all equations)
  typedef Eigen::Matrix<Real, EMatrixSizeT::value, 1> ElementVectorT;

  typedef typename boost::fusion::result_of::as_vector
  <
    typename boost::mpl::transform
    <
      typename boost::mpl::copy<boost::mpl::range_c<int,0,NbVarsT::value>, boost::mpl::back_inserter< boost::mpl::vector_c<Uint> > >::type, //range from 0 to NbVarsT
      MakeVarData<VariablesT, SupportEtypeT, VariablesEtypeTT, EquationVariablesT, MatrixSizesT, EMatrixSizeT>
    >::type
  >::type VariablesDataT;

  /// A view of only the data used in the element matrix
  typedef boost::fusion::filter_view< VariablesDataT, IsEquationData > EquationDataT;
  
  static const Uint nb_lss_nodes = detail::GetNbNodes<EquationDataT>::value;

  ElementData(VariablesT& variables, mesh::Elements& elements) :
    m_variables(variables),
    m_elements(elements),
    m_support(elements),
    m_equation_data(m_variables_data)
  {
    boost::mpl::for_each< boost::mpl::range_c<int, 0, NbVarsT::value> >(InitVariablesData(m_variables, m_elements, m_variables_data, m_support));
    for(Uint i = 0; i != CF3_PROTO_MAX_ELEMENT_MATRICES; ++i)
    {
      m_element_matrices[i].setZero();
      m_element_vectors[i].setZero();
    }
    
    init_block_accumulator(typename boost::fusion::result_of::empty<EquationDataT>::type());
  }
  
  // Init LSS block accumulator
  void init_block_accumulator(boost::mpl::false_)
  {
    typedef typename boost::mpl::transform
    <
      typename boost::mpl::copy<VariablesT, boost::mpl::back_inserter< boost::mpl::vector0<> > >::type,
      FieldWidth<boost::mpl::_1, SupportEtypeT>
    >::type NbEqsPerVarT;
    
    block_accumulator.resize(nb_lss_nodes, ElementMatrixSize<NbEqsPerVarT, EquationVariablesT>::type::value);
  }
  
  // No LSS, so nothing to be done
  void init_block_accumulator(boost::mpl::true_)
  {
  }

  ~ElementData()
  {
    boost::mpl::for_each< boost::mpl::range_c<int, 0, NbVarsT::value> >(DeleteVariablesData(m_variables_data));
  }

  /// Update element index
  void set_element(const Uint element_idx)
  {
    m_element_idx = element_idx;
    m_support.set_element(element_idx);
    boost::mpl::for_each< boost::mpl::range_c<int, 0, NbVarsT::value> >(SetElement(m_variables_data, element_idx));
    boost::fusion::for_each(m_equation_data, FillRhs(m_element_rhs));
    update_blocks(typename boost::fusion::result_of::empty<EquationDataT>::type());
  }

  /// Update block accumulator only if a system of equations is accessed in the expressions
  void update_blocks(boost::mpl::false_)
  {
    boost::fusion::front(m_equation_data)->update_block_connectivity(block_accumulator);
    indices_converted = false;
  }

  void update_blocks(boost::mpl::true_)
  {
  }

  /// Precompute element matrices, for the variables found in expr
  template<typename ExprT>
  void precompute_element_matrices(const typename SupportEtypeT::MappedCoordsT& mapped_coords, const ExprT& e)
  {
    // TODO: Add some granularity in here
    m_support.compute_shape_functions(mapped_coords);
    m_support.compute_coordinates();
    m_support.compute_jacobian(mapped_coords);
    m_support.compute_normal(mapped_coords);
    boost::mpl::for_each< boost::mpl::range_c<int, 0, NbVarsT::value> >(PrecomputeData<ExprT>(m_variables_data, mapped_coords));
  }

  /// Return the type of the data stored for variable I (I being an Integral Constant in the boost::mpl sense)
  template<typename I>
  struct DataType
  {
    typedef typename boost::remove_pointer
    <
      typename boost::remove_reference
      <
        typename boost::fusion::result_of::at
        <
          VariablesDataT, I
        >::type
      >::type
    >::type type;
  };

  /// Return the type of the stored variable I (I being an Integral Constant in the boost::mpl sense)
  template<typename I>
  struct VariableType
  {
    typedef typename boost::remove_pointer
    <
      typename boost::remove_reference
      <
        typename boost::fusion::result_of::at
        <
          VariablesT, I
        >::type
      >::type
    >::type type;
  };

  typedef GeometricSupport<SupportEtypeT> SupportT;

  /// Return the data stored at index I
  template<typename I>
  typename DataType<I>::type& var_data(const I&)
  {
    return *boost::fusion::at<typename IndexType<I>::type>(m_variables_data);
  }

  /// Return the variable stored at index I
  template<typename I>
  const typename VariableType<I>::type& variable(const I&)
  {
    return boost::fusion::at<I>(m_variables);
  }

  /// Get the data associated with the geometric support
  SupportT& support()
  {
    return m_support;
  }

  const SupportT& support() const
  {
    return m_support;
  }

  /// Retrieve the element matrix at index i
  ElementMatrixT& element_matrix(const int i)
  {
    return m_element_matrices[i];
  }

  /// Retrieve the element vector at index i
  ElementVectorT& element_vector(const int i)
  {
    return m_element_vectors[i];
  }

  /// Retrieve the element RHS
  ElementVectorT& element_rhs()
  {
    return m_element_rhs;
  };

  /// Stores a mutable block accululator, always up-to-date with index mapping and correct size
  mutable math::LSS::BlockAccumulator block_accumulator;
  mutable bool indices_converted; // Indicate if the indices in the block accumulator have been converted to LSS indices

private:
  /// Variables used in the expression
  VariablesT& m_variables;

  /// Referred Elements
  mesh::Elements& m_elements;

  /// Data for the geometric support
  SupportT m_support;

  /// Data associated with each numbered variable
  VariablesDataT m_variables_data;

  Uint m_element_idx;

  ElementMatrixT m_element_matrices[CF3_PROTO_MAX_ELEMENT_MATRICES];
  ElementVectorT m_element_vectors[CF3_PROTO_MAX_ELEMENT_MATRICES];
  ElementVectorT m_element_rhs;

  /// Filtered view of the data associated with equation variables
  const EquationDataT m_equation_data;

  ///////////// helper functions and structs /////////////

  /// Initializes the pointers in a VariablesDataT fusion sequence
  struct InitVariablesData
  {
    InitVariablesData(VariablesT& vars, mesh::Elements& elems, VariablesDataT& vars_data, const SupportT& sup) :
      m_variables(vars),
      m_elements(elems),
      m_variables_data(vars_data),
      m_support(sup)
    {
    }

    template<typename I>
    void operator()(const I&)
    {
      apply(boost::fusion::at<I>(m_variables), boost::fusion::at<I>(m_variables_data));
    }

    void apply(const boost::mpl::void_&, const boost::mpl::void_&)
    {
    }

    template<typename VarT, typename VarDataT>
    void apply(const VarT& v, VarDataT*& d)
    {
      d = new VarDataT(v, m_elements, m_support);
    }

    VariablesT& m_variables;
    mesh::Elements& m_elements;
    VariablesDataT& m_variables_data;
    const SupportT& m_support;
  };

  /// Delete stored per-variable data
  struct DeleteVariablesData
  {
    DeleteVariablesData(VariablesDataT& vars_data) : variables_data(vars_data)
    {
    }

    template<typename I>
    void operator()(const I&)
    {
      apply(boost::fusion::at<I>(variables_data));
    }

    void apply(const boost::mpl::void_&)
    {
    }

    template<typename T>
    void apply(T*& d)
    {
      delete d;
    }

    VariablesDataT& variables_data;
  };

  /// Set the element on each stored data item
  struct SetElement
  {
    SetElement(VariablesDataT& vars_data, const Uint elem_idx) :
      variables_data(vars_data),
      element_idx(elem_idx)
    {
    }

    template<typename I>
    void operator()(const I&)
    {
      apply(boost::fusion::at<I>(variables_data));
    }

    void apply(const boost::mpl::void_&)
    {
    }

    template<typename T>
    void apply(T*& d)
    {
      d->set_element(element_idx);
    }

    VariablesDataT& variables_data;
    const Uint element_idx;
  };

  /// Precompute variables data
  template<typename ExprT>
  struct PrecomputeData
  {
    PrecomputeData(VariablesDataT& vars_data, const typename SupportEtypeT::MappedCoordsT& mapped_coords) :
      m_variables_data(vars_data),
      m_mapped_coords(mapped_coords)
    {
    }

    template<typename I>
    void operator()(const I&)
    {
      apply(typename boost::tr1_result_of<detail::UsesVar<I::value>(ExprT)>::type(), I(), boost::fusion::at<I>(m_variables_data));
    }

    template<typename I, typename T>
    void apply(boost::mpl::false_, I, T)
    {
    }

    template<typename I, typename T>
    void apply(boost::mpl::true_, I, T*& d)
    {
//       static const bool needs_eval = boost::tr1_result_of<detail::HasEvalVar<I::value>(ExprT)>::type::value;
      d->compute_values(m_mapped_coords);
    }

    template<Uint Dim, bool IsEquationVar>
    void apply(boost::mpl::true_, EtypeTVariableData<ElementBased<Dim>, SupportEtypeT, Dim, IsEquationVar>*&)
    {
    }

    // Variable is not used - do nothing
    template<typename T>
    void apply(boost::mpl::false_, T*& d)
    {
    }

  private:
    VariablesDataT& m_variables_data;
    const typename SupportEtypeT::MappedCoordsT& m_mapped_coords;
  };

  /// Set the element on each stored data item
  struct FillRhs
  {
    FillRhs(ElementVectorT& elm_v) :
      element_vector(elm_v)
    {
    }

    template<typename DataT>
    void operator()(const DataT* data) const
    {
      typename DataT::ValueResultT v = data->value();
      static const Uint rows = DataT::ValueT::RowsAtCompileTime;
      static const Uint cols = DataT::ValueT::ColsAtCompileTime;
      for(Uint i = 0; i != cols; ++i)
      {
        element_vector.template segment<rows>( (data->offset + i)*rows ) = v.col(i);
      }
    }

    ElementVectorT& element_vector;
  };
};

} // namespace Proto
} // namespace actions
} // namespace solver
} // namespace cf3

#endif // cf3_solver_actions_Proto_ElementData_hpp<|MERGE_RESOLUTION|>--- conflicted
+++ resolved
@@ -287,20 +287,10 @@
     compute_normal_dispatch(boost::mpl::bool_<EtypeT::dimension - EtypeT::dimensionality == 1>(), mapped_coords);
   }
 
-<<<<<<< HEAD
   const boost::array<Uint, EtypeT::nb_nodes>& element_connectivity() const
   {
     return m_connectivity;
   }
-=======
-  /// Coordinates table
-  const common::Table<Real>& m_coordinates;
-
-  /// Index for the current element
-  Uint m_element_idx;
-
-  const mesh::Elements& m_elements;
->>>>>>> 31c78a10
 
 private:
   void compute_normal_dispatch(boost::mpl::false_, const typename EtypeT::MappedCoordsT&) const
@@ -327,7 +317,6 @@
   /// Stored node data
   ValueT m_nodes;
 
-<<<<<<< HEAD
   /// Coordinates table
   const common::Table<Real>& m_coordinates;
 
@@ -336,10 +325,6 @@
   
   /// Connectivity table for the current element
   boost::array<Uint, EtypeT::nb_nodes> m_connectivity;
-=======
-  /// Connectivity table
-  const common::Table<Uint>& m_connectivity;
->>>>>>> 31c78a10
 
   /// Temp storage for non-scalar results
 private:
