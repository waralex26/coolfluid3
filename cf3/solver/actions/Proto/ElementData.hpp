--- conflicted
+++ resolved
@@ -483,11 +483,7 @@
   EtypeTVariableData(const VariableT& placeholder, mesh::Elements& elements, const SupportT& support) :
     m_field(find_field(elements, placeholder.field_tag())),
     m_support(support),
-<<<<<<< HEAD
-    m_elements_begin(m_field.field_group().space(elements).connectivity()[0][0]),
-=======
     m_elements_begin(m_field.dict().space(elements).connectivity()[0][0]),
->>>>>>> 51b0e70f
     offset(m_field.descriptor().offset(placeholder.name()))
   {
   }
