// Copyright (C) 2010-2011 von Karman Institute for Fluid Dynamics, Belgium
//
// This software is distributed under the terms of the
// GNU Lesser General Public License version 3 (LGPLv3).
// See doc/lgpl.txt and doc/gpl.txt for the license text.

#ifndef cf3_common_XML_FileOperations_hpp
#define cf3_common_XML_FileOperations_hpp

////////////////////////////////////////////////////////////////////////////

#include "common/URI.hpp"
#include "common/XML/XmlDoc.hpp"

/////////////////////////////////////////////////////////////////////////////

namespace cf3 {
namespace common {
namespace XML {

/// Parses a XML string
/// @param str String with the XML contents
/// @return Returns a shared pointer with the built XML document.
boost::shared_ptr<XmlDoc> parse_string ( const std::string& str );

/// Parses a XML file
/// @param fpath Path to file with xml contents
/// @return Returns a shared pointer with the built XML document.
/// @throw FileSystemError If the file cannot be read.
<<<<<<< HEAD
boost::shared_ptr<XmlDoc> parse_file ( const boost::filesystem::path& path );
=======
boost::shared_ptr<XmlDoc> parse_file ( const URI& path );
>>>>>>> d23df4d7

/// Parses a XML C-string
/// @param str String with the XML contents, cannot be null.
/// @param length The length of the string
/// @return Returns a shared pointer with the built XML document.
/// @throw XmlError If the string could not be parsed.
boost::shared_ptr<XmlDoc> parse_cstring ( const char * str, std::size_t length = 0 );

/// Writes the provided XML node to a file.
/// @param node The node to write.
/// @param fpath The file path to which the node has to be written.
void to_file ( const XmlNode& node, const URI& fpath);

/// Writes the provided XML node to a string.
/// @param str The string to which the node has to be written.
/// @param node The node to write.
void to_string ( const XmlNode& node, std::string& str );

} // XML
} // common
} // cf3

////////////////////////////////////////////////////////////////////////////

#endif // cf3_common_XML_FileOperations_hpp<|MERGE_RESOLUTION|>--- conflicted
+++ resolved
@@ -27,11 +27,7 @@
 /// @param fpath Path to file with xml contents
 /// @return Returns a shared pointer with the built XML document.
 /// @throw FileSystemError If the file cannot be read.
-<<<<<<< HEAD
-boost::shared_ptr<XmlDoc> parse_file ( const boost::filesystem::path& path );
-=======
 boost::shared_ptr<XmlDoc> parse_file ( const URI& path );
->>>>>>> d23df4d7
 
 /// Parses a XML C-string
 /// @param str String with the XML contents, cannot be null.
