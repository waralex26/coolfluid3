--- conflicted
+++ resolved
@@ -60,11 +60,7 @@
 }
 
 
-<<<<<<< HEAD
-boost::shared_ptr<XmlDoc> parse_file ( const boost::filesystem::path& path )
-=======
 boost::shared_ptr<XmlDoc> parse_file ( const URI& file )
->>>>>>> d23df4d7
 {
   using namespace rapidxml;
 
