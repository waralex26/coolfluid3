// Copyright (C) 2010-2011 von Karman Institute for Fluid Dynamics, Belgium
//
// This software is distributed under the terms of the
// GNU Lesser General Public License version 3 (LGPLv3).
// See doc/lgpl.txt and doc/gpl.txt for the license text.

#include "common/Signal.hpp"
#include "common/OptionT.hpp"
#include "common/Builder.hpp"
#include "common/LibCommon.hpp"
#include "common/LogLevel.hpp"
#include "common/Log.hpp"
#include "common/Environment.hpp"
#include "common/PropertyList.hpp"

namespace cf3 {
namespace common {

////////////////////////////////////////////////////////////////////////////////

common::ComponentBuilder < Environment, Component, LibCommon > Environment_Builder;

////////////////////////////////////////////////////////////////////////////////

Environment::Environment ( const std::string& name) : Component ( name )
{
  // properties
  properties()["brief"] = std::string("Environment");
  properties()["description"] = std::string("Controls general behavior of coolfluid");

  // options
<<<<<<< HEAD
  options().add_option< OptionT<bool> >("only_cpu0_writes", true)
      ->pretty_name("Only CP0 Writes")
      ->description("If true, only processor P0 writes the log info to files. If false, all processors write.")
      ->mark_basic()
      ->attach_trigger(boost::bind(&Environment::trigger_only_cpu0_writes,this));

  options().add_option< OptionT<bool> >("assertion_throws", AssertionManager::instance().AssertionThrows)
      ->pretty_name("Assertion Throws")
      ->description("If true, failed assertions throw exceptions instead of aborting. (Only for Debug builds)")
      ->mark_basic()
      ->attach_trigger(boost::bind(&Environment::trigger_assertion_throws,this));

  options().add_option< OptionT<bool> >("assertion_backtrace", AssertionManager::instance().AssertionDumps)
      ->pretty_name("Assertion Backtrace")
      ->description("If true, failed assertions dump the backtrace. (Only for Debug builds)")
      ->mark_basic()
      ->attach_trigger(boost::bind(&Environment::trigger_assertion_backtrace,this));

  options().add_option< OptionT<bool> >("disable_assertions", ! AssertionManager::instance().DoAssertions)
      ->pretty_name("Disable Assertions")
      ->description("If true, assertions will be ignored. (Only for Debug builds)")
      ->mark_basic()
      ->attach_trigger(boost::bind(&Environment::trigger_disable_assertions,this));

  options().add_option< OptionT<bool> >("exception_outputs", ExceptionManager::instance().ExceptionOutputs)
      ->pretty_name("Exception Outputs")
      ->description("If true, raised exceptions output immediately, before being handled.")
      ->mark_basic()
      ->attach_trigger(boost::bind(&Environment::trigger_exception_outputs,this));

  options().add_option< OptionT<bool> >("exception_backtrace", ExceptionManager::instance().ExceptionDumps)
      ->pretty_name("Exception Backtrace")
      ->description("If true, raised exceptions dump immediately the backtrace, before being handled.")
      ->mark_basic()
      ->attach_trigger(boost::bind(&Environment::trigger_exception_backtrace,this));

  options().add_option< OptionT<bool> >("exception_aborts", ExceptionManager::instance().ExceptionAborts)
      ->pretty_name("Exception Aborts")
      ->description("If true, raised exceptions abort program immediately, before being handled.")
      ->mark_basic()
      ->attach_trigger(boost::bind(&Environment::trigger_exception_aborts,this));

  options().add_option< OptionT<bool> >("regist_signal_handlers", false)
      ->pretty_name("Regist Signal Handlers")
      ->description("If true, regist signal handlers")
      ->mark_basic();

  options().add_option< OptionT<bool> >("verbose_events", false)
      ->pretty_name("Verbose Events")
      ->description("If true, events are verbose output.")
      ->mark_basic();

  options().add_option< OptionT<bool> >("error_on_unused_config", false)
      ->pretty_name("Error On Unused Config")
      ->description("If true, signal error when some user provided config parameters are not used.")
      ->mark_basic();

  options().add_option< OptionT<std::string> >("main_logger_file_name", std::string("output.log"))
      ->pretty_name("Main Logger File Name")
      ->description("The name if the file in which to put the logging messages.")
      ->mark_basic();

  options().add_option< OptionT<Uint> >("exception_log_level", (Uint) ERROR)
      ->pretty_name("Exception Log Level")
      ->description("The log level for exceptions")
      ->mark_basic();

  options().add_option< OptionT<Uint> >("log_level", 3u)
      ->pretty_name("Log Level")
      ->description("The log level [SILENT=0, ERROR=1, WARNING=2, INFO=3, DEBUG=4, TRACE=5, VERBOSE=10")
      ->mark_basic()
      ->attach_trigger(boost::bind(&Environment::trigger_log_level,this));
=======
  options().add_option("only_cpu0_writes", true)
      .pretty_name("Only CP0 Writes")
      .description("If true, only processor P0 writes the log info to files. If false, all processors write.")
      .mark_basic()
      .attach_trigger(boost::bind(&Environment::trigger_only_cpu0_writes,this));

  options().add_option("assertion_throws", AssertionManager::instance().AssertionThrows)
      .pretty_name("Assertion Throws")
      .description("If true, failed assertions throw exceptions instead of aborting. (Only for Debug builds)")
      .mark_basic()
      .attach_trigger(boost::bind(&Environment::trigger_assertion_throws,this));

  options().add_option("assertion_backtrace", AssertionManager::instance().AssertionDumps)
      .pretty_name("Assertion Backtrace")
      .description("If true, failed assertions dump the backtrace. (Only for Debug builds)")
      .mark_basic()
      .attach_trigger(boost::bind(&Environment::trigger_assertion_backtrace,this));

  options().add_option("disable_assertions", ! AssertionManager::instance().DoAssertions)
      .pretty_name("Disable Assertions")
      .description("If true, assertions will be ignored. (Only for Debug builds)")
      .mark_basic()
      .attach_trigger(boost::bind(&Environment::trigger_disable_assertions,this));

  options().add_option("exception_outputs", ExceptionManager::instance().ExceptionOutputs)
      .pretty_name("Exception Outputs")
      .description("If true, raised exceptions output immediately, before being handled.")
      .mark_basic()
      .attach_trigger(boost::bind(&Environment::trigger_exception_outputs,this));

  options().add_option("exception_backtrace", ExceptionManager::instance().ExceptionDumps)
      .pretty_name("Exception Backtrace")
      .description("If true, raised exceptions dump immediately the backtrace, before being handled.")
      .mark_basic()
      .attach_trigger(boost::bind(&Environment::trigger_exception_backtrace,this));

  options().add_option("exception_aborts", ExceptionManager::instance().ExceptionAborts)
      .pretty_name("Exception Aborts")
      .description("If true, raised exceptions abort program immediately, before being handled.")
      .mark_basic()
      .attach_trigger(boost::bind(&Environment::trigger_exception_aborts,this));

  options().add_option("regist_signal_handlers", false)
      .pretty_name("Regist Signal Handlers")
      .description("If true, regist signal handlers")
      .mark_basic();

  options().add_option("verbose_events", false)
      .pretty_name("Verbose Events")
      .description("If true, events are verbose output.")
      .mark_basic();

  options().add_option("error_on_unused_config", false)
      .pretty_name("Error On Unused Config")
      .description("If true, signal error when some user provided config parameters are not used.")
      .mark_basic();

  options().add_option("main_logger_file_name", std::string("output.log"))
      .pretty_name("Main Logger File Name")
      .description("The name if the file in which to put the logging messages.")
      .mark_basic();

  options().add_option("exception_log_level", (Uint) ERROR)
      .pretty_name("Exception Log Level")
      .description("The log level for exceptions")
      .mark_basic();

  options().add_option("log_level", 3u)
      .pretty_name("Log Level")
      .description("The log level [SILENT=0, ERROR=1, WARNING=2, INFO=3, DEBUG=4, TRACE=5, VERBOSE=10")
      .mark_basic()
      .attach_trigger(boost::bind(&Environment::trigger_log_level,this));
>>>>>>> bcfe322f

  trigger_log_level();

  // signals
  signal("create_component")->hidden(true);
  signal("rename_component")->hidden(true);
  signal("delete_component")->hidden(true);
  signal("move_component")->hidden(true);
}

////////////////////////////////////////////////////////////////////////////////

Environment::~Environment()
{
}

////////////////////////////////////////////////////////////////////////////////

void Environment::trigger_only_cpu0_writes()
{
  bool opt = options().option("only_cpu0_writes").value<bool>();

  CFerror.setFilterRankZero( opt );
  CFwarn.setFilterRankZero( opt );
  CFinfo.setFilterRankZero( opt );
  CFdebug.setFilterRankZero( opt );
}

////////////////////////////////////////////////////////////////////////////////

void Environment::trigger_assertion_throws()
{
  AssertionManager::instance().AssertionThrows = options().option("assertion_throws").value<bool>();
}

////////////////////////////////////////////////////////////////////////////////

void Environment::trigger_assertion_backtrace()
{
  AssertionManager::instance().AssertionDumps = options().option("assertion_backtrace").value<bool>();
}

////////////////////////////////////////////////////////////////////////////////

void Environment::trigger_disable_assertions()
{
  AssertionManager::instance().DoAssertions = ! options().option("disable_assertions").value<bool>();
}

////////////////////////////////////////////////////////////////////////////////

void Environment::trigger_exception_outputs()
{
  ExceptionManager::instance().ExceptionOutputs = options().option("exception_outputs").value<bool>();
}

////////////////////////////////////////////////////////////////////////////////

void Environment::trigger_exception_backtrace()
{
  ExceptionManager::instance().ExceptionDumps = options().option("exception_backtrace").value<bool>();
}

////////////////////////////////////////////////////////////////////////////////

void Environment::trigger_exception_aborts()
{
  ExceptionManager::instance().ExceptionAborts = options().option("exception_aborts").value<bool>();
}

////////////////////////////////////////////////////////////////////////////////

void Environment::trigger_log_level()
{
<<<<<<< HEAD
  Uint log_level = boost::any_cast<Uint>(option("log_level").value());
  Logger::instance().set_log_level(log_level);
=======
  Logger::instance().set_log_level(options().option("log_level").value<Uint>());
>>>>>>> bcfe322f
}

////////////////////////////////////////////////////////////////////////////////

} // common
} // cf3<|MERGE_RESOLUTION|>--- conflicted
+++ resolved
@@ -29,80 +29,6 @@
   properties()["description"] = std::string("Controls general behavior of coolfluid");
 
   // options
-<<<<<<< HEAD
-  options().add_option< OptionT<bool> >("only_cpu0_writes", true)
-      ->pretty_name("Only CP0 Writes")
-      ->description("If true, only processor P0 writes the log info to files. If false, all processors write.")
-      ->mark_basic()
-      ->attach_trigger(boost::bind(&Environment::trigger_only_cpu0_writes,this));
-
-  options().add_option< OptionT<bool> >("assertion_throws", AssertionManager::instance().AssertionThrows)
-      ->pretty_name("Assertion Throws")
-      ->description("If true, failed assertions throw exceptions instead of aborting. (Only for Debug builds)")
-      ->mark_basic()
-      ->attach_trigger(boost::bind(&Environment::trigger_assertion_throws,this));
-
-  options().add_option< OptionT<bool> >("assertion_backtrace", AssertionManager::instance().AssertionDumps)
-      ->pretty_name("Assertion Backtrace")
-      ->description("If true, failed assertions dump the backtrace. (Only for Debug builds)")
-      ->mark_basic()
-      ->attach_trigger(boost::bind(&Environment::trigger_assertion_backtrace,this));
-
-  options().add_option< OptionT<bool> >("disable_assertions", ! AssertionManager::instance().DoAssertions)
-      ->pretty_name("Disable Assertions")
-      ->description("If true, assertions will be ignored. (Only for Debug builds)")
-      ->mark_basic()
-      ->attach_trigger(boost::bind(&Environment::trigger_disable_assertions,this));
-
-  options().add_option< OptionT<bool> >("exception_outputs", ExceptionManager::instance().ExceptionOutputs)
-      ->pretty_name("Exception Outputs")
-      ->description("If true, raised exceptions output immediately, before being handled.")
-      ->mark_basic()
-      ->attach_trigger(boost::bind(&Environment::trigger_exception_outputs,this));
-
-  options().add_option< OptionT<bool> >("exception_backtrace", ExceptionManager::instance().ExceptionDumps)
-      ->pretty_name("Exception Backtrace")
-      ->description("If true, raised exceptions dump immediately the backtrace, before being handled.")
-      ->mark_basic()
-      ->attach_trigger(boost::bind(&Environment::trigger_exception_backtrace,this));
-
-  options().add_option< OptionT<bool> >("exception_aborts", ExceptionManager::instance().ExceptionAborts)
-      ->pretty_name("Exception Aborts")
-      ->description("If true, raised exceptions abort program immediately, before being handled.")
-      ->mark_basic()
-      ->attach_trigger(boost::bind(&Environment::trigger_exception_aborts,this));
-
-  options().add_option< OptionT<bool> >("regist_signal_handlers", false)
-      ->pretty_name("Regist Signal Handlers")
-      ->description("If true, regist signal handlers")
-      ->mark_basic();
-
-  options().add_option< OptionT<bool> >("verbose_events", false)
-      ->pretty_name("Verbose Events")
-      ->description("If true, events are verbose output.")
-      ->mark_basic();
-
-  options().add_option< OptionT<bool> >("error_on_unused_config", false)
-      ->pretty_name("Error On Unused Config")
-      ->description("If true, signal error when some user provided config parameters are not used.")
-      ->mark_basic();
-
-  options().add_option< OptionT<std::string> >("main_logger_file_name", std::string("output.log"))
-      ->pretty_name("Main Logger File Name")
-      ->description("The name if the file in which to put the logging messages.")
-      ->mark_basic();
-
-  options().add_option< OptionT<Uint> >("exception_log_level", (Uint) ERROR)
-      ->pretty_name("Exception Log Level")
-      ->description("The log level for exceptions")
-      ->mark_basic();
-
-  options().add_option< OptionT<Uint> >("log_level", 3u)
-      ->pretty_name("Log Level")
-      ->description("The log level [SILENT=0, ERROR=1, WARNING=2, INFO=3, DEBUG=4, TRACE=5, VERBOSE=10")
-      ->mark_basic()
-      ->attach_trigger(boost::bind(&Environment::trigger_log_level,this));
-=======
   options().add_option("only_cpu0_writes", true)
       .pretty_name("Only CP0 Writes")
       .description("If true, only processor P0 writes the log info to files. If false, all processors write.")
@@ -175,7 +101,6 @@
       .description("The log level [SILENT=0, ERROR=1, WARNING=2, INFO=3, DEBUG=4, TRACE=5, VERBOSE=10")
       .mark_basic()
       .attach_trigger(boost::bind(&Environment::trigger_log_level,this));
->>>>>>> bcfe322f
 
   trigger_log_level();
 
@@ -250,12 +175,7 @@
 
 void Environment::trigger_log_level()
 {
-<<<<<<< HEAD
-  Uint log_level = boost::any_cast<Uint>(option("log_level").value());
-  Logger::instance().set_log_level(log_level);
-=======
   Logger::instance().set_log_level(options().option("log_level").value<Uint>());
->>>>>>> bcfe322f
 }
 
 ////////////////////////////////////////////////////////////////////////////////
