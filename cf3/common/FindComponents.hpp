// Copyright (C) 2010-2011 von Karman Institute for Fluid Dynamics, Belgium
//
// This software is distributed under the terms of the
// GNU Lesser General Public License version 3 (LGPLv3).
// See doc/lgpl.txt and doc/gpl.txt for the license text.

#ifndef cf3_common_FindComponents_hpp
#define cf3_common_FindComponents_hpp

////////////////////////////////////////////////////////////////////////////////

#include <boost/bind.hpp>
#include <boost/range.hpp>
#include <boost/iterator/filter_iterator.hpp>
#include <boost/mpl/if.hpp>
#include <boost/type_traits/is_const.hpp>

#include "common/BasicExceptions.hpp"
#include "common/Component.hpp"
#include "common/ComponentIterator.hpp"
#include "common/Foreach.hpp"

namespace cf3 {
namespace common {

/// Reference to ComponentT, constness determined by the constness of ParentT
template<typename ParentT, typename ComponentT=Component>
struct ComponentReference {
  typedef typename boost::mpl::if_c<boost::is_const<ParentT>::value, ComponentT const&, ComponentT&>::type type;
};

/// Shared pointer to ComponentT, constness determined by the constness of ParentT
template<typename ParentT, typename ComponentT=Component>
struct ComponentPtr {
  typedef typename boost::mpl::if_c<boost::is_const<ParentT>::value, boost::shared_ptr<ComponentT const>, boost::shared_ptr<ComponentT> >::type type;
};

/// Handle to ComponentT, constness determined by the constness of ParentT
template<typename ParentT, typename ComponentT=Component>
struct ComponentHandle {
  typedef typename boost::mpl::if_c<boost::is_const<ParentT>::value, Handle<ComponentT const>, Handle<ComponentT> >::type type;
};

/// Derive the correct range type based on the constness of ParentT, which should be the type of the parent component
template<typename ParentT, typename ComponentT=Component>
struct ComponentIteratorSelector {
  typedef typename boost::mpl::if_c<boost::is_const<ParentT>::value, // if ParentT is const
                                    ComponentIterator<ComponentT const>,  // use a const component iterator
                                    ComponentIterator<ComponentT> >::type // or the mutable one otherwise
          type;
};

template<typename ComponentT, typename ParentT>
inline typename ComponentIteratorSelector<ParentT,ComponentT>::type component_begin(ParentT& component)
{
  std::vector< typename ComponentPtr<ParentT,ComponentT>::type > vec;
  component.template put_components<ComponentT>(vec, false); // not recursive
  return typename ComponentIteratorSelector<ParentT,ComponentT>::type(vec, 0); // begin
}

template<typename ComponentT, typename ParentT>
inline typename ComponentIteratorSelector<ParentT,ComponentT>::type component_end(ParentT& component)
{
  std::vector< typename ComponentPtr<ParentT,ComponentT>::type > vec;
  component.template put_components<ComponentT>(vec, false);  // not recursive
  return typename ComponentIteratorSelector<ParentT,ComponentT>::type(vec, vec.size()); // end
}

template<typename ComponentT, typename ParentT>
inline typename ComponentIteratorSelector<ParentT,ComponentT>::type component_recursive_begin(ParentT& component)
{
  std::vector< typename ComponentPtr<ParentT,ComponentT>::type > vec;
  component.template put_components<ComponentT>(vec, true); // recursive
  return typename ComponentIteratorSelector<ParentT,ComponentT>::type(vec, 0); // begin
}

template<typename ComponentT, typename ParentT>
inline typename ComponentIteratorSelector<ParentT,ComponentT>::type component_recursive_end(ParentT& component)
{
  std::vector< typename ComponentPtr<ParentT,ComponentT>::type > vec;
  component.template put_components<ComponentT>(vec, true); // recursive
  return typename ComponentIteratorSelector<ParentT,ComponentT>::type(vec, vec.size()); // end
}

////////////////////////////////////////////////////////////////////////////////
// Filter iterator classes and functions
////////////////////////////////////////////////////////////////////////////////

// Some pre-prepared Predicates

class IsComponentTrue
{
public:

  template<typename T>
  bool operator()(const T& component) const
  { return true; }

};

class IsComponentName
{
private:
  std::string m_name;
public:
  IsComponentName () : m_name("undefined") {}
  IsComponentName (const std::string& name) : m_name(name) {}

  bool operator()(const Handle<Component const>& component) const
  { return boost::bind( std::equal_to<std::string>() , boost::bind(&Component::name , _1) , m_name )(component.get()); }

  bool operator()(const Component& component) const
  { return boost::bind( std::equal_to<std::string>() , boost::bind(&Component::name , _1) , m_name )(component); }

};

class IsComponentTag
{
private:
  std::string m_tag;
public:
  IsComponentTag () : m_tag("Component") {}
  IsComponentTag (const std::string& tag) : m_tag(tag) {}

  bool operator()(const Handle<Component const>& component) const
  { return boost::bind( &Component::has_tag , _1 , m_tag )(component.get()); }

  bool operator()(const Component& component) const
  { return boost::bind( &Component::has_tag , _1 , m_tag )(component); }

};

template<class CType>
class IsComponentType
{
public:
  IsComponentType () {}

  bool operator()(const Handle<Component const>& component) const
  { return operator()(*component); }

  bool operator()(const Component& component) const
  { return is_not_null( dynamic_cast<CType const*>(&component) ); }

};

////////////////////////////////////////////////////////////////////////////////
// Range type shorthands and automatic const deduction
////////////////////////////////////////////////////////////////////////////////

template<typename T, typename Predicate=IsComponentTrue>
struct ComponentIteratorRange : //public iterator_range<typename T::const_iterator>::type
                                       public boost::iterator_range< boost::filter_iterator< Predicate,  ComponentIterator<T> > >
{
  typedef boost::iterator_range< boost::filter_iterator< Predicate,  ComponentIterator<T> > > Base;

  typedef boost::filter_iterator< Predicate,  ComponentIterator<T> > iterator;


  typedef ComponentIteratorRange type;

  ComponentIteratorRange ( const ComponentIterator<T>& b, const ComponentIterator<T>& e )
  : Base ( iterator( Predicate() , b , e ) ,
           iterator( Predicate() , e , e ) )
  {}

  ComponentIteratorRange ( const ComponentIterator<T>& b, const ComponentIterator<T>& e , const Predicate& pred )
  : Base ( iterator( pred , b , e ) ,
           iterator( pred , e , e ) )
  {}

  ComponentIteratorRange ( const std::vector< boost::shared_ptr<T> >& vec )
    : Base ( iterator( Predicate() , ComponentIterator<T>(vec,0),          ComponentIterator<T>(vec,vec.size()) ) ,
             iterator( Predicate() , ComponentIterator<T>(vec,vec.size()), ComponentIterator<T>(vec,vec.size()) ) )
  {}

  bool operator==( const ComponentIteratorRange& rhs )  { return equal( rhs) ; }
  bool operator!=( const ComponentIteratorRange& rhs )  { return !equal( rhs) ; }

  std::vector< Handle<T> > as_vector()
  {
    std::vector< Handle<T> > result (0);
    BOOST_FOREACH ( T& val, *this )
<<<<<<< HEAD
      result.push_back(Handle<T>(val.handle()));
=======
      result.push_back(val.template handle<T>());
>>>>>>> d23df4d7
    return result;
  }

  std::vector< Handle<T const> > as_const_vector()
  {
    std::vector< Handle<T const> > result (0);
    BOOST_FOREACH ( const T& val, *this )
<<<<<<< HEAD
      result.push_back(Handle<T const>(val.handle()));
=======
      result.push_back(val.template handle<T>());
>>>>>>> d23df4d7
    return result;
  }

  Uint size() const
  {
    Uint result = 0;
    iterator it = this->begin();
    while ( it != this->end() )
    {
      ++result;
      ++it;
    }
    return result;
  }
};


template<typename T, typename Predicate=IsComponentTrue>
struct ConstComponentIteratorRange : //public iterator_range<typename T::const_iterator>::type
                                       public boost::iterator_range< boost::filter_iterator< Predicate,  ComponentIterator<T const> > >
{
  typedef boost::iterator_range< boost::filter_iterator< Predicate,  ComponentIterator<T const> > > Base;
  typedef boost::filter_iterator< Predicate, ComponentIterator<T const> > ConstFilter;
  typedef boost::filter_iterator< Predicate, ComponentIterator<T> >       Filter;

  ConstComponentIteratorRange ( ComponentIterator<T const> b, ComponentIterator<T const> e )
  : Base ( ConstFilter( Predicate() , b , e ) ,
           ConstFilter( Predicate() , e , e ) )
  {}

  ConstComponentIteratorRange ( ComponentIterator<T const> b, ComponentIterator<T const> e , const Predicate& pred )
  : Base ( ConstFilter( pred , b , e ) ,
           ConstFilter( pred , e , e ) )
  {}

  ConstComponentIteratorRange( const ComponentIteratorRange<T,Predicate>& rhs  )
  : Base ( rhs.begin(), rhs.end() )
  {}

  ConstComponentIteratorRange ( const std::vector< boost::shared_ptr<T> >& vec )
    : Base ( ConstFilter( Predicate() , vec.begin() , vec.end() ) ,
             ConstFilter( Predicate() , vec.end()   , vec.end() ) )
  {}

  bool operator==( const ConstComponentIteratorRange& rhs )  { return equal( rhs) ; }
  bool operator!=( const ConstComponentIteratorRange& rhs )  { return !equal( rhs) ; }

  std::vector<boost::shared_ptr<T const> > as_vector()
  {
    std::vector<boost::shared_ptr<T> > result (0);
    BOOST_FOREACH ( const T& val, *this )
      result.push_back(val.template as_ptr<T>());
    return result;
  }

  std::vector<boost::shared_ptr<T const> > as_const_vector()
  {
    return as_vector();
  }

  Uint size() const
  {
    Uint result = 0;
    ConstFilter it = this->begin();
    while ( it != this->end() )
    {
      ++result;
      ++it;
    }
    return result;
  }
};



template <typename T, typename Predicate>
inline ComponentIteratorRange<T, Predicate>
make_new_range(ComponentIterator<T> from, ComponentIterator<T> to , const Predicate& pred = IsComponentTrue() )
{
  return ComponentIteratorRange<T,Predicate>(from,to,pred);
}


// template<typename T, typename Predicate=IsComponentTrue>
// struct ConstComponentIteratorRange : //public iterator_range<typename T::const_iterator>::type
// public boost::iterator_range< boost::filter_iterator< Predicate,  ComponentIterator<T const> > >
// {
// //  typedef ComponentIterator<T> iterator;
// //  typedef ComponentIterator<T const> const_iterator;
//   typedef boost::iterator_range< boost::filter_iterator< Predicate,  ComponentIterator<T const> > > Base;
//
//   template <typename T2>
//   ConstComponentIteratorRange ( const T2& c )
//   : Base ( c.template begin<T>(), c.template end<T>() )
//   {}
//
//   ConstComponentIteratorRange (  ComponentIterator<T> b, ComponentIterator<T> e )
//   : Base ( b, e )
//   {}
//
//   ConstComponentIteratorRange ( ComponentIterator<T const> b, ComponentIterator<T const> e )
//   : Base ( b, e )
//   {}
//
//   ConstComponentIteratorRange( const ComponentIteratorRange<T>& rhs  )
//   : Base ( rhs.begin(), rhs.end() )
//   {}
//
//   // ConstComponentIteratorRange( const ConstComponentIteratorRange<T>& rhs  )
//   // : Base ( rhs.begin(), rhs.end() )
//   // {}
//
//   bool operator==( const ConstComponentIteratorRange& rhs )  { return equal( rhs) ; }
//   bool operator!=( const ConstComponentIteratorRange& rhs )  { return !equal( rhs) ; }
//
// };

/// Derive the correct range type based on the constness of ParentT, which should be the type of the parent component
template<typename ParentT, typename ComponentT=Component, typename Predicate=IsComponentTrue>
struct ComponentIteratorRangeSelector {

  template<typename IsAbstractT, int dummy = 0>
  struct impl;

  template<int dummy>
  struct impl<boost::true_type, dummy>
  {
    typedef typename ComponentIteratorRange<typename boost::mpl::if_c<boost::is_const<ParentT>::value, // if ParentT is const
                                                                     ComponentT const, // use a const component iterator
                                                                     ComponentT >::type, // or the mutable one otherwise
                                           IsComponentTrue>::type type;
  };

  template<int dummy>
  struct impl<boost::false_type, dummy>
  {
    typedef typename ComponentIteratorRange<typename boost::mpl::if_c<boost::is_const<ParentT>::value, // if ParentT is const
                                                                     ComponentT const, // use a const component iterator
                                                                     ComponentT >::type, // or the mutable one otherwise
                                           Predicate>::type type;
  };

  typedef typename impl< typename boost::is_abstract<Predicate>::type >::type type;
};


////////////////////////////////////////////////////////////////////////////////
// Utility functions
////////////////////////////////////////////////////////////////////////////////

/// Count the elements in a range
template<typename RangeT>
Uint count(const RangeT& range) {
  Uint result = 0;
  for(typename RangeT::const_iterator it = range.begin(); it != range.end(); ++it)
    ++result;
  return result;
}

////////////////////////////////////////////////////////////////////////////////

/// Create a vector of handles of components, given an iterator_range
template <typename T>
inline std::vector< Handle<T> > range_to_vector( boost::iterator_range<ComponentIterator<T> > range)
{
  std::vector< Handle<T> > result (0);
  BOOST_FOREACH ( T& val, range)
<<<<<<< HEAD
    result.push_back(Handle<T>(val.handle()));
=======
    result.push_back(val.template handle<T>());
>>>>>>> d23df4d7
  return result;
}

template <typename T, typename Predicate>
inline std::vector< Handle<T> > range_to_vector( boost::iterator_range<boost::filter_iterator<Predicate, ComponentIterator<T> > > range)
{
  std::vector< Handle<T> > result (0);
  BOOST_FOREACH ( T& val, range)
<<<<<<< HEAD
    result.push_back(Handle<T>(val.handle()));
=======
    result.push_back(val.template handle<T>());
>>>>>>> d23df4d7
  return result;
}

template <typename T>
inline std::vector< Handle<const T> > range_to_const_vector( boost::iterator_range<ComponentIterator<T> > range)
{
  std::vector< Handle<const T> > result (0);
  BOOST_FOREACH ( T& val, range)
<<<<<<< HEAD
    result.push_back(Handle<T const>(val.handle()));
=======
    result.push_back(val.template handle<T>());
>>>>>>> d23df4d7
  return result;
}

template <typename T, typename Predicate>
inline std::vector< Handle<const T> > range_to_const_vector( boost::iterator_range<boost::filter_iterator<Predicate, ComponentIterator<T> > > range)
{
  std::vector< Handle<const T> > result (0);
  BOOST_FOREACH ( T& val, range)
<<<<<<< HEAD
    result.push_back(Handle<T const>(val.handle()));
=======
    result.push_back(val.template handle<T const>());
>>>>>>> d23df4d7
  return result;
}


////////////////////////////////////////////////////////////////////////////////
// Wrappers to make iterating easy
////////////////////////////////////////////////////////////////////////////////

/// Given two iterators delimiting a component range, return a range that conforms to the
/// given predicate. The unfiltered version is not provided, since boost::make_iterator_range(from, to) is equivalent.
template <typename Predicate, typename T>
inline typename ComponentIteratorRange<T,Predicate>::type
make_filtered_range(const ComponentIterator<T>& from, const ComponentIterator<T>& to , const Predicate& pred)
{
  return ComponentIteratorRange<T,Predicate>(from,to,pred);
}

////////////////////////////////////////////////////////////////////////////////

template <typename T>
inline typename ComponentIteratorRange<T,IsComponentTrue>::type
make_filtered_range(const ComponentIterator<T>& from, const ComponentIterator<T>& to)
{
  return ComponentIteratorRange<T,IsComponentTrue>(from,to,IsComponentTrue());
}

//////////////////////////////////////////////////////////////////////////////
//////////////////////////////////////////////////////////////////////////////

inline ComponentIteratorRangeSelector<Component, Component>::type
find_components(Component& parent)
{
  return make_filtered_range(parent.begin(),parent.end());
  // return boost::make_iterator_range(component_begin(parent),component_end(parent));
}

inline ComponentIteratorRangeSelector<const Component, Component>::type
find_components(const Component& parent)
{
  return make_filtered_range(parent.begin(),parent.end());
}

template <typename ComponentT, typename ParentT>
inline typename ComponentIteratorRangeSelector<ParentT, ComponentT>::type
find_components(ParentT& parent)
{
  return make_filtered_range(component_begin<ComponentT>(parent),component_end<ComponentT>(parent));
}

//////////////////////////////////////////////////////////////////////////////

template <typename Predicate>
inline typename ComponentIteratorRangeSelector<Component, Component, Predicate>::type
find_components_with_filter(Component& parent, const Predicate& pred)
{
  return make_filtered_range(parent.begin(),parent.end(),pred);
}

template <typename Predicate>
inline typename ComponentIteratorRangeSelector<Component const, Component, Predicate>::type
find_components_with_filter(const Component& parent, const Predicate& pred)
{
  return make_filtered_range(parent.begin(),parent.end(),pred);
}


template <typename ComponentT, typename ParentT, typename Predicate>
inline typename ComponentIteratorRangeSelector<ParentT, ComponentT, Predicate>::type
find_components_with_filter(ParentT& parent, const Predicate& pred)
{
  return make_filtered_range(component_begin<ComponentT>(parent),component_end<ComponentT>(parent),pred);
}

//////////////////////////////////////////////////////////////////////////////

inline ComponentIteratorRangeSelector<Component, Component, IsComponentName>::type
find_components_with_name(Component& parent, const std::string& name)
{
  return make_filtered_range(parent.begin(),parent.end(),IsComponentName(name));
}

inline ComponentIteratorRangeSelector<Component const, Component, IsComponentName>::type
find_components_with_name(const Component& parent, const std::string& name)
{
  return make_filtered_range(parent.begin(),parent.end(),IsComponentName(name));
}

template <typename ComponentT, typename ParentT>
inline typename ComponentIteratorRangeSelector<ParentT, ComponentT, IsComponentName>::type
find_components_with_name(ParentT& parent, const std::string& name)
{
  return make_filtered_range(component_begin<ComponentT>(parent),component_end<ComponentT>(parent),IsComponentName(name));
}

//////////////////////////////////////////////////////////////////////////////

inline ComponentIteratorRangeSelector<Component, Component, IsComponentTag>::type
find_components_with_tag(Component& parent, const std::string& tag)
{
  return make_filtered_range(parent.begin(),parent.end(),IsComponentTag(tag));
}

inline ComponentIteratorRangeSelector<Component const, Component, IsComponentTag>::type
find_components_with_tag(const Component& parent, const std::string& tag)
{
  return make_filtered_range(parent.begin(),parent.end(),IsComponentTag(tag));
}

template <typename ComponentT, typename ParentT>
inline typename ComponentIteratorRangeSelector<ParentT, ComponentT, IsComponentTag>::type
find_components_with_tag(ParentT& parent, const std::string& tag)
{
  return make_filtered_range(component_begin<ComponentT>(parent),component_end<ComponentT>(parent),IsComponentTag(tag));
}

//////////////////////////////////////////////////////////////////////////////

inline ComponentIteratorRangeSelector<Component, Component>::type
find_components_recursively(Component& parent)
{
  return make_filtered_range(parent.recursive_begin(),parent.recursive_end());
  // return boost::make_iterator_range(component_recursive_begin(parent),component_recursive_end(parent));
}

inline ComponentIteratorRangeSelector<Component const, Component>::type
find_components_recursively(const Component& parent)
{
  return make_filtered_range(parent.recursive_begin(),parent.recursive_end());
}

template <typename ComponentT, typename ParentT>
inline typename ComponentIteratorRangeSelector<ParentT, ComponentT>::type
find_components_recursively(ParentT& parent)
{
  return make_filtered_range(component_recursive_begin<ComponentT>(parent),component_recursive_end<ComponentT>(parent));
}

//////////////////////////////////////////////////////////////////////////////

template <typename Predicate>
inline typename ComponentIteratorRangeSelector<Component, Component, Predicate>::type
find_components_recursively_with_filter(Component& parent, const Predicate& pred)
{
  return make_filtered_range(parent.recursive_begin(),parent.recursive_end(),pred);
}

template <typename Predicate>
inline typename ComponentIteratorRangeSelector<Component const, Component, Predicate>::type
find_components_recursively_with_filter(const Component& parent, const Predicate& pred)
{
  return make_filtered_range(parent.recursive_begin(),parent.recursive_end(),pred);
}

template <typename ComponentT, typename Predicate>
inline typename ComponentIteratorRangeSelector<Component, ComponentT, Predicate>::type
find_components_recursively_with_filter(Component& parent, const Predicate& pred)
{
  return make_filtered_range(component_recursive_begin<ComponentT>(parent),component_recursive_end<ComponentT>(parent),pred);
}

template <typename ComponentT, typename Predicate>
inline typename ComponentIteratorRangeSelector<Component const, ComponentT, Predicate>::type
find_components_recursively_with_filter(const Component& parent, const Predicate& pred)
{
  return make_filtered_range(component_recursive_begin<ComponentT>(parent),component_recursive_end<ComponentT>(parent),pred);
}

//////////////////////////////////////////////////////////////////////////////

inline ComponentIteratorRangeSelector<Component, Component, IsComponentName>::type
find_components_recursively_with_name(Component& parent, const std::string& name)
{
  return find_components_recursively_with_filter(parent,IsComponentName(name));
}

inline ComponentIteratorRangeSelector<Component const, Component, IsComponentName>::type
find_components_recursively_with_name(const Component& parent, const std::string& name)
{
  return find_components_recursively_with_filter(parent,IsComponentName(name));
}

template <typename ComponentT>
inline typename ComponentIteratorRangeSelector<Component, ComponentT, IsComponentName>::type
find_components_recursively_with_name(Component& parent, const std::string& name)
{
  return find_components_recursively_with_filter<ComponentT>(parent,IsComponentName(name));
}

template <typename ComponentT>
inline typename ComponentIteratorRangeSelector<Component const, ComponentT, IsComponentName>::type
find_components_recursively_with_name(const Component& parent, const std::string& name)
{
  return find_components_recursively_with_filter<ComponentT>(parent,IsComponentName(name));
}

//////////////////////////////////////////////////////////////////////////////

inline ComponentIteratorRangeSelector<Component, Component, IsComponentTag>::type
find_components_recursively_with_tag(Component& parent, const std::string& tag)
{
  return find_components_recursively_with_filter(parent,IsComponentTag(tag));
}

inline ComponentIteratorRangeSelector<Component const, Component, IsComponentTag>::type
find_components_recursively_with_tag(const Component& parent, const std::string& tag)
{
  return find_components_recursively_with_filter(parent,IsComponentTag(tag));
}

template <typename ComponentT>
inline typename ComponentIteratorRangeSelector<Component, ComponentT, IsComponentTag>::type
find_components_recursively_with_tag(Component& parent, const std::string& tag)
{
  return find_components_recursively_with_filter<ComponentT>(parent,IsComponentTag(tag));
}

template <typename ComponentT>
inline typename ComponentIteratorRangeSelector<Component const, ComponentT, IsComponentTag>::type
find_components_recursively_with_tag(const Component& parent, const std::string& tag)
{
  return find_components_recursively_with_filter<ComponentT>(parent,IsComponentTag(tag));
}

//////////////////////////////////////////////////////////////////////////////
//////////////////////////////////////////////////////////////////////////////
//////////////////////////////////////////////////////////////////////////////

inline ComponentReference<Component>::type
find_component (Component& parent)
{
  ComponentIteratorRangeSelector<Component>::type r = find_components(parent);
  if(r.begin() == r.end())
    throw ValueNotFound(FromHere(), "Component not found in " + parent.uri().path() + " : 0 matches");
  else if(count(r) > 1)
    throw ValueNotFound(FromHere(), "Component not found in " + parent.uri().path() + " : more than 1 match");
  else
    return *r.begin();
}

inline ComponentReference<Component const>::type
find_component (const Component& parent)
{
  ComponentIteratorRangeSelector<Component const>::type r = find_components(parent);
  if(r.begin() == r.end())
    throw ValueNotFound(FromHere(), "Component not found in " + parent.uri().path() + " : 0 matches");
  else if(count(r) > 1)
    throw ValueNotFound(FromHere(), "Component not found in " + parent.uri().path() + " : more than 1 match");
  else
    return *r.begin();
}

template<typename ComponentT, typename ParentT >
inline typename ComponentReference<ParentT, ComponentT>::type
find_component (ParentT& parent)
{
  typename ComponentIteratorRangeSelector<ParentT, ComponentT>::type r = find_components<ComponentT>(parent);
  if(r.begin() == r.end())
    throw ValueNotFound(FromHere(), "Component with type " + ComponentT::type_name() + " not found in " + parent.uri().string() + " : 0 matches");
  else if(count(r) > 1)
    throw ValueNotFound(FromHere(), "Component with type " + ComponentT::type_name() + " not found in " + parent.uri().string() + " : more than 1 match");
  else
    return *r.begin();
}

inline ComponentHandle<Component>::type
find_component_ptr (Component& parent)
{
  ComponentIteratorRangeSelector<Component>::type r = find_components(parent);
  typedef ComponentHandle<Component>::type ResultT;
  if(r.begin() == r.end() || count(r) > 1)
    return ResultT();
  return r.begin().base().get();
}

inline ComponentHandle<Component const>::type
find_component_ptr (const Component& parent)
{
  ComponentIteratorRangeSelector<Component const>::type r = find_components(parent);
  typedef ComponentHandle<Component const>::type ResultT;
  if(r.begin() == r.end() || count(r) > 1)
    return ResultT();
  return r.begin().base().get();
}

template<typename ComponentT, typename ParentT>
inline typename ComponentHandle<ParentT, ComponentT>::type
find_component_ptr (ParentT& parent)
{
  typename ComponentIteratorRangeSelector<ParentT, ComponentT>::type r = find_components<ComponentT>(parent);
  typedef typename ComponentHandle<ParentT, ComponentT>::type ResultT;
  if(r.begin() == r.end() || count(r) > 1)
    return ResultT();
  return r.begin().base().get();
}

//////////////////////////////////////////////////////////////////////////////

template<typename Predicate>
inline ComponentReference<Component>::type
find_component_with_filter (Component& parent, const Predicate& pred)
{
  typename ComponentIteratorRangeSelector<Component, Component, Predicate>::type r = find_components_with_filter(parent, pred);
  if(r.begin() == r.end())
    throw ValueNotFound(FromHere(), "Unique component with filter not found in " + parent.uri().string() + " : 0 matches");
  else if(count(r) > 1)
    throw ValueNotFound(FromHere(), "Unique component with filter not found in " + parent.uri().string() + " : more than 1 match");
  else
    return *r.begin();
}

template<typename Predicate>
inline ComponentReference<Component const>::type
find_component_with_filter (const Component& parent, const Predicate& pred)
{
  typename ComponentIteratorRangeSelector<Component const, Component, Predicate>::type r = find_components_with_filter(parent, pred);
  if(r.begin() == r.end())
    throw ValueNotFound(FromHere(), "Unique component with filter not found in " + parent.uri().string() + " : 0 matches");
  else if(count(r) > 1)
    throw ValueNotFound(FromHere(), "Unique component with filter not found in " + parent.uri().string() + " : more than 1 match");
  else
    return *r.begin();
}

template<typename ComponentT, typename ParentT, typename Predicate>
inline typename ComponentReference<ParentT, ComponentT>::type
find_component_with_filter (ParentT& parent, const Predicate& pred)
{
  typename ComponentIteratorRangeSelector<ParentT, ComponentT, Predicate>::type r = find_components_with_filter<ComponentT>(parent, pred);
  if(r.begin() == r.end())
    throw ValueNotFound(FromHere(), "Unique component with filter and type " + ComponentT::type_name() + " not found in " + parent.uri().string() + " : 0 matches");
  else if(count(r) > 1)
    throw ValueNotFound(FromHere(), "Unique component with filter and type " + ComponentT::type_name() + " not found in " + parent.uri().string() + " : more than 1 match");
  else
    return *r.begin();
}

template<typename Predicate>
inline ComponentHandle<Component>::type
find_component_ptr_with_filter (Component& parent, const Predicate& pred)
{
  typename ComponentIteratorRangeSelector<Component, Component, Predicate>::type r = find_components_with_filter(parent, pred);
  typedef ComponentHandle<Component>::type ResultT;
  if(r.begin() == r.end() || count(r) > 1)
    return ResultT();
  return r.begin().base().get();
}

template<typename Predicate>
inline ComponentHandle<Component const>::type
find_component_ptr_with_filter (const Component& parent, const Predicate& pred)
{
  typename ComponentIteratorRangeSelector<Component const, Component, Predicate>::type r = find_components_with_filter(parent, pred);
  typedef ComponentHandle<Component const>::type ResultT;
  if(r.begin() == r.end() || count(r) > 1)
    return ResultT();
  return r.begin().base().get();
}

template<typename ComponentT, typename ParentT, typename Predicate>
inline typename ComponentHandle<ParentT, ComponentT>::type
find_component_ptr_with_filter (ParentT& parent, const Predicate& pred)
{
  typename ComponentIteratorRangeSelector<ParentT, ComponentT, Predicate>::type r = find_components_with_filter<ComponentT>(parent, pred);
  typedef typename ComponentHandle<ParentT, ComponentT>::type ResultT;
  if(r.begin() == r.end() || count(r) > 1)
    return ResultT();
  return r.begin().base().get();
}

//////////////////////////////////////////////////////////////////////////////

inline ComponentReference<Component>::type
find_component_with_name (Component& parent, const std::string& name)
{
  try
  {
    return find_component_with_filter(parent, IsComponentName(name));
  }
  catch (ValueNotFound& e)
  {
    throw ValueNotFound(FromHere(), "Unique component with name \""+name+"\" not found in " + parent.uri().string());
  }
}

inline ComponentReference<Component const>::type
find_component_with_name (const Component& parent, const std::string& name) {
  try
  {
    return find_component_with_filter(parent, IsComponentName(name));
  }
  catch (ValueNotFound& e)
  {
    throw ValueNotFound(FromHere(), "Unique component with name \""+name+"\" not found in " + parent.uri().string());
  }
}
template<typename ComponentT, typename ParentT>
inline typename ComponentReference<ParentT, ComponentT>::type
find_component_with_name (ParentT& parent, const std::string& name) {
  try
  {
    return find_component_with_filter<ComponentT>(parent, IsComponentName(name));
  }
  catch (ValueNotFound& e)
  {
    throw ValueNotFound(FromHere(), "Unique component with name \""+name+"\" and type " + ComponentT::type_name() + " not found in " + parent.uri().string());
  }
}

inline ComponentHandle<Component>::type
find_component_ptr_with_name (Component& parent, const std::string& name)
{
  return find_component_ptr_with_filter(parent,IsComponentName(name));
}

inline ComponentHandle<Component const>::type
find_component_ptr_with_name (const Component& parent, const std::string& name)
{
  return find_component_ptr_with_filter(parent,IsComponentName(name));
}

template<typename ComponentT, typename ParentT>
inline typename ComponentHandle<ParentT, ComponentT>::type
find_component_ptr_with_name (ParentT& parent, const std::string& name)
{
  return find_component_ptr_with_filter<ComponentT>(parent,IsComponentName(name));
}

//////////////////////////////////////////////////////////////////////////////

inline ComponentReference<Component>::type
find_component_with_tag (Component& parent, const std::string& tag)
{
  try
  {
    return find_component_with_filter(parent, IsComponentTag(tag));
  }
  catch (ValueNotFound& e)
  {
    throw ValueNotFound(FromHere(), "Unique component with tag \""+tag+"\" not found in " + parent.uri().string());
  }
}

inline ComponentReference<Component const>::type
find_component_with_tag (const Component& parent, const std::string& tag)
{
  try
  {
    return find_component_with_filter(parent, IsComponentTag(tag));
  }
  catch (ValueNotFound& e)
  {
    throw ValueNotFound(FromHere(), "Unique component with tag \""+tag+"\" not found in " + parent.uri().string());
  }
}

template<typename ComponentT, typename ParentT>
inline typename ComponentReference<ParentT, ComponentT>::type
find_component_with_tag (ParentT& parent, const std::string& tag)
{
  try
  {
    return find_component_with_filter<ComponentT>(parent, IsComponentTag(tag));
  }
  catch (ValueNotFound& e)
  {
    throw ValueNotFound(FromHere(), "Unique component with tag \""+tag+"\" and type " + ComponentT::type_name() + " not found in " + parent.uri().string());
  }

}

inline ComponentHandle<Component>::type
find_component_ptr_with_tag (Component& parent, const std::string& tag)
{
  return find_component_ptr_with_filter(parent,IsComponentTag(tag));
}

inline ComponentHandle<Component const>::type
find_component_ptr_with_tag (const Component& parent, const std::string& tag)
{
  return find_component_ptr_with_filter(parent,IsComponentTag(tag));
}

template<typename ComponentT, typename ParentT>
inline typename ComponentHandle<ParentT, ComponentT>::type
find_component_ptr_with_tag (ParentT& parent, const std::string& tag)
{
  return find_component_ptr_with_filter<ComponentT>(parent,IsComponentTag(tag));
}

//////////////////////////////////////////////////////////////////////////////

inline ComponentReference<Component>::type
find_component_recursively (Component& parent )
{
  ComponentIteratorRangeSelector<Component>::type r = find_components_recursively(parent);
  if(r.begin() == r.end())
    throw ValueNotFound(FromHere(), "Component not found in " + parent.uri().string() + " : 0 matches");
  else if(count(r) > 1)
    throw ValueNotFound(FromHere(), "Component not found in " + parent.uri().string() + " : more than 1 match");
  else
    return *r.begin();
}

inline ComponentReference<Component const>::type
find_component_recursively (const Component& parent )
{
  ComponentIteratorRangeSelector<Component const>::type r = find_components_recursively(parent);
  if(r.begin() == r.end())
    throw ValueNotFound(FromHere(), "Component not found in " + parent.uri().string() + " : 0 matches");
  else if(count(r) > 1)
    throw ValueNotFound(FromHere(), "Component not found in " + parent.uri().string() + " : more than 1 match");
  else
    return *r.begin();
}

template<typename ComponentT, typename ParentT >
inline typename ComponentReference<ParentT, ComponentT>::type
find_component_recursively (ParentT& parent )
{
  typename ComponentIteratorRangeSelector<ParentT, ComponentT>::type r = find_components_recursively<ComponentT>(parent);
  if(r.begin() == r.end())
    throw ValueNotFound(FromHere(), "Component not found recursively with type " + ComponentT::type_name() + " in " + parent.uri().string() + " : 0 matches");
  else if(count(r) > 1)
    throw ValueNotFound(FromHere(), "Component not found recursively with type " + ComponentT::type_name() + " in " + parent.uri().string() + " : more than 1 match");
  else
    return *r.begin();
}

inline ComponentHandle<Component>::type
find_component_ptr_recursively (Component& parent)
{
  ComponentIteratorRangeSelector<Component>::type r = find_components_recursively(parent);
  typedef ComponentHandle<Component>::type ResultT;
  if(r.begin() == r.end() || count(r) > 1)
    return ResultT();
  return r.begin().base().get();
}

inline ComponentHandle<Component const>::type
find_component_ptr_recursively (const Component& parent)
{
  ComponentIteratorRangeSelector<Component const>::type r = find_components_recursively(parent);
  typedef ComponentHandle<Component const>::type ResultT;
  if(r.begin() == r.end() || count(r) > 1)
    return ResultT();
  return r.begin().base().get();
}

template<typename ComponentT, typename ParentT>
inline typename ComponentHandle<ParentT, ComponentT>::type
find_component_ptr_recursively (ParentT& parent)
{
  typename ComponentIteratorRangeSelector<ParentT, ComponentT>::type r = find_components_recursively<ComponentT>(parent);
  typedef typename ComponentHandle<ParentT, ComponentT>::type ResultT;
  if(r.begin() == r.end() || count(r) > 1)
    return ResultT();
  return r.begin().base().get();
}

//////////////////////////////////////////////////////////////////////////////

template<typename Predicate>
inline ComponentReference<Component>::type
find_component_recursively_with_filter(Component& parent, const Predicate& pred)
{
  typename ComponentIteratorRangeSelector<Component, Component, Predicate>::type r = find_components_recursively_with_filter(parent, pred);
  if(r.begin() == r.end())
    throw ValueNotFound(FromHere(), "Component not found recursively with filter in " + parent.uri().string() + " : 0 matches");
  else if(count(r) > 1)
    throw ValueNotFound(FromHere(), "Component not found recursively with filter in " + parent.uri().string() + " : more than 1 match");
  else
    return *r.begin();
}

template<typename Predicate>
inline ComponentReference<Component const>::type
find_component_recursively_with_filter(const Component& parent, const Predicate& pred)
{
  typename ComponentIteratorRangeSelector<Component const, Component, Predicate>::type r = find_components_recursively_with_filter(parent, pred);
  if(r.begin() == r.end())
    throw ValueNotFound(FromHere(), "Component not found recursively wth filter in " + parent.uri().string() + " : 0 matches");
  else if(count(r) > 1)
    throw ValueNotFound(FromHere(), "Component not found recursively with filter in " + parent.uri().string() + " : more than 1 match");
  else
    return *r.begin();
}

template<typename ComponentT, typename ParentT, typename Predicate>
inline typename ComponentReference<ParentT, ComponentT>::type
find_component_recursively_with_filter(ParentT& parent, const Predicate& pred )
{
  typename ComponentIteratorRangeSelector<ParentT, ComponentT, Predicate>::type r = find_components_recursively_with_filter<ComponentT>(parent, pred);
  if(r.begin() == r.end())
    throw ValueNotFound(FromHere(), "Component not found recursively with filter and with type " + ComponentT::type_name() + " in " + parent.uri().string() + " : 0 matches");
  else if(count(r) > 1)
    throw ValueNotFound(FromHere(), "Component not found recursively with filter and with type " + ComponentT::type_name() + " in " + parent.uri().string() + " : more than 1 match");
  else
    return *r.begin();
}

template<typename Predicate>
inline ComponentHandle<Component>::type
find_component_ptr_recursively_with_filter(Component& parent, const Predicate& pred)
{
  typename ComponentIteratorRangeSelector<Component, Component, Predicate>::type r = find_components_recursively_with_filter(parent, pred);
  typedef ComponentHandle<Component>::type ResultT;
  if(r.begin() == r.end() || count(r) > 1)
    return ResultT();
  return r.begin().base().get();
}

template<typename Predicate>
inline ComponentHandle<Component const>::type
find_component_ptr_recursively_with_filter(const Component& parent, const Predicate& pred)
{
  typename ComponentIteratorRangeSelector<Component const, Component, Predicate>::type r = find_components_recursively_with_filter(parent, pred);
  typedef ComponentHandle<Component const>::type ResultT;
  if(r.begin() == r.end() || count(r) > 1)
    return ResultT();
  return r.begin().base().get();
}

template<typename ComponentT, typename ParentT, typename Predicate>
inline typename ComponentHandle<ParentT, ComponentT>::type
find_component_ptr_recursively_with_filter(ParentT& parent, const Predicate& pred)
{
  typename ComponentIteratorRangeSelector<ParentT, ComponentT, Predicate>::type r = find_components_recursively_with_filter<ComponentT>(parent, pred);
  typedef typename ComponentHandle<ParentT, ComponentT>::type ResultT;
  if(r.begin() == r.end() || count(r) > 1)
    return ResultT();
  return r.begin().base().get();
}

//////////////////////////////////////////////////////////////////////////////

inline ComponentReference<Component>::type
find_component_recursively_with_name(Component& parent, const std::string& name)
{
  try
  {
    return find_component_recursively_with_filter(parent, IsComponentName(name));
  }
  catch (ValueNotFound& e)
  {
    throw ValueNotFound(FromHere(), "Unique component not found recursively with name " + name + " in " + parent.uri().string());
  }
}

inline ComponentReference<Component const>::type
find_component_recursively_with_name(const Component& parent, const std::string& name)
{
  try
  {
    return find_component_recursively_with_filter(parent, IsComponentName(name));
  }
  catch (ValueNotFound& e)
  {
    throw ValueNotFound(FromHere(), "Unique component not found recursively with name " + name + " in " + parent.uri().string());
  }
}

template<typename ComponentT, typename ParentT>
inline typename ComponentReference<ParentT, ComponentT>::type
find_component_recursively_with_name(ParentT& parent, const std::string& name)
{
  try
  {
    return find_component_recursively_with_filter<ComponentT>(parent, IsComponentName(name));
  }
  catch (ValueNotFound& e)
  {
    throw ValueNotFound(FromHere(), "Unique component not found recursively with name \"" + name + "\" and with type " + ComponentT::type_name() + " in " + parent.uri().string());
  }
}

inline ComponentHandle<Component>::type
find_component_ptr_recursively_with_name(Component& parent, const std::string& name)
{
  return find_component_ptr_recursively_with_filter(parent,IsComponentName(name));
}

inline ComponentHandle<Component const>::type
find_component_ptr_recursively_with_name(const Component& parent, const std::string& name)
{
  return find_component_ptr_recursively_with_filter(parent,IsComponentName(name));
}

template<typename ComponentT, typename ParentT>
inline typename ComponentHandle<ParentT, ComponentT>::type
find_component_ptr_recursively_with_name(ParentT& parent, const std::string& name)
{
  return find_component_ptr_recursively_with_filter<ComponentT>(parent,IsComponentName(name));
}

//////////////////////////////////////////////////////////////////////////////

inline ComponentReference<Component>::type
find_component_recursively_with_tag(Component& parent, const std::string& tag)
{
  try
  {
    return find_component_recursively_with_filter(parent, IsComponentTag(tag));
  }
  catch (ValueNotFound& e)
  {
    throw ValueNotFound(FromHere(), "Unique component not found recursively with tag \"" + tag + "\" in " + parent.uri().string());
  }
}

inline ComponentReference<Component const>::type
find_component_recursively_with_tag(const Component& parent, const std::string& tag)
{
  try
  {
    return find_component_recursively_with_filter(parent, IsComponentTag(tag));
  }
  catch (ValueNotFound& e)
  {
    throw ValueNotFound(FromHere(), "Unique component not found recursively with tag \"" + tag + "\" in " + parent.uri().string());
  }
}

template<typename ComponentT, typename ParentT>
inline typename ComponentReference<ParentT, ComponentT>::type
find_component_recursively_with_tag(ParentT& parent, const std::string& tag)
{
  try
  {
    return find_component_recursively_with_filter<ComponentT>(parent, IsComponentTag(tag));
  }
  catch (ValueNotFound& e)
  {
    throw ValueNotFound(FromHere(), "Unique component not found recursively with tag \"" + tag + "\" and with type " + ComponentT::type_name() + " in " + parent.uri().string());
  }
}

inline ComponentHandle<Component>::type
find_component_ptr_recursively_with_tag(Component& parent, const std::string& tag)
{
  return find_component_ptr_recursively_with_filter(parent,IsComponentTag(tag));
}

inline ComponentHandle<Component const>::type
find_component_ptr_recursively_with_tag(const Component& parent, const std::string& tag)
{
  return find_component_ptr_recursively_with_filter(parent,IsComponentTag(tag));
}

template<typename ComponentT, typename ParentT>
inline typename ComponentHandle<ParentT, ComponentT>::type
find_component_ptr_recursively_with_tag(ParentT& parent, const std::string& tag)
{
  return find_component_ptr_recursively_with_filter<ComponentT>(parent,IsComponentTag(tag));
}

////////////////////////////////////////////////////////////////////////////////
////////////////////////////////////////////////////////////////////////////////
////////////////////////////////////////////////////////////////////////////////

template <typename ParentT, typename ComponentT, typename Predicate>
ParentT& find_parent_component_with_filter(ComponentT& comp, const Predicate& pred)
{
  Handle<Component> parent = comp.parent();
  while(is_not_null(parent))
  {
    if ( pred(parent) && IsComponentType<ParentT>()(parent) )
<<<<<<< HEAD
      return dynamic_cast<typename ComponentReference<ComponentT,ParentT>::type>(*parent);
=======
      return dynamic_cast<ParentT&>(*parent);
>>>>>>> d23df4d7

    parent = parent->parent();
  }

  throw ValueNotFound (FromHere(), "Parent of component ["+comp.uri().path()+"] with filter is not found recursively");
}

template <typename ParentT, typename ComponentT, typename Predicate>
<<<<<<< HEAD
typename ComponentHandle<ComponentT,ParentT>::type find_parent_component_ptr_with_filter(ComponentT& comp, const Predicate& pred)
=======
Handle<ParentT> find_parent_component_ptr_with_filter(ComponentT& comp, const Predicate& pred)
>>>>>>> d23df4d7
{
  Handle<Component> parent = comp.parent();
  while(is_not_null(parent))
  {
    if ( pred(parent) && IsComponentType<ParentT>()(parent) )
<<<<<<< HEAD
      return typename ComponentHandle<ComponentT,ParentT>::type(parent);
=======
      return Handle<ParentT>(parent);
>>>>>>> d23df4d7

    parent = parent->parent();
  }

  throw ValueNotFound (FromHere(), "Parent of component ["+comp.uri().path()+"] with filter is not found recursively");
}

template <typename ComponentT, typename Predicate>
Component& find_parent_component_with_filter(ComponentT& comp, const Predicate& pred)
{
  return find_parent_component_with_filter<Component>(comp,pred);
}

template <typename ComponentT, typename Predicate>
<<<<<<< HEAD
typename ComponentHandle<ComponentT>::type find_parent_component_ptr_with_filter(ComponentT& comp, const Predicate& pred)
=======
Handle<Component> find_parent_component_ptr_with_filter(ComponentT& comp, const Predicate& pred)
>>>>>>> d23df4d7
{
  return find_parent_component_ptr_with_filter<Component>(comp,pred);
}

////////////////////////////////////////////////////////////////////////////////

template <typename ParentT, typename ComponentT>
ParentT& find_parent_component(ComponentT& comp)
{
  return find_parent_component_with_filter<ParentT>(comp,IsComponentTrue());
}

template <typename ParentT, typename ComponentT>
<<<<<<< HEAD
typename ComponentHandle<ComponentT,ParentT>::type find_parent_component_ptr(ComponentT& comp)
=======
Handle<ParentT> find_parent_component_ptr(ComponentT& comp)
>>>>>>> d23df4d7
{
  return find_parent_component_ptr_with_filter<ParentT>(comp,IsComponentTrue());
}

////////////////////////////////////////////////////////////////////////////////

template <typename ParentT, typename ComponentT>
ParentT& find_parent_component_with_name(ComponentT& comp, const std::string& name)
{
  return find_parent_component_with_filter<ParentT>(comp,IsComponentName(name));
}

template <typename ParentT, typename ComponentT>
<<<<<<< HEAD
typename ComponentHandle<ComponentT,ParentT>::type find_parent_component_with_name(ComponentT& comp, const std::string& name)
=======
Handle<ParentT> find_parent_component_with_name(ComponentT& comp, const std::string& name)
>>>>>>> d23df4d7
{
  return find_parent_component_ptr_with_filter<ParentT>(comp,IsComponentName(name));
}

template <typename ComponentT>
Component& find_parent_component_with_name(ComponentT& comp, const std::string& name)
{
  return find_parent_component_with_filter(comp,IsComponentName(name));
}

template <typename ComponentT>
<<<<<<< HEAD
typename ComponentHandle<ComponentT>::type find_parent_component_ptr_with_name(ComponentT& comp, const std::string& name)
=======
Handle<Component> find_parent_component_ptr_with_name(ComponentT& comp, const std::string& name)
>>>>>>> d23df4d7
{
  return find_parent_component_ptr_with_filter(comp,IsComponentName(name));
}

////////////////////////////////////////////////////////////////////////////////

template <typename ParentT, typename ComponentT>
ParentT& find_parent_component_with_tag(ComponentT& comp, const std::string& tag)
{
  return find_parent_component_with_filter<ParentT>(comp,IsComponentTag(tag));
}

template <typename ParentT, typename ComponentT>
<<<<<<< HEAD
typename ComponentHandle<ComponentT,ParentT>::type find_parent_component_ptr_with_tag(ComponentT& comp, const std::string& tag)
=======
Handle<ParentT> find_parent_component_ptr_with_tag(ComponentT& comp, const std::string& tag)
>>>>>>> d23df4d7
{
  return find_parent_component_ptr_with_filter<ParentT>(comp,IsComponentTag(tag));
}

template <typename ComponentT>
Component& find_parent_component_with_tag(ComponentT& comp, const std::string& tag)
{
  return find_parent_component_with_filter(comp,IsComponentTag(tag));
}

template <typename ComponentT>
<<<<<<< HEAD
typename ComponentHandle<ComponentT>::type find_parent_component_ptr_with_tag(ComponentT& comp, const std::string& tag)
=======
Handle<Component> find_parent_component_ptr_with_tag(ComponentT& comp, const std::string& tag)
>>>>>>> d23df4d7
{
  return find_parent_component_ptr_with_filter(comp,IsComponentTag(tag));
}

////////////////////////////////////////////////////////////////////////////////
////////////////////////////////////////////////////////////////////////////////
////////////////////////////////////////////////////////////////////////////////

} // common
} // cf3

////////////////////////////////////////////////////////////////////////////////

#endif // cf3_common_FindComponents_hpp<|MERGE_RESOLUTION|>--- conflicted
+++ resolved
@@ -181,11 +181,7 @@
   {
     std::vector< Handle<T> > result (0);
     BOOST_FOREACH ( T& val, *this )
-<<<<<<< HEAD
-      result.push_back(Handle<T>(val.handle()));
-=======
       result.push_back(val.template handle<T>());
->>>>>>> d23df4d7
     return result;
   }
 
@@ -193,11 +189,7 @@
   {
     std::vector< Handle<T const> > result (0);
     BOOST_FOREACH ( const T& val, *this )
-<<<<<<< HEAD
-      result.push_back(Handle<T const>(val.handle()));
-=======
       result.push_back(val.template handle<T>());
->>>>>>> d23df4d7
     return result;
   }
 
@@ -365,11 +357,7 @@
 {
   std::vector< Handle<T> > result (0);
   BOOST_FOREACH ( T& val, range)
-<<<<<<< HEAD
-    result.push_back(Handle<T>(val.handle()));
-=======
     result.push_back(val.template handle<T>());
->>>>>>> d23df4d7
   return result;
 }
 
@@ -378,11 +366,7 @@
 {
   std::vector< Handle<T> > result (0);
   BOOST_FOREACH ( T& val, range)
-<<<<<<< HEAD
-    result.push_back(Handle<T>(val.handle()));
-=======
     result.push_back(val.template handle<T>());
->>>>>>> d23df4d7
   return result;
 }
 
@@ -391,11 +375,7 @@
 {
   std::vector< Handle<const T> > result (0);
   BOOST_FOREACH ( T& val, range)
-<<<<<<< HEAD
-    result.push_back(Handle<T const>(val.handle()));
-=======
     result.push_back(val.template handle<T>());
->>>>>>> d23df4d7
   return result;
 }
 
@@ -404,11 +384,7 @@
 {
   std::vector< Handle<const T> > result (0);
   BOOST_FOREACH ( T& val, range)
-<<<<<<< HEAD
-    result.push_back(Handle<T const>(val.handle()));
-=======
     result.push_back(val.template handle<T const>());
->>>>>>> d23df4d7
   return result;
 }
 
@@ -1175,11 +1151,7 @@
   while(is_not_null(parent))
   {
     if ( pred(parent) && IsComponentType<ParentT>()(parent) )
-<<<<<<< HEAD
-      return dynamic_cast<typename ComponentReference<ComponentT,ParentT>::type>(*parent);
-=======
       return dynamic_cast<ParentT&>(*parent);
->>>>>>> d23df4d7
 
     parent = parent->parent();
   }
@@ -1188,21 +1160,13 @@
 }
 
 template <typename ParentT, typename ComponentT, typename Predicate>
-<<<<<<< HEAD
-typename ComponentHandle<ComponentT,ParentT>::type find_parent_component_ptr_with_filter(ComponentT& comp, const Predicate& pred)
-=======
 Handle<ParentT> find_parent_component_ptr_with_filter(ComponentT& comp, const Predicate& pred)
->>>>>>> d23df4d7
 {
   Handle<Component> parent = comp.parent();
   while(is_not_null(parent))
   {
     if ( pred(parent) && IsComponentType<ParentT>()(parent) )
-<<<<<<< HEAD
-      return typename ComponentHandle<ComponentT,ParentT>::type(parent);
-=======
       return Handle<ParentT>(parent);
->>>>>>> d23df4d7
 
     parent = parent->parent();
   }
@@ -1217,11 +1181,7 @@
 }
 
 template <typename ComponentT, typename Predicate>
-<<<<<<< HEAD
-typename ComponentHandle<ComponentT>::type find_parent_component_ptr_with_filter(ComponentT& comp, const Predicate& pred)
-=======
 Handle<Component> find_parent_component_ptr_with_filter(ComponentT& comp, const Predicate& pred)
->>>>>>> d23df4d7
 {
   return find_parent_component_ptr_with_filter<Component>(comp,pred);
 }
@@ -1235,11 +1195,7 @@
 }
 
 template <typename ParentT, typename ComponentT>
-<<<<<<< HEAD
-typename ComponentHandle<ComponentT,ParentT>::type find_parent_component_ptr(ComponentT& comp)
-=======
 Handle<ParentT> find_parent_component_ptr(ComponentT& comp)
->>>>>>> d23df4d7
 {
   return find_parent_component_ptr_with_filter<ParentT>(comp,IsComponentTrue());
 }
@@ -1253,11 +1209,7 @@
 }
 
 template <typename ParentT, typename ComponentT>
-<<<<<<< HEAD
-typename ComponentHandle<ComponentT,ParentT>::type find_parent_component_with_name(ComponentT& comp, const std::string& name)
-=======
 Handle<ParentT> find_parent_component_with_name(ComponentT& comp, const std::string& name)
->>>>>>> d23df4d7
 {
   return find_parent_component_ptr_with_filter<ParentT>(comp,IsComponentName(name));
 }
@@ -1269,11 +1221,7 @@
 }
 
 template <typename ComponentT>
-<<<<<<< HEAD
-typename ComponentHandle<ComponentT>::type find_parent_component_ptr_with_name(ComponentT& comp, const std::string& name)
-=======
 Handle<Component> find_parent_component_ptr_with_name(ComponentT& comp, const std::string& name)
->>>>>>> d23df4d7
 {
   return find_parent_component_ptr_with_filter(comp,IsComponentName(name));
 }
@@ -1287,11 +1235,7 @@
 }
 
 template <typename ParentT, typename ComponentT>
-<<<<<<< HEAD
-typename ComponentHandle<ComponentT,ParentT>::type find_parent_component_ptr_with_tag(ComponentT& comp, const std::string& tag)
-=======
 Handle<ParentT> find_parent_component_ptr_with_tag(ComponentT& comp, const std::string& tag)
->>>>>>> d23df4d7
 {
   return find_parent_component_ptr_with_filter<ParentT>(comp,IsComponentTag(tag));
 }
@@ -1303,11 +1247,7 @@
 }
 
 template <typename ComponentT>
-<<<<<<< HEAD
-typename ComponentHandle<ComponentT>::type find_parent_component_ptr_with_tag(ComponentT& comp, const std::string& tag)
-=======
 Handle<Component> find_parent_component_ptr_with_tag(ComponentT& comp, const std::string& tag)
->>>>>>> d23df4d7
 {
   return find_parent_component_ptr_with_filter(comp,IsComponentTag(tag));
 }
