// Copyright (C) 2010-2011 von Karman Institute for Fluid Dynamics, Belgium
//
// This software is distributed under the terms of the
// GNU Lesser General Public License version 3 (LGPLv3).
// See doc/lgpl.txt and doc/gpl.txt for the license text.

#if (__GNUC__ && __cplusplus && __GNUC__ >= 3)
  #include <cxxabi.h>
  #include <boost/algorithm/string.hpp>
#endif // (__GNUC__ && __cplusplus && __GNUC__ >= 3)

#include <cstdio>        // for printf()
#include <cstdlib>       // for free() and abort()
#include <csignal>       // POSIX signal(), SIGFPE and SIGSEGV
#include <fenv.h>        // floating Common access
#include <sstream>       // streamstring
#include <execinfo.h>    // for backtrace() from glibc
#include <sys/types.h>   // for getting the PID of the process
#include <malloc.h>      //  for mallinfo


#include "common/BasicExceptions.hpp"
#include "common/Linux/OSystemLayer.hpp"
#include "common/Log.hpp"

#ifdef CF_HAVE_UNISTD_H
  #include <unistd.h>
#endif

#ifdef CF3_HAVE_CXXABI_H
  #include <cxxabi.h>
  #include <boost/regex.hpp>
#endif


////////////////////////////////////////////////////////////////////////////////

using namespace std;

namespace cf3 {
namespace common {
namespace Linux {

////////////////////////////////////////////////////////////////////////////////

OSystemLayer::OSystemLayer()
{
}

////////////////////////////////////////////////////////////////////////////////

OSystemLayer::~OSystemLayer()
{
}

////////////////////////////////////////////////////////////////////////////////

std::string OSystemLayer::back_trace () const
{
  return dump_back_trace ();
}

////////////////////////////////////////////////////////////////////////////////

std::string OSystemLayer::dump_back_trace ()
{
#define CF_BUFFER_SIZE 256

static int i = 0;
++i;


std::ostringstream oss;
int j, nptrs;
void *buffer[CF_BUFFER_SIZE];
char **strings;

//printf ("dumping %d backtrace ...\n", i);
oss << "dumping " << i << " backtrace ...\n";
nptrs = backtrace(buffer, CF_BUFFER_SIZE);
oss << "\nbacktrace() returned " << nptrs << " addresses\n";

strings = backtrace_symbols(buffer, nptrs);
if (strings == NULL)
  oss << "\nno backtrace_symbols found\n";

#ifdef CF3_HAVE_CXXABI_H

<<<<<<< HEAD
  // get backtrace
  nptrs = backtrace(buffer, CF_BUFFER_SIZE);
  oss << "\nbacktrace() returned " << nptrs << " addresses\n";
  strings = backtrace_symbols(buffer, nptrs);
  if (strings == NULL)
  {
    oss << "\nno backtrace_symbols found\n";
    return oss.str();
  }

  // demangle names if gnu c, taken from:
  // http://mykospark.net/2009/09/runtime-backtrace-in-c-with-name-demangling/
  #if (__GNUC__ && __cplusplus && __GNUC__ >= 3)
    char *demangled=0;
    std::vector<std::string> strs;
    int status;
    for (j = 0; j < nptrs; j++)
    {
      boost::split(strs,strings[j],boost::is_any_of("()+"));
      if (strs[1].size()!=0)
      {
        demangled=__cxxabiv1::__cxa_demangle(strs[1].c_str(),0,0,&status);
        if (demangled==0)
        {
          demangled=(char*)calloc(strs[1].size()+1,sizeof(char));
          strcpy(demangled,strs[1].c_str());
        }
      }
      if (status!=0)
        oss << strings[j] << "\n";
      else
        oss << demangled << "+" << strs[2] << " " << strs[0] << " " << strs[3] << "\n";
    }
    free(strings);
    oss << "\n... end backtrace\n";
    oss.clear();
    return oss.str();
  #endif // (__GNUC__ && __cplusplus && __GNUC__ >= 3)

  // if nothing above, just print the raw backtrace
  for (j = 0; j < nptrs; j++)
    oss << strings[j] << "\n";
  oss << "\n... end backtrace\n";
  free(strings);
  return oss.str();
=======
boost::regex e("(.+)\\((_.+)(\\+.+)\\)");
boost::match_results<std::string::const_iterator> what;

// iterate over the returned symbol lines. skip the first, it is the
// address of this function.
for (j = 1; j < nptrs; j++)
{
  std::string trace(strings[j]);

  // what[0] -> orginal string
  // what[1] -> library name
  // what[2] -> function name
  // what[3] -> memory offset
  if (boost::regex_search(trace,what,e))
  {
    trace = std::string(what[2].first,what[2].second);
    size_t maxName = 1024;
    int demangleStatus;  // will be assigned in abi::__cxa_demangle
    char* demangledName; // will be allocated in abi::__cxa_demangle
    if ((demangledName = abi::__cxa_demangle(trace.c_str(), NULL, &maxName,
                                             &demangleStatus)) && demangleStatus == 0)
    {
      trace = demangledName; // the demangled name is now in our trace string
    }

    delete_ptr_array(demangledName);
  }
  oss << trace << "\n";
}
#else
for (j = 0; j < nptrs; j++)
  oss << strings[j] << "\n";
#endif
>>>>>>> 68723606

free(strings);
#undef CF_BUFFER_SIZE
<<<<<<< HEAD
=======

oss << "\nexit dumping backtrace ...";

return oss.str();

>>>>>>> 68723606
}

////////////////////////////////////////////////////////////////////////////////

Uint OSystemLayer::process_id() const
{
  pid_t pid = getpid();
  return static_cast<Uint> ( pid );
}

////////////////////////////////////////////////////////////////////////////////

double OSystemLayer::memory_usage() const
{
  struct mallinfo info;

  // get current memory
  info = mallinfo();
#if 0
  std::cout
  << "### MALLINFO ###"  << std::endl
  << "  number of free chunks " <<  info.ordblks << std::endl
  << "  number of fastbin blocks " << info.smblks << std::endl
  << "  number of mmapped regions " << info.hblks << std::endl
  << "  non-mmapped space allocated from system " << info.arena /1024 << "KB" << std::endl
  << "  space in mmapped regions " << info.hblkhd /1024 << "KB" << std::endl
  << "  maximum total allocated space " << info.usmblks/1024 << "KB"<< std::endl
  << "  space available in freed fastbin blocks " << info.fsmblks/1024 << "KB"<< std::endl
  << "  total allocated space " << info.uordblks/1024 << "KB"<< std::endl
  << "  total free space " << info.fordblks/1024 << "KB" << std::endl
  << "  top-most, releasable (via malloc_trim) space " << info.keepcost/1024 << "KB"<< std::endl
  << "################" << std::endl
  << "SUM BEFORE : " << ( info.arena + info.hblkhd ) / 1024  << "KB" << std::endl
  << "SUM ALL    : " << ( info.arena + info.hblkhd + info.fsmblks + info.uordblks ) / 1024 << "KB" << std::endl
  << "################" << std::endl;

  char buf[30];
  snprintf(buf, 30, "/proc/%u/statm", (unsigned)getpid());
        FILE* pf = fopen(buf, "r");
        if (pf) {
            unsigned size; //       total program size
            unsigned resident;//   resident set size
            unsigned share;//      shared pages
            unsigned text;//       text (code)
            unsigned lib;//        library
            unsigned data;//       data/stack
            unsigned dt;//         dirty pages (unused in Linux 2.6)
            fscanf(pf, "%u %u %u %u %u %u", &size, &resident, &share, &text, &lib, &data);
            CFLog(INFO, "NEW METHOD size" << size / (1024.0) << " MB mem used\n");
            CFLog(INFO, "NEW METHOD resident" << resident / (1024.0) << " MB mem used\n");
            CFLog(INFO, "NEW METHOD share" << share / (1024.0) << " MB mem used\n");
            CFLog(INFO, "NEW METHOD text" << text / (1024.0) << " MB mem used\n");
            CFLog(INFO, "NEW METHOD lib" << lib / (1024.0) << " MB mem used\n");
            CFLog(INFO, "NEW METHOD data" << data / (1024.0) << " MB mem used\n");
        }
#endif

  return
      static_cast<double>(info.arena)    +
      static_cast<double>(info.hblkhd)   +
      static_cast<double>(info.uordblks) +
      static_cast<double>(info.fordblks) ;
}

////////////////////////////////////////////////////////////////////////////////

void OSystemLayer::regist_os_signal_handlers()
{
  // register handler functions for the signals
  signal(SIGFPE,    (sighandler_t) Linux::OSystemLayer::handleSIGFPE);
  signal(SIGSEGV,   (sighandler_t) Linux::OSystemLayer::handleSIGSEGV);

  // enable the exceptions that will raise the SIGFPE signal
  // note that the header may be present but the FPU not support certain exceptions
  // therefore we protect them by the define guards
  
#ifdef FE_DIVBYZERO 
  feenableexcept ( FE_DIVBYZERO );
#endif

#ifdef FE_INVALID
  feenableexcept ( FE_INVALID   );
#endif

#ifdef FE_OVERFLOW
  feenableexcept ( FE_OVERFLOW  );
#endif

#ifdef FE_UNDERFLOW
  feenableexcept ( FE_UNDERFLOW );
#endif
}

////////////////////////////////////////////////////////////////////////////////

int OSystemLayer::handleSIGFPE (int signal)
{
  printf("\nreceived signal SIGFPE [%d] - 'Floating Point Exception'\n",signal);
  if(ExceptionManager::instance().ExceptionDumps)
  {
    static std::string dump = Linux::OSystemLayer::dump_back_trace();
    printf( "%s\n", dump.c_str() );
  }
  throw common::FloatingPointError (FromHere(), "Some floating point operation has given an invalid result");
}

////////////////////////////////////////////////////////////////////////////////

int OSystemLayer::handleSIGSEGV(int signal)
{
  printf("\nreceived signal SIGSEGV [%d] - 'Segmentation violation'\n",signal);
  static std::string dump = Linux::OSystemLayer::dump_back_trace();
  printf( "%s\n", dump.c_str() );
  abort();
}

////////////////////////////////////////////////////////////////////////////////

} // Linux
} // Common
} // CF
<|MERGE_RESOLUTION|>--- conflicted
+++ resolved
@@ -3,11 +3,6 @@
 // This software is distributed under the terms of the
 // GNU Lesser General Public License version 3 (LGPLv3).
 // See doc/lgpl.txt and doc/gpl.txt for the license text.
-
-#if (__GNUC__ && __cplusplus && __GNUC__ >= 3)
-  #include <cxxabi.h>
-  #include <boost/algorithm/string.hpp>
-#endif // (__GNUC__ && __cplusplus && __GNUC__ >= 3)
 
 #include <cstdio>        // for printf()
 #include <cstdlib>       // for free() and abort()
@@ -86,53 +81,6 @@
 
 #ifdef CF3_HAVE_CXXABI_H
 
-<<<<<<< HEAD
-  // get backtrace
-  nptrs = backtrace(buffer, CF_BUFFER_SIZE);
-  oss << "\nbacktrace() returned " << nptrs << " addresses\n";
-  strings = backtrace_symbols(buffer, nptrs);
-  if (strings == NULL)
-  {
-    oss << "\nno backtrace_symbols found\n";
-    return oss.str();
-  }
-
-  // demangle names if gnu c, taken from:
-  // http://mykospark.net/2009/09/runtime-backtrace-in-c-with-name-demangling/
-  #if (__GNUC__ && __cplusplus && __GNUC__ >= 3)
-    char *demangled=0;
-    std::vector<std::string> strs;
-    int status;
-    for (j = 0; j < nptrs; j++)
-    {
-      boost::split(strs,strings[j],boost::is_any_of("()+"));
-      if (strs[1].size()!=0)
-      {
-        demangled=__cxxabiv1::__cxa_demangle(strs[1].c_str(),0,0,&status);
-        if (demangled==0)
-        {
-          demangled=(char*)calloc(strs[1].size()+1,sizeof(char));
-          strcpy(demangled,strs[1].c_str());
-        }
-      }
-      if (status!=0)
-        oss << strings[j] << "\n";
-      else
-        oss << demangled << "+" << strs[2] << " " << strs[0] << " " << strs[3] << "\n";
-    }
-    free(strings);
-    oss << "\n... end backtrace\n";
-    oss.clear();
-    return oss.str();
-  #endif // (__GNUC__ && __cplusplus && __GNUC__ >= 3)
-
-  // if nothing above, just print the raw backtrace
-  for (j = 0; j < nptrs; j++)
-    oss << strings[j] << "\n";
-  oss << "\n... end backtrace\n";
-  free(strings);
-  return oss.str();
-=======
 boost::regex e("(.+)\\((_.+)(\\+.+)\\)");
 boost::match_results<std::string::const_iterator> what;
 
@@ -166,18 +114,14 @@
 for (j = 0; j < nptrs; j++)
   oss << strings[j] << "\n";
 #endif
->>>>>>> 68723606
 
 free(strings);
 #undef CF_BUFFER_SIZE
-<<<<<<< HEAD
-=======
 
 oss << "\nexit dumping backtrace ...";
 
 return oss.str();
 
->>>>>>> 68723606
 }
 
 ////////////////////////////////////////////////////////////////////////////////
