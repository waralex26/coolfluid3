--- conflicted
+++ resolved
@@ -72,13 +72,12 @@
       .description("lists the component tree inside this component, printing results in XML format")
       .pretty_name("List tree");
 
-<<<<<<< HEAD
   regist_signal( "list_tree_recursive" )
       .connect( boost::bind( &Component::signal_list_tree_recursive, this, _1 ) )
       .hidden(true)
       .description("lists the component tree inside this component")
       .pretty_name("List tree recursively");
-=======
+
   regist_signal( "print_tree" )
       .connect( boost::bind( &Component::signal_print_tree, this, _1 ) )
       .hidden(false)
@@ -86,7 +85,7 @@
       .description("Print the component tree inside this component")
       .pretty_name("Print tree")
       .signature( boost::bind(&Component::signature_print_tree, this, _1) );
->>>>>>> 7f554f51
+
 
   regist_signal( "list_properties" )
       .connect( boost::bind( &Component::signal_list_properties, this, _1 ) )
@@ -668,7 +667,6 @@
 
 ////////////////////////////////////////////////////////////////////////////////////////////
 
-<<<<<<< HEAD
 void Component::signal_list_tree_recursive( SignalArgs& args) const
 {
   CFinfo << uri().path() << " [" << derived_type_name() << "]" << CFendl;
@@ -680,10 +678,7 @@
 
 ////////////////////////////////////////////////////////////////////////////////////////////
 
-std::string Component::tree(Uint level) const
-=======
 std::string Component::tree(bool basic_mode, Uint depth, Uint recursion_level) const
->>>>>>> 7f554f51
 {
   std::string tree;
   if (recursion_level<=depth || depth==0)
