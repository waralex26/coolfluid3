--- conflicted
+++ resolved
@@ -194,11 +194,7 @@
     BOOST_STATIC_ASSERT( (boost::is_base_of<Builder,BuilderT<BASE,CONCRETE> >::value) );
 
     // give some info
-<<<<<<< HEAD
-//    CFdebug << "lib [" << LIB::library_namespace() << "] : factory of \'" << BASE::type_name() << "\' registering builder of \'" << CONCRETE::type_name() << "\' with name \'" << name << "\'" << CFendl;
-=======
     //CFdebug << "lib [" << LIB::library_namespace() << "] : factory of \'" << BASE::type_name() << "\' registering builder of \'" << CONCRETE::type_name() << "\' with name \'" << name << "\'" << CFendl;
->>>>>>> ad79c387
 
     // regist the concrete type in TypeInfo
     RegistTypeInfo<CONCRETE,LIB> regist(name);
