// Copyright (C) 2010-2011 von Karman Institute for Fluid Dynamics, Belgium
//
// This software is distributed under the terms of the
// GNU Lesser General Public License version 3 (LGPLv3).
// See doc/lgpl.txt and doc/gpl.txt for the license text.

#include "common/BasicExceptions.hpp"
#include "common/Builder.hpp"
#include "common/ComponentIterator.hpp"
#include "common/Log.hpp"
#include "common/OptionArray.hpp"
#include "common/OptionT.hpp"
#include "common/OptionURI.hpp"
#include "common/OptionComponent.hpp"
#include "common/PropertyList.hpp"
#include "common/OptionList.hpp"
#include "common/PropertyList.hpp"
#include "common/Signal.hpp"
#include "common/URI.hpp"

#include "common/XML/Protocol.hpp"
#include "common/XML/SignalOptions.hpp"

#include "ActionDirector.hpp"

namespace cf3 {
namespace common {

ComponentBuilder < ActionDirector, Action, LibCommon > ActionDirector_Builder;

////////////////////////////////////////////////////////////////////////////////////////////

ActionDirector::ActionDirector(const std::string& name): Action(name)
{
  options().add_option("disabled_actions", std::vector<std::string>())
    .description("Names of the actions to execute in sequence")
    .pretty_name("Disabled Actions")
    .attach_trigger(boost::bind(&ActionDirector::trigger_disabled_actions, this));
}

void ActionDirector::execute()
{
  BOOST_FOREACH(Component& child, *this)
  {
    Handle<Action> action(follow_link(child));
<<<<<<< HEAD
    if(is_not_null(action) && !is_disabled(action->name()))
      action->execute();
=======
    
    const bool disabled = is_not_null(action) ? is_disabled(action->name()) : true;
    if(!disabled)
    {
      CFdebug << name() << ": Executing action " << action->uri().path() << CFendl;
      action->execute();
    }
    else
    {
      if(is_not_null(action))
        CFdebug << name() << ": Skipping disabled action " << action->uri().path() << CFendl;
      else
        CFdebug << name() << ": Doing nothing for non-action " << child.uri().path() << CFendl;
    }
>>>>>>> d23df4d7
  }
}

bool ActionDirector::is_disabled(const std::string& name)
{
  return m_disabled_actions.count(name);
}

void ActionDirector::trigger_disabled_actions()
{
  m_disabled_actions.clear();

  std::vector<std::string> disabled_actions = options().option("disabled_actions").value< std::vector<std::string> >();
  m_disabled_actions.insert(disabled_actions.begin(), disabled_actions.end());
}

ActionDirector& operator<<(ActionDirector& action_director, Action& action)
{
  action_director.add_link(action);
  return action_director;
<<<<<<< HEAD
}

ActionDirector& operator<<(ActionDirector& action_director, const boost::shared_ptr<Action>& action)
{
  action_director.add_component(action);
=======
}

ActionDirector& operator<<(ActionDirector& action_director, const boost::shared_ptr<Action>& action)
{
  action_director.add_component(action);
  return action_director;
}

const boost::shared_ptr< ActionDirector >& operator<<(const boost::shared_ptr< ActionDirector >& action_director, Action& action)
{
  action_director->add_link(action);
  return action_director;
}

const boost::shared_ptr< ActionDirector >& operator<<(const boost::shared_ptr< ActionDirector >& action_director, const boost::shared_ptr< Action >& action)
{
  action_director->add_component(action);
>>>>>>> d23df4d7
  return action_director;
}

////////////////////////////////////////////////////////////////////////////////////////////

} // common
} // cf3<|MERGE_RESOLUTION|>--- conflicted
+++ resolved
@@ -43,10 +43,6 @@
   BOOST_FOREACH(Component& child, *this)
   {
     Handle<Action> action(follow_link(child));
-<<<<<<< HEAD
-    if(is_not_null(action) && !is_disabled(action->name()))
-      action->execute();
-=======
     
     const bool disabled = is_not_null(action) ? is_disabled(action->name()) : true;
     if(!disabled)
@@ -61,7 +57,6 @@
       else
         CFdebug << name() << ": Doing nothing for non-action " << child.uri().path() << CFendl;
     }
->>>>>>> d23df4d7
   }
 }
 
@@ -82,13 +77,6 @@
 {
   action_director.add_link(action);
   return action_director;
-<<<<<<< HEAD
-}
-
-ActionDirector& operator<<(ActionDirector& action_director, const boost::shared_ptr<Action>& action)
-{
-  action_director.add_component(action);
-=======
 }
 
 ActionDirector& operator<<(ActionDirector& action_director, const boost::shared_ptr<Action>& action)
@@ -106,9 +94,9 @@
 const boost::shared_ptr< ActionDirector >& operator<<(const boost::shared_ptr< ActionDirector >& action_director, const boost::shared_ptr< Action >& action)
 {
   action_director->add_component(action);
->>>>>>> d23df4d7
   return action_director;
 }
+
 
 ////////////////////////////////////////////////////////////////////////////////////////////
 
