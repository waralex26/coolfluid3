--- conflicted
+++ resolved
@@ -87,6 +87,7 @@
   if (gid->is_data_type_Uint()!=true) throw cf3::common::CastingFailed(FromHere(),"Data to be registered as gid is not of type Uint.");
   m_gid=gid;
   m_gid->add_tag("gid_of_"+this->name());
+  if (get_child_ptr(gid->name()).get() == nullptr) add_component(gid);
 
   // sizesof datas matching
   BOOST_FOREACH( CommWrapper& pobj, find_components_recursively<CommWrapper>(*this) )
@@ -138,6 +139,7 @@
   if (gid->is_data_type_Uint()!=true) throw cf3::common::CastingFailed(FromHere(),"Data to be registered as gid is not of type Uint.");
   m_gid=gid;
   m_gid->add_tag("gid_of_"+this->name());
+  if (get_child_ptr(gid->name()).get() == nullptr) add_component(gid);
 
   // sizesof datas matching
   BOOST_FOREACH( CommWrapper& pobj, find_components_recursively<CommWrapper>(*this) )
@@ -570,17 +572,10 @@
 
 void CommPattern::synchronize( const std::string& name )
 {
-<<<<<<< HEAD
   std::vector<unsigned char> sndbuf(1);
   std::vector<unsigned char> rcvbuf(1);
   CommWrapper& pobj = get_child(name).as_type<CommWrapper>();
   synchronize_this(pobj,sndbuf,rcvbuf);
-=======
-  std::vector<unsigned char> sndbuf(0);
-  std::vector<unsigned char> rcvbuf(0);
-  Handle<CommWrapper> pobj(get_child(name));
-  synchronize_this(*pobj,sndbuf,rcvbuf);
->>>>>>> c205c343
 }
 
 ////////////////////////////////////////////////////////////////////////////////
