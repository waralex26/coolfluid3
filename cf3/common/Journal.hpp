// Copyright (C) 2010-2011 von Karman Institute for Fluid Dynamics, Belgium
//
// This software is distributed under the terms of the
// GNU Lesser General Public License version 3 (LGPLv3).
// See doc/lgpl.txt and doc/gpl.txt for the license text.

#ifndef cf3_common_Journal_hpp
#define cf3_common_Journal_hpp

////////////////////////////////////////////////////////////////////////////////

#include "common/BoostFilesystem.hpp"
#include "common/Component.hpp"

#include "common/XML/Map.hpp"

////////////////////////////////////////////////////////////////////////////////

namespace cf3 {
namespace common {

namespace XML { class XmlDoc; }

////////////////////////////////////////////////////////////////////////////////

  /// Component that maintains a journal of signals.
  /// @author Quentin Gasper
  class Common_API Journal : public Component
  {
  public: // methods

    /// Contructor
    /// @param name of the journal
    /// @throw InvalidPath if @c name is not a valid component name.
    Journal (const std::string & name);

    /// Virtual destructor.
    virtual ~Journal();

    /// Creates a Journal and loads its contents from a file.
    /// @param name Journal name.
    /// @param file_path File with the journal contents.
    /// @return Returns the built journal.
    /// @throw FileSystemError if the file does not exist.
    /// @throw InvalidPath if @c name is not a valid component name.
<<<<<<< HEAD
    static Ptr create_from_file ( const std::string & name,
                                  const URI& file_path );
=======
    static boost::shared_ptr<Journal> create_from_file ( const std::string & name,
                                  const boost::filesystem::path & file_path );
>>>>>>> bcfe322f

    /// Get the class name
    static std::string type_name() { return "Journal"; }

    /// Loads journal contents from a file.
    /// The journal is cleared before loading.
    /// @param file_path The file with the new journal contents.
    void load_journal_file ( const URI& file_path );

    /// Dumps the journal contents to a file.
    /// If the file already exists, it is overwritten.
    /// @param file_path The file to where the journal is saved.
    /// @throw FileSystemError if the file can not be open with write access.
    void dump_journal_to ( const URI& file_path ) const;

    /// Adds a signal to the journal.
    /// @param signal_node Signal to add.
    void add_signal ( const SignalArgs & signal_node );

    void execute_signals (const URI& filename);

    /// @name SIGNALS
    // @{

    void list_journal ( SignalArgs & node );

    void load_journal ( SignalArgs & node );

    void save_journal ( SignalArgs & node );

    // @} END SIGNALS

  private: // data

    /// The journal XML document.
    boost::shared_ptr<XML::XmlDoc> m_xmldoc;

    XML::Map m_info_node;

    XML::Map m_signals_map;

    /// The pointers to signals.
    std::vector<XML::XmlNode> m_signals;

    /// Existing child nodes under @c out are not deleted and its name is not
    /// modified.
    /// @param in Node to copy.
    /// @param out Node where the copy has to be appended to.
    /// @return Returns the added node.
    /// @todo This method should be removed when the new Xml layer is in place.
    XML::XmlNode copy_node(const XML::XmlNode & in, XML::XmlNode & out) const;

  }; // Journal

////////////////////////////////////////////////////////////////////////////////

} // common
} // cf3

////////////////////////////////////////////////////////////////////////////////

#endif // cf3_common_Journal_hpp<|MERGE_RESOLUTION|>--- conflicted
+++ resolved
@@ -43,13 +43,8 @@
     /// @return Returns the built journal.
     /// @throw FileSystemError if the file does not exist.
     /// @throw InvalidPath if @c name is not a valid component name.
-<<<<<<< HEAD
-    static Ptr create_from_file ( const std::string & name,
+    static boost::shared_ptr<Journal> create_from_file ( const std::string & name,
                                   const URI& file_path );
-=======
-    static boost::shared_ptr<Journal> create_from_file ( const std::string & name,
-                                  const boost::filesystem::path & file_path );
->>>>>>> bcfe322f
 
     /// Get the class name
     static std::string type_name() { return "Journal"; }
