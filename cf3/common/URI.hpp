// Copyright (C) 2010-2011 von Karman Institute for Fluid Dynamics, Belgium
//
// This software is distributed under the terms of the
// GNU Lesser General Public License version 3 (LGPLv3).
// See doc/lgpl.txt and doc/gpl.txt for the license text.

/// @file URI.hpp
/// @brief Uniform Resource Identifier (see http://en.wikipedia.org/wiki/Uniform_Resource_Identifier)
/// @note This header gets included indirectly in common/Component.hpp
///       It should be as lean as possible!

#ifndef cf3_common_URI_hpp
#define cf3_common_URI_hpp

#include <iosfwd> // forward declarations for <ios>

#include "common/CF.hpp"
#include "common/Exception.hpp"
#include "common/EnumT.hpp"

namespace cf3 {
namespace common {

////////////////////////////////////////////////////////////////////////////////////////////

/// Exception thrown when a string does not construct a valid path
struct Common_API InvalidURI: public common::Exception {

  /// Constructor
  InvalidURI( const common::CodeLocation& where, const std::string& what);

}; // InvalidPath

////////////////////////////////////////////////////////////////////////////////////////////

/// Uniform Resource Identifier (see http://en.wikipedia.org/wiki/Uniform_Resource_Identifier)
/// Used to describe a component path (cpath://), a file path (file://, or a URL (http://, https://)
/// @author Willem Deconinck
class Common_API URI {

public:

<<<<<<< HEAD
  class Common_API Scheme {
  public:

    /// Enumeration of the Shapes recognized in CF
    enum Type  { INVALID = -1,
                 HTTP    = 0,
                 HTTPS   = 1,
                 CPATH   = 2,
                 FILE    = 3
               };

    typedef EnumT< Scheme > ConverterBase;
=======
      struct Common_API Convert : public ConverterBase
      {
        /// constructor where all the converting maps are built
        Convert();
        /// get the unique instance of the converter class
        static Convert& instance();
      };

    }; // Protocol

    // static methods

    /// check that the passed string is a valid path element
    static bool is_valid_element ( const std::string& str);

    /// separator for path tokens
    static const std::string separator ();

    // constructors

    /// Empty constructor
    URI ();
    /// Copy constructor from other path object
    /// @param path object
    URI ( const URI& path );
    /// Constructor from string object
    /// @param s string with path
    URI ( const std::string& s );
    /// Constructor from const char*
    /// @param c C string with path
    URI ( const char* c );
    /// Constructor from string object and separate protocol
    /// @pre assumes that string does not have a protocol, just the path
    /// @param s string with path
    /// @param p scheme type e.g. (HTTP,CPATH,FILE)
    URI ( const std::string& s, URI::Scheme::Type p );

    // operators

    /// comparison operator
    bool operator== (const URI& right) const;

    /// assignement operator with URI
    URI& operator=  (const URI& p);

    /// concatenation and assignement operator with URI
    URI& operator/= (const URI& rhs);
    /// concatenation and assignement operator with std::string
    URI& operator/= (const std::string& s);
    /// concatenation and assignement operator with C string
    URI& operator/= ( const char* c );

    /// concatenation operator with URI
    URI  operator/  (const URI& p) const;

    // accessors

    /// Check if path is absolute.
    /// Should start with "//"
    /// @returns true if the path is absolute
    bool is_absolute() const;

    /// Check is path is relative.
    /// Should not start with "//"
    /// @returns true if the path is a relative path
    bool is_relative() const;

    /// check this path is complete
    /// @post true if does not contain ".." or "."
    bool is_complete() const;

    /// @return if the path is empty
    bool empty() const { return m_path.empty(); }

    /// @return the full URI as a string
    std::string string() const;

    /// @return the base path
    URI base_path() const;

    /// @return the name of the object, without the path
    std::string name() const;

    /// Gives the protocol (if any).
    /// @return Returns the protocol. May return @c URI::Protocol::INVALID if no
    /// protocol has been specified.
    Scheme::Type scheme() const;

    /// Changes the protocol to the supplied scheme
    /// @post scheme() will return the supplied protocol
    void scheme( Scheme::Type );

    /// Gives the URI path, which is the URI without the scheme (protocol)
    /// @return Returns the URI path
    std::string path() const;

    /// Changes the URI path
    /// @post path() will return the supplied path
    void path( const std::string& path );

    /// Overloading of the stream operator "<<" for the output.
    /// No "\n"ine introduced.
    /// @param [in] out the out stream
    /// @param [in] path the path to output
    /// @return the out stream
    friend std::ostream& operator<< (std::ostream& out, const URI& path);
>>>>>>> 436498c4

    struct Common_API Convert : public ConverterBase
    {
      /// constructor where all the converting maps are built
      Convert();
      /// get the unique instance of the converter class
      static Convert& instance();
    };

    // std::ostream is forward declared!
    friend std::ostream& operator<< ( std::ostream& os, const URI::Scheme::Type& in );
    friend std::istream& operator>> ( std::istream& is, URI::Scheme::Type& in );

  }; // Protocol

  // static methods

  /// check that the passed string is a valid path element
  static bool is_valid_element ( const std::string& str);

  /// separator for path tokens
  static const std::string& separator ();

  // constructors

  /// Empty constructor
  URI ();
  /// Copy constructor from other path object
  /// @param path object
  URI ( const URI& path );
  /// Constructor from string object
  /// @param s string with path
  URI ( const std::string& s );
  /// Constructor from const char*
  /// @param c C string with path
  URI ( const char* c );
  /// Constructor from string object and separate protocol
  /// @pre assumes that string does not have a protocol, just the path
  /// @param s string with path
  /// @param p scheme type e.g. (HTTP,CPATH,FILE)
  URI ( const std::string& s, URI::Scheme::Type p );

  // operators

  /// comparison operator
  bool operator== (const URI& right) const;

  /// assignement operator with URI
  URI& operator=  (const URI& p);

  /// concatenation and assignement operator with URI
  URI& operator/= (const URI& rhs);
  /// concatenation and assignement operator with std::string
  URI& operator/= (const std::string& s);
  /// concatenation and assignement operator with C string
  URI& operator/= ( const char* c );

  /// concatenation operator with URI
  URI  operator/  (const URI& p) const;

  // std::ostream and std::istream are forward declared!
  friend std::ostream& operator<< ( std::ostream& os, const URI::Scheme::Type& in );
  friend std::istream& operator>> ( std::istream& is, URI::Scheme::Type& in );

  // accessors

  /// Check if path is absolute.
  /// Should start with "//"
  /// @returns true if the path is absolute
  bool is_absolute() const;

  /// Check is path is relative.
  /// Should not start with "//"
  /// @returns true if the path is a relative path
  bool is_relative() const;

  /// check this path is complete
  /// @post true if does not contain ".." or "."
  bool is_complete() const;

  /// @return if the path is empty
  bool empty() const { return m_path.empty(); }

  /// @return the full URI as a string
  std::string string() const;

  /// @return the base path
  URI base_path() const;

  /// @return the name of the object, without the path
  std::string name() const;

  /// Gives the protocol (if any).
  /// @return Returns the protocol. May return @c URI::Protocol::INVALID if no
  /// protocol has been specified.
  Scheme::Type scheme() const;

  /// Changes the protocol to the supplied scheme
  /// @post scheme() will return the supplied protocol
  void scheme( Scheme::Type );

  /// Gives the URI path, which is the URI without the scheme (protocol)
  /// @return Returns the URI path
  std::string path() const;

  /// Changes the URI path
  /// @post path() will return the supplied path
  void path( const std::string& path );

  /// Overloading of the stream operator "<<" for the output.
  /// No "\n"ine introduced.
  /// @param [in] out the out stream
  /// @param [in] path the path to output
  /// @return the out stream
  friend std::ostream& operator<< (std::ostream& out, const URI& path);

  /// Overloading of the stream operator ">>" for the input
  /// @param [in] in the in stream
  /// @param [out] path the path to read
  /// @return the in stream
  friend std::istream& operator>> (std::istream& in, URI& path);

  /// Splits a given path into the URI protocol and the real path.
  /// @param path Path to split.
  /// @param protocol Variable where to store the found protocol. The value is
  /// set to @c URI::Protocol::INVALID if no protocol found.
  /// @param real_path Variable where to store the path.
  /// @throw ProtocolError If a an unknown protocol is found.
  static void split_path(const std::string & path, URI::Scheme::Type & protocol,
                         std::string & real_path);

  /// Extension of a filename
  std::string extension() const;

  /// Filename without extension
  std::string base_name() const;

private:
  /// Cleans up the stored string, i.e. remove multiple / in sequence, ...
  void cleanup();

  /// path string
  std::string m_path;
  /// Current URI protocol
  Scheme::Type m_scheme;

}; // URI

////////////////////////////////////////////////////////////////////////////////////////////

std::ostream& operator<< ( std::ostream& os, const URI::Scheme::Type& scheme );
std::istream& operator>> ( std::istream& is, URI::Scheme::Type& scheme );
std::ostream& operator<< ( std::ostream& os, const URI& uri );
std::istream& operator>> ( std::istream& is, URI& uri );

} // common
} // cf3

#endif // cf3_common_URI_hpp<|MERGE_RESOLUTION|>--- conflicted
+++ resolved
@@ -40,7 +40,6 @@
 
 public:
 
-<<<<<<< HEAD
   class Common_API Scheme {
   public:
 
@@ -53,114 +52,6 @@
                };
 
     typedef EnumT< Scheme > ConverterBase;
-=======
-      struct Common_API Convert : public ConverterBase
-      {
-        /// constructor where all the converting maps are built
-        Convert();
-        /// get the unique instance of the converter class
-        static Convert& instance();
-      };
-
-    }; // Protocol
-
-    // static methods
-
-    /// check that the passed string is a valid path element
-    static bool is_valid_element ( const std::string& str);
-
-    /// separator for path tokens
-    static const std::string separator ();
-
-    // constructors
-
-    /// Empty constructor
-    URI ();
-    /// Copy constructor from other path object
-    /// @param path object
-    URI ( const URI& path );
-    /// Constructor from string object
-    /// @param s string with path
-    URI ( const std::string& s );
-    /// Constructor from const char*
-    /// @param c C string with path
-    URI ( const char* c );
-    /// Constructor from string object and separate protocol
-    /// @pre assumes that string does not have a protocol, just the path
-    /// @param s string with path
-    /// @param p scheme type e.g. (HTTP,CPATH,FILE)
-    URI ( const std::string& s, URI::Scheme::Type p );
-
-    // operators
-
-    /// comparison operator
-    bool operator== (const URI& right) const;
-
-    /// assignement operator with URI
-    URI& operator=  (const URI& p);
-
-    /// concatenation and assignement operator with URI
-    URI& operator/= (const URI& rhs);
-    /// concatenation and assignement operator with std::string
-    URI& operator/= (const std::string& s);
-    /// concatenation and assignement operator with C string
-    URI& operator/= ( const char* c );
-
-    /// concatenation operator with URI
-    URI  operator/  (const URI& p) const;
-
-    // accessors
-
-    /// Check if path is absolute.
-    /// Should start with "//"
-    /// @returns true if the path is absolute
-    bool is_absolute() const;
-
-    /// Check is path is relative.
-    /// Should not start with "//"
-    /// @returns true if the path is a relative path
-    bool is_relative() const;
-
-    /// check this path is complete
-    /// @post true if does not contain ".." or "."
-    bool is_complete() const;
-
-    /// @return if the path is empty
-    bool empty() const { return m_path.empty(); }
-
-    /// @return the full URI as a string
-    std::string string() const;
-
-    /// @return the base path
-    URI base_path() const;
-
-    /// @return the name of the object, without the path
-    std::string name() const;
-
-    /// Gives the protocol (if any).
-    /// @return Returns the protocol. May return @c URI::Protocol::INVALID if no
-    /// protocol has been specified.
-    Scheme::Type scheme() const;
-
-    /// Changes the protocol to the supplied scheme
-    /// @post scheme() will return the supplied protocol
-    void scheme( Scheme::Type );
-
-    /// Gives the URI path, which is the URI without the scheme (protocol)
-    /// @return Returns the URI path
-    std::string path() const;
-
-    /// Changes the URI path
-    /// @post path() will return the supplied path
-    void path( const std::string& path );
-
-    /// Overloading of the stream operator "<<" for the output.
-    /// No "\n"ine introduced.
-    /// @param [in] out the out stream
-    /// @param [in] path the path to output
-    /// @return the out stream
-    friend std::ostream& operator<< (std::ostream& out, const URI& path);
->>>>>>> 436498c4
 
     struct Common_API Convert : public ConverterBase
     {
@@ -182,7 +73,7 @@
   static bool is_valid_element ( const std::string& str);
 
   /// separator for path tokens
-  static const std::string& separator ();
+  static const std::string separator ();
 
   // constructors
 
