--- conflicted
+++ resolved
@@ -35,15 +35,11 @@
 {
 }
 
-<<<<<<< HEAD
 Signal::~Signal()
 {
 }
 
-Signal* Signal::description( const std::string& desc )
-=======
 Signal& Signal::description( const std::string& desc )
->>>>>>> bcfe322f
 {
   m_description = desc;
   return *this;
