// Copyright (C) 2010-2011 von Karman Institute for Fluid Dynamics, Belgium
//
// This software is distributed under the terms of the
// GNU Lesser General Public License version 3 (LGPLv3).
// See doc/lgpl.txt and doc/gpl.txt for the license text.

#include <iostream>

#include <boost/algorithm/string.hpp>

#include "common/Log.hpp"
#include "common/Signal.hpp"
#include "common/Library.hpp"
#include "common/Builder.hpp"
#include "common/Libraries.hpp"
#include "common/OSystem.hpp"
#include "common/OptionArray.hpp"
#include "common/LibLoader.hpp"
#include "common/Foreach.hpp"
#include "common/FindComponents.hpp"
#include "common/PropertyList.hpp"

#include "common/XML/SignalOptions.hpp"
#include "common/XML/SignalFrame.hpp"
#include "common/XML/Protocol.hpp"
#include "common/XML/XmlNode.hpp"

using namespace cf3::common::XML;

namespace cf3 {
namespace common {

////////////////////////////////////////////////////////////////////////////////

Libraries::Libraries ( const std::string& name) : Component ( name )
{
  TypeInfo::instance().regist<Libraries>(Libraries::type_name());

  properties()["brief"] = std::string("Library loader");
  properties()["description"] = std::string("Loads external libraries, and holds links to all builders each library offers");

  // signals
  regist_signal( "load_libraries" )
    .connect( boost::bind( &Libraries::signal_load_libraries, this, _1 ) )
    .description("loads libraries")
    .pretty_name("Load Libraries");

  signal("create_component")->hidden(true);
  signal("rename_component")->hidden(true);
  signal("move_component")->hidden(true);
  signal("delete_component")->hidden(true);

  signal("load_libraries")->signature( boost::bind(&Libraries::signature_load_libraries, this, _1) );
}

////////////////////////////////////////////////////////////////////////////////

Libraries::~Libraries()
{
}

////////////////////////////////////////////////////////////////////////////////

std::string Libraries::namespace_to_libname( const std::string& libnamespace )
{
  // Copy holding the result
  std::string result = libnamespace;

  if( boost::starts_with(result, "cf3.") )
      boost::replace_first(result, "cf3", "coolfluid");

  boost::replace_all(result, ".", "_");
  boost::to_lower(result);

  return result;
}

////////////////////////////////////////////////////////////////////////////////

bool Libraries::is_loaded( const std::string& name )
{
  return is_not_null( get_child( name ) );
}

////////////////////////////////////////////////////////////////////////////////

void Libraries::load_library( const URI& file )
{
  if( file.empty() || file.scheme() != URI::Scheme::FILE )
    throw InvalidURI( FromHere(), "Expected a file:// got \'" + file.string() + "\'" );

  boost::filesystem::path fpath( file.path() );

  return OSystem::instance().lib_loader()->load_library( fpath.string() );
}

////////////////////////////////////////////////////////////////////////////////

Handle<Library> Libraries::autoload_library_with_namespace( const std::string& libnamespace )
{
  if( libnamespace.empty() )
    throw BadValue( FromHere(), "Library namespace is empty - cannot guess library name" );

  const std::string lib_name = namespace_to_libname( libnamespace );

  try // to auto-load in case builder not there
  {
    CFdebug << "Auto-loading plugin " << lib_name << CFendl;
    OSystem::instance().lib_loader()->load_library(lib_name);
    Handle<Library> lib(get_child( libnamespace ));
    cf3_assert( is_not_null(lib) );
    return lib;
  }
  catch(const std::exception& e)
  {
    return Handle<Library>();
  }
}

////////////////////////////////////////////////////////////////////////////////

Handle<Library> Libraries::autoload_library_with_builder( const std::string& builder_name )
{
<<<<<<< HEAD
  if( builder_name.empty() )
    throw BadValue( FromHere(), "Builder name is empty - cannot guess library name" );

  const std::string libnamespace = Builder::extract_namespace( builder_name );
  const std::string lib_name = namespace_to_libname( libnamespace );

  try // to auto-load in case builder not there
  {
    CFinfo << "Auto-loading plugin " << lib_name << CFendl;
    OSystem::instance().lib_loader()->load_library(lib_name);
    Handle<Library> lib(get_child( libnamespace ));
    cf3_assert( is_not_null(lib) );
    return lib;
  }
  catch(const std::exception& e)
  {
    throw ValueNotFound(FromHere(),
                        "Failed to auto-load plugin " + lib_name + ": " + e.what());
  }
=======
  return autoload_library_with_namespace(Builder::extract_namespace( builder_name ));
>>>>>>> d23df4d7
}

////////////////////////////////////////////////////////////////////////////////

void Libraries::initiate_all_libraries()
{
  boost_foreach( Library& lib, find_components<Library>(*this) )
  {
    lib.initiate(); // will do nothing if already initiated
  }
}

////////////////////////////////////////////////////////////////////////////////

void Libraries::terminate_all_libraries()
{
  boost_foreach( Library& lib, find_components<Library>(*this) )
  {
    lib.terminate(); // will do nothing if already terminated
  }
}

////////////////////////////////////////////////////////////////////////////////

void Libraries::signal_load_libraries ( SignalArgs& args )
{
  SignalOptions opts (args);

  std::vector<URI> files = opts.array<URI>("libs");

  // check protocol for file loading
  if( !files.empty() )
  {
    boost_foreach( URI file, files )
    {
      load_library(file);
    }
  }
  else
    throw BadValue( FromHere(), "No library was loaded because no files were selected." );
}

////////////////////////////////////////////////////////////////////////////////

void Libraries::signature_load_libraries ( SignalArgs& args )
{
  SignalOptions options( args );

//  std::vector<URI::Scheme::Type> schemes(1);
//  schemes[0] = URI::Scheme::FILE;

  std::vector<URI> dummy;

  options.add_option("libs", dummy)
      .description("Libraries to load");
      //->cast_to<OptionURI>()->set_supported_protocols(schemes);

}

////////////////////////////////////////////////////////////////////////////////

} // common
} // cf3<|MERGE_RESOLUTION|>--- conflicted
+++ resolved
@@ -121,29 +121,7 @@
 
 Handle<Library> Libraries::autoload_library_with_builder( const std::string& builder_name )
 {
-<<<<<<< HEAD
-  if( builder_name.empty() )
-    throw BadValue( FromHere(), "Builder name is empty - cannot guess library name" );
-
-  const std::string libnamespace = Builder::extract_namespace( builder_name );
-  const std::string lib_name = namespace_to_libname( libnamespace );
-
-  try // to auto-load in case builder not there
-  {
-    CFinfo << "Auto-loading plugin " << lib_name << CFendl;
-    OSystem::instance().lib_loader()->load_library(lib_name);
-    Handle<Library> lib(get_child( libnamespace ));
-    cf3_assert( is_not_null(lib) );
-    return lib;
-  }
-  catch(const std::exception& e)
-  {
-    throw ValueNotFound(FromHere(),
-                        "Failed to auto-load plugin " + lib_name + ": " + e.what());
-  }
-=======
   return autoload_library_with_namespace(Builder::extract_namespace( builder_name ));
->>>>>>> d23df4d7
 }
 
 ////////////////////////////////////////////////////////////////////////////////
