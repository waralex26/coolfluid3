--- conflicted
+++ resolved
@@ -46,30 +46,14 @@
 {
   if(std::find(m_protocols.begin(), m_protocols.end(), protocol) == m_protocols.end())
     m_protocols.push_back(protocol);
-<<<<<<< HEAD
-=======
 
   return *this;
->>>>>>> d23df4d7
 }
 
 //////////////////////////////////////////////////////////////////////////////
 
 void OptionURI::change_value(const boost::any& value)
 {
-<<<<<<< HEAD
-  const URI val = boost::any_cast<URI>(value);
-  
-  if(std::count(m_protocols.begin(), m_protocols.end(), val.scheme() == 0))
-  {
-    std::stringstream error_str;
-    error_str << "Protocol " + URI::Scheme::Convert::instance().to_str(val.scheme()) + " is not supported. Accepted values are:";
-    BOOST_FOREACH(const URI::Scheme::Type scheme, m_protocols)
-    {
-      error_str << " " << URI::Scheme::Convert::instance().to_str(scheme);
-    }
-    throw BadValue(FromHere(), error_str.str());
-=======
   try
   {
     const URI val = boost::any_cast<URI>(value);
@@ -90,10 +74,7 @@
   catch(boost::bad_any_cast& e)
   {
     throw CastingFailed(FromHere(), "Expected a URI, got a " + demangle(value.type().name()));
->>>>>>> d23df4d7
   }
-  
-  Option::change_value(value);
 }
 
 
