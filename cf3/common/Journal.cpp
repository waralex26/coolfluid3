--- conflicted
+++ resolved
@@ -83,13 +83,8 @@
 
 ////////////////////////////////////////////////////////////////////////////////
 
-<<<<<<< HEAD
-Journal::Ptr Journal::create_from_file ( const std::string& name,
+boost::shared_ptr<Journal> Journal::create_from_file ( const std::string & name,
                                          const URI& file_path )
-=======
-boost::shared_ptr<Journal> Journal::create_from_file ( const std::string & name,
-                                           const boost::filesystem::path & file_path )
->>>>>>> bcfe322f
 {
   boost::shared_ptr<Journal> journal( allocate_component<Journal>(name) );
 
