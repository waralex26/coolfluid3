// Copyright (C) 2010-2011 von Karman Institute for Fluid Dynamics, Belgium
//
// This software is distributed under the terms of the
// GNU Lesser General Public License version 3.
// See doc/lgpl.txt and doc/gpl.txt for the license text.

/// @file Component.hpp
/// @brief Holds the Component class, as well as the ComponentIterator class
///        plus some functions related to component creation

#ifndef cf3_common_Component_hpp
#define cf3_common_Component_hpp

////////////////////////////////////////////////////////////////////////////////////////////

#include <boost/enable_shared_from_this.hpp>

#include "common/AllocatedComponent.hpp"
#include "common/Assertions.hpp"
#include "common/PropertyList.hpp"
#include "common/OptionList.hpp"
#include "common/SignalHandler.hpp"
#include "common/ConnectionManager.hpp"
#include "common/URI.hpp"

#include "common/ComponentIterator.hpp"

namespace boost
{
  // forward declarations for iterator_range
  template<typename T>
  class iterator_range;
}

namespace cf3 {
namespace common {

<<<<<<< HEAD
  class Root;

//  template<class T> class ComponentIterator;
=======
  template<class T> class ComponentIterator;
>>>>>>> feaacaaf

////////////////////////////////////////////////////////////////////////////////////////////

  /// @brief Stand-alone function to allocate components of a given type
  ///
  /// A shared pointer must be returned, as this creates the very first
  /// instance of the shared_pointer.
  /// This is the most low-level component creation function
  /// @param [in] name The name to give to the component to allocate
  /// @return The component as a boost::shared_ptr
  template < typename T >
  boost::shared_ptr<T> allocate_component ( const std::string& name )
  {
    typedef typename SelectComponentWrapper<T>::type AllocatedComponentT;
    typename boost::shared_ptr<T> comp ( new AllocatedComponentT(name), Deleter<AllocatedComponentT>() );
    return comp ;
  }

////////////////////////////////////////////////////////////////////////////////////////////

/// @brief Base class for defining CF components
///
/// The Component class is the base principle of COOLFluiD.
/// Components can hold other components, much like the filesystem of
/// your OS. See @link introducing_components this page @endlink for
/// a more complete understanding.
///
/// Components:
///  - have dynamic variables (properties).
///  - have configuration options. This are special properties that can
///    trigger a function
///  - have dynamic functions (signals). Signal arguments are in XML format,
///    and thus almost limitless.
///
/// See @link using_components this page @endlink for a tutorial how to work
/// with components.
/// @author Tiago Quintino
/// @author Willem Deconinck
class Common_API Component :
  public boost::enable_shared_from_this<Component>,
  public boost::noncopyable,
  public SignalHandler,
  public ConnectionManager,
  public TaggedObject  {

public: // typedef

  /// type of pointer to Component
  typedef boost::shared_ptr<Component> Ptr;
  /// type of pointer to constant Component
  typedef boost::shared_ptr<Component const> ConstPtr;

  /// type of the iterator to Component
  typedef ComponentIterator<Component> iterator;
  /// type of the iterator to constant Component
  typedef ComponentIterator<Component const> const_iterator;

private: // typedef

  /// type for storing the sub components
  typedef std::vector <Component::Ptr> CompStorageT;

  /// Type for storing component lookup-by-name
  typedef std::map<std::string, Uint> CompLookupT;

public: // functions

  /// Get the class name
  static std::string type_name () { return "Component"; }

  /// Contructor
  /// @param name of the component
  Component ( const std::string& name );

  /// Virtual destructor
  virtual ~Component();

  /// Get the component through the links to the actual components
  virtual Component::Ptr  follow();
  /// Get the component through the links to the actual components
  virtual Component::ConstPtr  follow() const;

  /// @return a shared pointer to self
  Component::Ptr self() { return shared_from_this(); }

  /// @return a shared pointer to self
  Component::ConstPtr self() const { return shared_from_this(); }

  /// @name ITERATORS
  //@{

  /// The begin iterator for a range containing only components of the specified type
  template<typename ComponentT>
  ComponentIterator<ComponentT> begin();

  /// The begin iterator for a range containing Components
  Component::iterator begin();

  /// The end iterator for a range containing only components of the specified type
  template<typename ComponentT>
  ComponentIterator<ComponentT> end();

  /// The end iterator for a range containing Components
  Component::iterator end();

  /// The begin iterator for a range containing only components of the specified type (const version)
  template<typename ComponentT>
  ComponentIterator<ComponentT const> begin() const;

  /// The begin iterator for a range containing Components (const version)
  Component::const_iterator begin() const;

  /// The end iterator for a range containing only components of the specified type (const version)
  template<typename ComponentT>
  ComponentIterator<ComponentT const> end() const;

  /// The end iterator for a range containing Components (const version)
  Component::const_iterator end() const;

  /// The begin iterator for a recursive range containing only components of the specified type
  template<typename ComponentT>
  ComponentIterator<ComponentT> recursive_begin();

  /// The begin iterator for a recursive range containing Components
  Component::iterator recursive_begin();

  /// The end iterator for a recursive range containing only components of the specified type
  template<typename ComponentT>
  ComponentIterator<ComponentT> recursive_end();

  /// The end iterator for a recursive range containing Components
  Component::iterator recursive_end();

  /// The begin iterator for a recursive range containing only components of the specified type (const version)
  template<typename ComponentT>
  ComponentIterator<ComponentT const> recursive_begin() const;

  /// The begin iterator for a recursive range containing Components (const version)
  Component::const_iterator recursive_begin() const;

  /// The end iterator for a recursive range containing only components of the specified type (const version)
  template<typename ComponentT>
  ComponentIterator<ComponentT const> recursive_end() const;

  /// The end iterator for a recursive range containing Components (const version)
  Component::const_iterator recursive_end() const;

  //@} END ITERATORS

  /// checks if this component is in fact a link to another component
  bool is_link () const { return m_is_link; }

  /// checks if the child component with name is static
  bool is_child_static ( const std::string& name ) const;

  /// Access the name of the component
  const std::string& name () const { return m_name; }
  /// Rename the component
  void rename ( const std::string& name );

  /// Construct the full path
  URI uri () const;

  /// Resolves relative elements within a path to complete it.
  /// The path may be relative to this component or absolute.
  /// @param path to a component
  /// @pre path must point to an existing component
  /// @post path statisfies URI::is_complete()
  /// @post path statisfies URI::is_absolute()
  void complete_path ( URI& path ) const;

  /// Looks for a component via its path
  /// @param path to the component
  /// @return reference to component
  Component& access_component ( const URI& path ) const;

  /// Looks for a component via its path
  /// @param path to the component
  /// @return Ptr to component, or null if none was found
  Ptr access_component_ptr ( const cf3::common::URI& path) const;

  /// Looks for a component via its path
  /// @param path to the component
  /// @return Ptr to component
  /// @throws InvalidURI in case a component is not found at that path
  /// @post returns always valid pointer
  Ptr access_component_ptr_checked ( const URI& path ) const;

  /// @returns true if the component has a parent
  bool has_parent() const;

  /// @returns the pointer to parent component
  /// @pre parent pointer is valid
  Component& parent() const;

  /// @returns the upper-most component in the tree, or self if there is no parent
  const Component& root() const;
  Component& root();

  /// Gets the named child component from the list of direct subcomponents.
  /// @throws ValueNotFound in case a component with given name is not found
  /// @return reference to the component
  Component& get_child(const std::string& name) const;

  /// Gets the named child component from the list of direct subcomponents.
  /// @post pointer may be null
  /// @return shared pointer to the component
  Ptr get_child_ptr(const std::string& name) const;

  /// Gets the named child component from the list of direct subcomponents.
  /// @throws ValueNotFound in case a component with given name is not found
  /// @post pointer is never null
  /// @return shared pointer to the component
  Ptr get_child_ptr_checked(const std::string& name) const;

  /// returns an iterator range with the children of this component
  boost::iterator_range<iterator> children();

  /// returns an iterator range with the children of this component
  boost::iterator_range<const_iterator> children() const;

  /// @returns this component converted to type T shared pointer
  template < typename T > boost::shared_ptr<T> as_ptr();
  /// @returns this component converted to type T shared const pointer
  template < typename T > boost::shared_ptr<T const> as_ptr() const;

  /// @returns this component converted to type T shared pointer
  template < typename T > boost::shared_ptr<T> as_ptr_checked();
  /// @returns this component converted to type T shared const pointer
  template < typename T > typename boost::shared_ptr<T const> as_ptr_checked() const;

  /// @returns this component converted to type T reference
  template < typename T > T& as_type() { return * as_ptr_checked<T>(); }
  /// @returns this component converted to type T reference
  template < typename T > const T& as_type() const { return * as_ptr_checked<T>(); }

  /// Cast the component as a ConstPtr
  /// @return a ConstPtr
  ConstPtr as_const() const;

  /// Cast a const object to a non-const Ptr (to be used with extreme care)
  /// @return a Ptr
  Ptr as_non_const() const;

  /// @brief Build a (sub)component of this component using the extended type_name of the component.
  ///
  /// The Library is extracted from the extended type_name, and inside is searched for the builder.
  /// The builder creates the component. The component is then added as a subcomponent.
  /// See @ref using_create_component "here" for a tutorial
  Component& create_component ( const std::string& name , const std::string& builder );

  /// Create a (sub)component of this component automatically cast to the specified type
  template < typename T >
    typename T::Ptr create_component_ptr ( const std::string& name );

  /// Create a (sub)component of this component automatically cast to the specified type
  template < typename T >
    T& create_component ( const std::string& name );

  /// Create a (sub)component of this component automatically cast to the specified type
  template < typename T >
    typename T::Ptr create_static_component_ptr ( const std::string& name );

  /// Create a (sub)component of this component automatically cast to the specified type
  template < typename T >
    T& create_static_component ( const std::string& name );

  /// Add a dynamic (sub)component of this component
  Component& add_component ( Ptr subcomp );

  /// Add a dynamic (sub)component of this component
  Component& add_component ( Component& subcomp );

  /// Remove a (sub)component of this component
  Ptr remove_component ( const std::string& name );

  /// Remove a (sub)component of this component
  Ptr remove_component ( Component& subcomp );

  /// Move this component to within another one
  /// @param to_parent will be the new parent of this component
  void move_to ( Component& to_parent );

  /// @returns a string representation of the tree below this component
  std::string tree(Uint level=0) const;

  /// @return Returns the number of children this component has.
  size_t count_children() const;

  /// @return Returns the type name of the subclass, according to
  /// @c cf3::common::TypeInfo
  virtual std::string derived_type_name() const = 0;

  /// @return Returns a reference to the property list
  PropertyList& properties() { return m_properties; }

  /// @return Returns a constant referent to the property list
  const PropertyList& properties() const { return m_properties; }

  /// @return Returns a reference to the property with a provided name
  const boost::any& property(const std::string& optname ) const;

  /// access to the property
  boost::any& property(const std::string& optname );

  /// @return Returns a reference to the option with a provided name
  Option& option(const std::string& optname );

  /// access to the property
  const Option& option(const std::string& optname ) const;

  /// @return Returns a reference to the property list
  OptionList& options() { return m_options; }

  /// @return Returns a constant referent to the property list
  const OptionList& options() const { return m_options; }

  /// Configure one property, and trigger its actions
  /// @param [in] optname  The option name
  /// @param [in] val      The new value assigned to the option
  Component& configure_property(const std::string& optname, const boost::any& val);

  /// Configure one option, and trigger its actions
  /// @param [in] optname  The option name
  /// @param [in] val      The new value assigned to the option
  Component& configure_option(const std::string& optname, const boost::any& val);

  /// Configures one property recursevely through this component children,
  /// triggering its actions. If an option has the tag "norecurse" recursion is inhibited
  /// on that option
  /// @param [in] optname  The option name
  /// @param [in] val      The new value assigned to the option
  void configure_option_recursively(const std::string& optname, const boost::any& val);

  /// Configures all the options on this class from a list of strings.
  /// Each string provides the configuration of one property following the
  /// format var_name:type=value var_name:array[type]=val1,val2
  void configure (const std::vector<std::string>& args);

  /// Creates or modifies existing properties using the CF human readable language
  /// For single variables  --> var_name:type=value @n
  /// For arrays            --> var_name:array[type]=val1,val2
  void change_property(const std::string args);

  /// @name SIGNALS
  //@{

  /// configures all the options on this class
  void signal_configure ( SignalArgs& args );

  /// creates a component from this component
  void signal_create_component ( SignalArgs& args );

  /// deletes a component from this component
  void signal_delete_component ( SignalArgs& args );

  /// moves a component from this component to another
  void signal_move_component ( SignalArgs& args );

  /// lists the sub components and puts them on the xml_tree
  void signal_list_tree( SignalArgs& args );

  /// lists the properties of this component
  void signal_list_properties ( SignalArgs& args );

  /// lists the properties of this component
  void signal_list_options ( SignalArgs& args );

  /// lists the signals of this component
  void signal_list_signals ( SignalArgs& args );

  ///  gets info on this component
  void signal_print_info ( SignalArgs& args );

  /// renames this component
  void signal_rename_component ( SignalArgs& args ) ;

  /// dumps the tree to a file
  void signal_save_tree ( SignalArgs& args );

  /// gives information about this component such as options, signals, ...
  void signal_list_content( SignalArgs& args );

  /// Gives a signal signature, if any
  void signal_signature( SignalArgs & args );

  /// Defines the signature of "create_component" signal.
  /// @param args The frame under which signature is added.
  void signature_create_component( SignalArgs& args );

  /// Defines the signature of "rename_component" signal.
  /// @param args The frame under which signature is added.
  void signature_rename_component( SignalArgs& args );

  /// Defines the signature of "move_component" signal.
  /// @param args The frame under which signature is added.
  void signature_move_component( SignalArgs& args );

  //@} END SIGNALS

  /// marks this component as basic.
  Component& mark_basic();

protected: // functions

  /// Add a static (sub)component of this component
  Component& add_static_component ( Ptr subcomp );

  /// Add a static (sub)component of this component
  Component& add_static_component ( Component& subcomp );

private: // helper functions

  /// Modify the parent of this component
  void change_parent ( Component* to_parent );

  /// insures the sub component has a unique name within this component
  std::string ensure_unique_name ( Component& subcomp );

  /// writes the underlying component tree to the xml node
  /// @param node            xml node to write
  /// @param put_all_content If @c false, options and properties are not put
  /// in the node.
  void write_xml_tree( XML::XmlNode& node, bool put_all_content );

  /// Put all subcomponents in a given vector, optionally recursive
  /// @param [out] vec  A vector of all (recursive) subcomponents
  /// @param [in] recurse If true, recurse through all subcomponents.
  ///             If false, puts only direct children
  template<typename ComponentT>
  void put_components(std::vector<typename ComponentT::Ptr>& vec, const bool recurse);

  /// Put all subcomponents in a given vector, optionally recursive
  /// @param [out] vec  A vector of all (recursive) subcomponents
  /// @param [in] recurse If true, recurse through all subcomponents.
  ///             If false, puts only direct children
  template<typename ComponentT>
  void put_components(std::vector<boost::shared_ptr<ComponentT const> >& vec, const bool recurse) const;

  /// Returns an iterator
  /// @param [in] begin If true, the begin iterator is returned, otherwise end
  /// @param [out] recursive If true, the iterator recurses over all components below this
  template<typename ComponentT>
  ComponentIterator<ComponentT> make_iterator(const bool begin, const bool recursive);

  /// Returns an iterator
  /// @param [in] begin If true, the begin iterator is returned, otherwise end
  /// @param [out] recursive If true, the iterator recurses over all components below this
  template<typename ComponentT>
  ComponentIterator<ComponentT const> make_iterator(const bool begin, const bool recursive) const;

  /// Triggered when the "ping" event is raised. Useful to find out what components still exist
  void on_ping_event( SignalArgs& args );

protected: // data

  /// component name (stored as path to ensure validity)
  std::string m_name;
  /// storage of the property list
  PropertyList m_properties;
  /// storage of the option list
  OptionList m_options;
  /// list of sub-components
  CompStorageT m_components;
  /// lookup of the index of a component
  CompLookupT m_component_lookup;
  /// pointer to parent, naked pointer because of static components
  Component * m_raw_parent;
  /// is this a link component
  bool m_is_link;

protected: // functions

  /// raise event that the path has changed
  void raise_tree_updated_event();

}; // Component

////////////////////////////////////////////////////////////////////////////////////////////

template < typename T >
inline typename T::Ptr Component::create_component_ptr ( const std::string& name )
{
  typename T::Ptr comp = allocate_component<T>(name);
  add_component( comp );
  return comp ;
}

////////////////////////////////////////////////////////////////////////////////////////////

template < typename T >
inline T& Component::create_component ( const std::string& name )
{
  return *create_component_ptr<T>(name);
}

////////////////////////////////////////////////////////////////////////////////////////////

template < typename T >
inline typename T::Ptr Component::create_static_component_ptr ( const std::string& name )
{
  typename T::Ptr comp = allocate_component<T>(name);
  add_static_component( comp );
  return comp ;
}

////////////////////////////////////////////////////////////////////////////////////////////

template < typename T >
inline T& Component::create_static_component ( const std::string& name )
{
  return *create_static_component_ptr<T>(name);
}

////////////////////////////////////////////////////////////////////////////////////////////

template < typename T >
inline typename boost::shared_ptr<T> Component::as_ptr()
{
  Component::Ptr me = self();
  cf3_assert( is_not_null(me.get()) );
  return boost::dynamic_pointer_cast<T>(me);
}

////////////////////////////////////////////////////////////////////////////////////////////

template < typename T >
inline typename boost::shared_ptr<T const> Component::as_ptr() const
{
  return boost::dynamic_pointer_cast<T const>(self());
}

////////////////////////////////////////////////////////////////////////////////////////////

template < typename T >
inline typename boost::shared_ptr<T> Component::as_ptr_checked()
{
  typename boost::shared_ptr<T> comp = as_ptr<T>();
  if( is_null(comp) )
    throw CastingFailed( FromHere(), "Cannot cast component " + uri().string() + " of type " + derived_type_name() + " to " + T::type_name() );
  return comp;
}

////////////////////////////////////////////////////////////////////////////////////////////

template < typename T >
inline typename boost::shared_ptr<T const> Component::as_ptr_checked() const
{
  typename boost::shared_ptr<T const> comp = as_ptr<T>();
  if( is_null(comp) )
    throw CastingFailed( FromHere(), "Cannot cast const component " + uri().string() + " of type " + derived_type_name() + " to const " + T::type_name() );
  return comp;
}

////////////////////////////////////////////////////////////////////////////////////////////

inline Component::ConstPtr Component::as_const() const
{
  return boost::const_pointer_cast<Component const> ( self() );
}

////////////////////////////////////////////////////////////////////////////////////////////

inline Component::Ptr Component::as_non_const() const
{
  return boost::const_pointer_cast<Component> ( self() );
}

////////////////////////////////////////////////////////////////////////////////////////////

template<typename ComponentT>
inline void Component::put_components(std::vector<typename ComponentT::Ptr >& vec, const bool recurse)
{
  for(CompStorageT::iterator it=m_components.begin(); it!=m_components.end(); ++it)
  {
    if(typename ComponentT::Ptr p = boost::dynamic_pointer_cast<ComponentT>(*it))
    {
      vec.push_back(p);
    }
    if(recurse)
      (*it)->put_components<ComponentT>(vec, true);
  }
}

////////////////////////////////////////////////////////////////////////////////////////////

template<typename ComponentT>
void Component::put_components(std::vector<boost::shared_ptr<ComponentT const> >& vec, const bool recurse) const
{
  for(CompStorageT::const_iterator it=m_components.begin(); it!=m_components.end(); ++it)
  {
    if(boost::shared_ptr<ComponentT const> p = boost::dynamic_pointer_cast<ComponentT const>(*it))
    {
      vec.push_back(p);
    }
    if(recurse)
      (*it)->put_components<ComponentT>(vec, true);
  }
}

////////////////////////////////////////////////////////////////////////////////////////////

// specialization avoiding the dynamic cast
template<>
inline void Component::put_components<Component>(std::vector<Component::Ptr>& vec, const bool recurse)
{
  if(recurse)
  {
    for(CompStorageT::iterator it=m_components.begin(); it!=m_components.end(); ++it)
    {
      vec.push_back(*it);
      (*it)->put_components<Component>(vec, true);
    }
  }
  else
  {
    vec.insert(vec.end(), m_components.begin(), m_components.end());
  }
}

template<>
inline void Component::put_components<Component>(std::vector<boost::shared_ptr<Component const> >& vec, const bool recurse) const
{
  if(recurse)
  {
    for(CompStorageT::const_iterator it=m_components.begin(); it!=m_components.end(); ++it)
    {
      vec.push_back(*it);
      (*it)->put_components<Component>(vec, true);
    }
  }
  else
  {
    vec.insert(vec.end(), m_components.begin(), m_components.end());
  }
}

////////////////////////////////////////////////////////////////////////////////////////////

template<typename ComponentT>
inline ComponentIterator<ComponentT> Component::make_iterator(const bool begin, const bool recursive)
{
  std::vector<boost::shared_ptr<ComponentT> > vec;
  put_components<ComponentT>(vec, recursive);
  return ComponentIterator<ComponentT>(vec, begin ? 0 : vec.size());
}

template<typename ComponentT>
inline ComponentIterator<ComponentT const> Component::make_iterator(const bool begin, const bool recursive) const
{
  std::vector<boost::shared_ptr<ComponentT const> > vec;
  put_components<ComponentT>(vec, recursive);
  return ComponentIterator<ComponentT const>(vec, begin ? 0 : vec.size());
}

////////////////////////////////////////////////////////////////////////////////////////////

template<typename ComponentT>
inline ComponentIterator<ComponentT> Component::begin()
{
  return make_iterator<ComponentT>(true, false);
}

inline Component::iterator Component::begin()
{
  return begin<Component>();
}

////////////////////////////////////////////////////////////////////////////////////////////

template<typename ComponentT>
inline ComponentIterator<ComponentT> Component::end()
{
  return make_iterator<ComponentT>(false, false);
}

inline Component::iterator Component::end()
{
  return end<Component>();
}

////////////////////////////////////////////////////////////////////////////////////////////

template<typename ComponentT>
inline ComponentIterator<ComponentT const> Component::begin() const
{
  return make_iterator<ComponentT>(true, false);
}

inline Component::const_iterator Component::begin() const
{
  return begin<Component>();
}

////////////////////////////////////////////////////////////////////////////////////////////

template<typename ComponentT>
inline ComponentIterator<ComponentT const> Component::end() const
{
  return make_iterator<ComponentT>(false, false);
}

inline Component::const_iterator Component::end() const
{
  return end<Component>();
}

////////////////////////////////////////////////////////////////////////////////////////////

template<typename ComponentT>
inline ComponentIterator<ComponentT> Component::recursive_begin()
{
  return make_iterator<ComponentT>(true, true);
}

inline Component::iterator Component::recursive_begin()
{
  return recursive_begin<Component>();
}

////////////////////////////////////////////////////////////////////////////////////////////

template<typename ComponentT>
inline ComponentIterator<ComponentT> Component::recursive_end()
{
  return make_iterator<ComponentT>(false, true);
}

inline Component::iterator Component::recursive_end()
{
  return recursive_end<Component>();
}

////////////////////////////////////////////////////////////////////////////////////////////

template<typename ComponentT>
inline ComponentIterator<ComponentT const> Component::recursive_begin() const
{
  return make_iterator<ComponentT>(true, true);
}

inline Component::const_iterator Component::recursive_begin() const
{
  return recursive_begin<Component>();
}

////////////////////////////////////////////////////////////////////////////////////////////

template<typename ComponentT>
inline ComponentIterator<ComponentT const> Component::recursive_end() const
{
  return make_iterator<ComponentT>(false, true);
}

inline Component::const_iterator Component::recursive_end() const
{
  return recursive_end<Component>();
}

////////////////////////////////////////////////////////////////////////////////////////////

/// Create a component by providing the name of its builder
/// No factory name is needed, so no factories are used (also no auto-loading of factory).
/// Component is built directly from the builder.
/// If builder does not exist, tries to auto-load based on the builder name.
/// @param provider_name the registry string of the provider
/// @name name to give to the created omponent
Component::Ptr build_component(const std::string& builder_name,
                               const std::string& name);


/// Create a component by providing the name of its builder.
/// If factory does not exist, tries to auto-load based on the factory name.
/// If builder does not exist, tries to auto-load based on the builder name.
/// @pre Factory must be contain the builder defined by the name
/// @param [in] provider_name the registry string of the provider
/// @param [in] name name to give to the created component
/// @param [in] factory_type_name name of the factory
Component::Ptr build_component(const std::string& builder_name,
                               const std::string& name,
                               const std::string& factory_type_name);

/// Create a component by providing the name of its builder.
/// If factory does not exist, tries to auto-load based on the factory name.
/// If builder does not exist, tries to auto-load based on the builder name.
/// @pre Factory must be contain the builder defined by the name
/// @param [in] provider_name the registry string of the provider
/// @param [in] name name to give to the created component
/// @param [in] factory_type_name name of the factory
Component::Ptr build_component_reduced(const std::string& builder_name,
                                       const std::string& name,
                                       const std::string& factory_type_name);

/// Create a component of a given abstract type
/// @param provider_name the registry string of the provider of the concrete type
/// @name name to give to the created omponent
template < typename ATYPE >
typename ATYPE::Ptr build_component_abstract_type(const std::string& builder_name,
                                                  const std::string& name )
{
  // create the component

  Component::Ptr comp = build_component(builder_name, name, ATYPE::type_name());

  // cast the component

  typename ATYPE::Ptr ccomp = comp->as_ptr_checked<ATYPE>();
  if ( is_null(ccomp) )
    throw CastingFailed(FromHere(),
                        "Pointer created by Builder \'" + builder_name + "\'"
                        +" could not be casted to \'" + ATYPE::type_name() + "\' pointer" );

  return ccomp;
}

/// Create a component of a given abstract type using a reduced builder name
/// @param buider_name the reduced builder name (name without namespace)
/// @name name to give to the created omponent
template < typename ATYPE >
typename ATYPE::Ptr build_component_abstract_type_reduced(const std::string& builder_name,
                                                          const std::string& name )
{
  // create the component

  Component::Ptr comp = build_component_reduced(builder_name, name, ATYPE::type_name());

  // cast the component

  typename ATYPE::Ptr ccomp = comp->as_ptr<ATYPE>();
  if ( is_null(ccomp) )
    throw CastingFailed(FromHere(),
                        "Pointer created by Builder \'" + builder_name + "\'"
                        +" could not be casted to \'" + ATYPE::type_name() + "\' pointer" );

  return ccomp;
}

////////////////////////////////////////////////////////////////////////////////////////////

} // common
} // cf3

#endif // cf3_common_Component_hpp<|MERGE_RESOLUTION|>--- conflicted
+++ resolved
@@ -34,14 +34,6 @@
 
 namespace cf3 {
 namespace common {
-
-<<<<<<< HEAD
-  class Root;
-
-//  template<class T> class ComponentIterator;
-=======
-  template<class T> class ComponentIterator;
->>>>>>> feaacaaf
 
 ////////////////////////////////////////////////////////////////////////////////////////////
 
