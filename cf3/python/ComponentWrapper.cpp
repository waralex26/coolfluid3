--- conflicted
+++ resolved
@@ -529,12 +529,8 @@
     .def("__repr__", to_str)
     .def("__eq__", is_equal)
     .def("__ne__", is_not_equal)
-<<<<<<< HEAD
     .def("__setattr__", component_setattr)
     .def("__getattr__", component_getattr);
-=======
-    .def("__getattr__", get_child);
->>>>>>> 13bdf526
 
   boost::python::class_<common::OptionList>("OptionList", boost::python::no_init)
     .def("set", set, boost::python::return_value_policy<boost::python::reference_existing_object>())
