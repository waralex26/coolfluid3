--- conflicted
+++ resolved
@@ -393,16 +393,7 @@
 {
   QMutexLocker locker(m_mutex);
 
-<<<<<<< HEAD
-  Component::Ptr compo = real_component();
-
-  std::vector<CNode::Ptr> nodes;
-  compo->put_components<CNode>(nodes,false);
-
-  cf3_assert(index < nodes.size());
-  return nodes[index];
-=======
-  ComponentIterator<CNode> it = begin<CNode>();
+  ComponentIterator<CNode> it = component_begin<CNode>(*this);
 
   cf3_assert(index < count_children());
 
@@ -410,7 +401,6 @@
     it++;
 
   return it.get();
->>>>>>> 436498c4
 }
 
 ////////////////////////////////////////////////////////////////////////////
@@ -437,13 +427,8 @@
 {
   QMutexLocker locker(m_mutex);
 
-<<<<<<< HEAD
-  ComponentIterator<const CNode> it_begin = component_begin<const CNode>(*comp);
-  ComponentIterator<const CNode> it_end   = component_end<const CNode>(*comp);
-=======
-  ComponentIterator<const CNode> it_begin = begin<const CNode>();
-  ComponentIterator<const CNode> it_end = end<const CNode>();
->>>>>>> 436498c4
+  ComponentIterator<const CNode> it_begin = component_begin<const CNode>(*this);
+  ComponentIterator<const CNode> it_end   = component_end<const CNode>(*this);
 
   // add the current path
   if(list.isEmpty())
