// Copyright (C) 2010-2011 von Karman Institute for Fluid Dynamics, Belgium
//
// This software is distributed under the terms of the
// GNU Lesser General Public License version 3 (LGPLv3).
// See doc/lgpl.txt and doc/gpl.txt for the license text.

#include "UI/Core/CNodeBuilders.hpp"

using namespace cf3::common;

////////////////////////////////////////////////////////////////////////////

namespace cf3 {
namespace UI {
namespace Core {

////////////////////////////////////////////////////////////////////////////

CNodeBuilders::CNodeBuilders()
{

}

////////////////////////////////////////////////////////////////////////////

CNodeBuilders::~CNodeBuilders()
{

}

////////////////////////////////////////////////////////////////////////////

CNodeBuilders & CNodeBuilders::instance()
{
  static CNodeBuilders inst;
  return inst;
}

////////////////////////////////////////////////////////////////////////////

bool CNodeBuilders::has_builder(const QString & component_type) const
{
  return m_builders.contains( component_type );
}

////////////////////////////////////////////////////////////////////////////

CNode::Ptr CNodeBuilders::build_cnode( const QString & component_type,
                                       const std::string & name ) const
{
  cf3_assert( m_builders.contains( component_type ) );

<<<<<<< HEAD
  CBuilder & builder = m_builders[component_type]->as_type<CBuilder>();
=======
  Builder & builder = m_builders[componentType]->as_type<Builder>();
>>>>>>> 9c6b4436

  return builder.build( name )->as_ptr_checked<CNode>();
}

////////////////////////////////////////////////////////////////////////////

} // Core
} // UI
} // cf3<|MERGE_RESOLUTION|>--- conflicted
+++ resolved
@@ -50,11 +50,7 @@
 {
   cf3_assert( m_builders.contains( component_type ) );
 
-<<<<<<< HEAD
-  CBuilder & builder = m_builders[component_type]->as_type<CBuilder>();
-=======
-  Builder & builder = m_builders[componentType]->as_type<Builder>();
->>>>>>> 9c6b4436
+  Builder & builder = m_builders[component_type]->as_type<Builder>();
 
   return builder.build( name )->as_ptr_checked<CNode>();
 }
