--- conflicted
+++ resolved
@@ -90,40 +90,30 @@
 
 CNode::ConstPtr NRoot::child_from_root(cf3::Uint number) const
 {
-  ComponentIterator<const CNode> it = begin<CNode>();
-
-  for(Uint i = 0 ; i < number && it != end<CNode>() ; i++)
-    it++;
-
-  // if number is bigger than the map size, it is equal to end()
-  cf3_assert(it != end<CNode>());
-
-  return it.get();
-}
-
-////////////////////////////////////////////////////////////////////////////////
-
-CNode::Ptr NRoot::child_from_root(cf3::Uint number)
-{
-<<<<<<< HEAD
-  ComponentIterator<CNode> it = component_begin<CNode>(*m_root);
-  ComponentIterator<CNode> end = component_end<CNode>(*m_root);
-  cf3::Uint i;
-
-  for(i = 0 ; i < number && it != end ; i++)
+  ComponentIterator<CNode const> it = component_begin<CNode>(*this);
+  ComponentIterator<CNode const> end = component_end<CNode>(*this);
+
+  for(Uint i = 0 ; i < number && it != end ; i++)
     it++;
 
   // if number is bigger than the map size, it is equal to end()
   cf3_assert(it != end);
-=======
-  ComponentIterator<CNode> it = begin<CNode>();
-
-  for(Uint i = 0 ; i < number && it != end<CNode>() ; i++)
+
+  return it.get();
+}
+
+////////////////////////////////////////////////////////////////////////////////
+
+CNode::Ptr NRoot::child_from_root(cf3::Uint number)
+{
+  ComponentIterator<CNode> it = component_begin<CNode>(*this);
+  ComponentIterator<CNode> end = component_end<CNode>(*this);
+
+  for(Uint i = 0 ; i < number && it != end ; i++)
     it++;
 
   // if number is bigger than the map size, it is equal to end()
-  cf3_assert(it != end<CNode>());
->>>>>>> 436498c4
+  cf3_assert(it != end);
 
   return it.get();
 }
