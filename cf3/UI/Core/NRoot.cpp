--- conflicted
+++ resolved
@@ -113,11 +113,7 @@
     it++;
 
   // if number is bigger than the map size, it is equal to end()
-<<<<<<< HEAD
-  cf3_always_assert(it != end<CNode>());
-=======
-  cf3_assert(it != end);
->>>>>>> 4010099b
+  cf3_always_assert(it != end);
 
   return it.get();
 }
