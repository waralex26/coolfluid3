--- conflicted
+++ resolved
@@ -148,13 +148,8 @@
   }
   else if(m_combo_schemes->currentText() == "file")
   {
-<<<<<<< HEAD
     BrowserDialog browser;
     QVariant filename;
-=======
-    Handle< NRemoteOpen > nro = NRemoteOpen::create();
-    bool canceled;
->>>>>>> bcfe322f
 
     if( browser.show(false, filename) && !filename.toString().isEmpty())
       m_edit_path->setText(filename.toString());
