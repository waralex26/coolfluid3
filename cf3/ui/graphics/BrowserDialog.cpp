// Copyright (C) 2010-2011 von Karman Institute for Fluid Dynamics, Belgium
//
// This software is distributed under the terms of the
// GNU Lesser General Public License version 3 (LGPLv3).
// See doc/lgpl.txt and doc/gpl.txt for the license text.

#include <QComboBox>
#include <QCompleter>
#include <QDialogButtonBox>
#include <QFileInfo>
#include <QGridLayout>
#include <QHBoxLayout>
#include <QHeaderView>
#include <QKeyEvent>
#include <QLabel>
#include <QLineEdit>
#include <QListView>
#include <QPushButton>
#include <QMessageBox>

#include "ui/core/NBrowser.hpp"
#include "ui/core/NRemoteFSBrowser.hpp"
#include "ui/core/ThreadManager.hpp"
#include "ui/core/TreeThread.hpp"
#include "ui/core/NLog.hpp"

#include "ui/graphics/FavoritesModel.hpp"
#include "ui/graphics/FileFilter.hpp"

#include "ui/graphics/BrowserDialog.hpp"

using namespace cf3::ui::core;
using namespace cf3::ui::uiCommon;

////////////////////////////////////////////////////////////////////////////

namespace cf3 {
namespace ui {
namespace graphics {

////////////////////////////////////////////////////////////////////////////

BrowserDialog::BrowserDialog(QWidget *parent) :
  QDialog(parent),
  m_updating_completer(false)
{
<<<<<<< HEAD
  m_model = NRemoteFSBrowser::Ptr(new NRemoteFSBrowser( NBrowser::global()->generate_name() ));
  m_favorites_model = new FavoritesModel();
=======
  m_model = boost::shared_ptr< NRemoteFSBrowser >(new NRemoteFSBrowser("MyBrowser"));
  m_filter_model = new FileFilter(m_model.get(), this);
  m_view = new QListView( this );
  m_favorites_view = new QListView( this );
  m_lab_path = new QLabel("Path:");
  m_lab_filter = new QLabel("Filter:");
  m_edit_filter = new QLineEdit();
  m_edit_path = new QLineEdit("/Users/qt/workspace/coolfluid3/Builds/Dev/src/ui/");
  m_combo_filter = new QComboBox();
  m_bt_add_fav = new QPushButton("Add");
  m_bt_remove_fav = new QPushButton("Remove");
  m_buttons = new QDialogButtonBox(QDialogButtonBox::Ok | QDialogButtonBox::Cancel);
  m_completer = new QCompleter(m_model->completion_model(), this);
>>>>>>> bcfe322f

  init_gui();

  connect( m_model.get(), SIGNAL(favorites_changed(QStringList)),
           m_favorites_model, SLOT(set_string_list(QStringList)) );

  m_model->update_favorite_list();
  m_model->open_dir("");
}

////////////////////////////////////////////////////////////////////////////

void BrowserDialog::filter_edited( const QString & new_text )
{
  QRegExp regex(new_text, Qt::CaseInsensitive, QRegExp::Wildcard);
   m_filter_model->setFilterRegExp(regex);
}

////////////////////////////////////////////////////////////////////////////

void BrowserDialog::double_clicked(const QModelIndex &index)
{
  QModelIndex index_in_model = m_filter_model->mapToSource( index );

  if( m_model->is_directory( index_in_model ) )
  {
    m_model->open_dir( m_model->retrieve_full_path( index_in_model ) );
  }
}

////////////////////////////////////////////////////////////////////////////

void BrowserDialog::current_path_changed( const QString & path )
{
  if( !m_updating_completer )
    m_edit_path->setText( path );
  else
    m_updating_completer = false;
}

////////////////////////////////////////////////////////////////////////////

void BrowserDialog::completer_activated( const QString & text )
{
  m_model->open_dir( text );
}

////////////////////////////////////////////////////////////////////////////

void BrowserDialog::path_edited( const QString & text )
{
  QString path;
  bool send = false;

  // if user just typed a '/', the path to explore is the current path in the field
  if(text.endsWith("/"))
  {
    send = true;
    path = text;
  }

  // if user just deleted a '/' or lengths of texts differ of more than one
  // character (this may happen if user pasted a path or delete more than
  // one character at a time), the path to explore is the parent directory of
  // the path in the field
  else if(m_old_path.endsWith("/") || qAbs(m_old_path.length() - text.length()) > 1)
  {
    m_updating_completer = true;
    send = true;
    path = QFileInfo(text).path();
  }

  if(send)
    m_model->open_dir(path);

  m_old_path = text;
}

////////////////////////////////////////////////////////////////////////////

void BrowserDialog::keyPressEvent(QKeyEvent * event)
{
  // key code for the pressed key
  int pressed_key = event->key();
  // modifiers keys pressed (ctrl, shift, alt, etc...)
  Qt::KeyboardModifiers modifiers = event->modifiers();

  QDialog::keyPressEvent(event);

  // if the path line edit has the focus
  if(m_edit_path->hasFocus())
  {
    // Qt::Key_Enter : enter key located on the keypad
    // Qt::Key_Return : return key
    if(pressed_key == Qt::Key_Enter || pressed_key == Qt::Key_Return)
      m_edit_path->setText(m_edit_path->text());

    return;
  }

  // if user pressed Enter key, it is similar to clicking on a button
  // (if any has the focus). Note: if none has the focus the default one ("Ok") is
  // taken (this is managed by QDialogButtonBox class)
  // Qt::Key_Enter : enter key located on the keypad
  // Qt::Key_Return : return key
  if(pressed_key == Qt::Key_Enter || pressed_key == Qt::Key_Return)
  {
    if(m_buttons->button(QDialogButtonBox::Ok)->hasFocus())
      accept();
    else if(m_buttons->button(QDialogButtonBox::Cancel)->hasFocus())
      reject();
  }

  else if(pressed_key == Qt::Key_Backspace)
    m_model->open_dir(m_model->current_path() + ".."); // back to the parent directory

  // if user pressed either no modifier key or Shift key *and* another key,
  // the filter line edit takes the focus
  else if(modifiers == Qt::NoModifier ||
          (modifiers == Qt::ShiftModifier && !event->text().isEmpty()))
  {
    m_view->clearFocus();

    m_edit_filter->setText(m_edit_filter->text() + event->text());
    path_edited(m_edit_filter->text());
    m_edit_filter->setFocus(Qt::NoFocusReason);
  }
}

////////////////////////////////////////////////////////////////////////////

bool BrowserDialog::focusNextPrevChild(bool next)
{
  if(m_edit_path->hasFocus() && m_completer->popup()->isVisible())
  {
    m_completer->setCurrentRow(0);
    m_edit_path->setText(m_completer->currentCompletion());
    path_edited(m_completer->currentCompletion());
    m_completer->popup()->setCurrentIndex(m_completer->currentIndex());
    return true;
  }

  else
    return QDialog::focusNextPrevChild(next);
}

//////////////////////////////////////////////////////////////////////////////

bool BrowserDialog::show( bool multi_select, QVariant & selected )
{
  if( multi_select )
    m_view->setSelectionMode(QAbstractItemView::ExtendedSelection); // allow multi-selection
  else
    m_view->setSelectionMode(QAbstractItemView::SingleSelection);   // mono-selection

  connect(NLog::global().get(), SIGNAL(new_message(QString, uiCommon::LogMessage::Type)),
          this, SLOT(message(QString, uiCommon::LogMessage::Type)));

  bool ok_clicked = exec() == Accepted;
  QString path = m_model->current_path();

  // if user clicked on "OK"
  if(ok_clicked)
  {
    QModelIndexList selected_indexes = m_view->selectionModel()->selectedIndexes();

    if( !multi_select && selected_indexes.count() == 1 )
    {
      QModelIndex index_in_model = m_filter_model->mapToSource( selected_indexes.at(0) );
      selected = path + m_model->data( index_in_model, Qt::DisplayRole ).toString();
    }
    else if( multi_select )
    {
      QModelIndexList::iterator it = selected_indexes.begin();
      QStringList list;

      for( ; it != selected_indexes.end() ; ++it )
      {
        QModelIndex index_in_model = m_filter_model->mapToSource( *it );

        list << path + m_model->data( index_in_model, Qt::DisplayRole ).toString();
      }

      selected = list;
    }
  }

  disconnect(NLog::global().get());

  return ok_clicked;
}

//////////////////////////////////////////////////////////////////////////////

void BrowserDialog::message( const QString& message , LogMessage::Type type )
{
  if ( type == LogMessage::INFO )
    QMessageBox::information(this, "Info", message);
  else if ( type == LogMessage::WARNING )
    QMessageBox::warning(this, "Warning", message);
  else
    QMessageBox::critical(this, "Error", message);
}

//////////////////////////////////////////////////////////////////////////////

void BrowserDialog::add_favorite()
{
  QString path = m_model->current_path();


  path.remove(path.length() - 1, 1);

  if( !m_favorites_model->add_string(path) )
    QMessageBox::critical(this, "Error", "This favorite place already exists!");
  else
    m_model->send_favorites(m_favorites_model->string_list());
}

//////////////////////////////////////////////////////////////////////////////

void BrowserDialog::remove_favorite()
{
  QModelIndexList list = m_favorites_view->selectionModel()->selectedIndexes();
  if( !list.isEmpty() )
  {
    if( !m_favorites_model->remove_string(list.at(0).row()) )
      QMessageBox::critical(this, "Error", "You cannot remove this favorite place!");
    else
      m_model->send_favorites(m_favorites_model->string_list());
  }
}

//////////////////////////////////////////////////////////////////////////////

void BrowserDialog::favorite_selected( const QModelIndex & index)
{
  if( index.isValid() )
  {
    QString path = m_favorites_model->full_path(index);

    if( !m_favorites_model->is_special_dir(index) )
      m_model->open_dir(path);
    else
      m_model->open_special_dir(path);
  }
}

//////////////////////////////////////////////////////////////////////////////

void BrowserDialog::init_gui()
{
  // initiate graphical components
  m_filter_model = new FileFilter(m_model.get(), this);
  m_view = new QListView( this );
  m_favorites_view = new QListView( this );
  m_lab_path = new QLabel("Path:");
  m_lab_filter = new QLabel("Filter (wildcards allowed):");
  m_edit_filter = new QLineEdit();
  m_edit_path = new QLineEdit();
  m_bt_add_fav = new QPushButton("Add");
  m_bt_remove_fav = new QPushButton("Remove");
  m_buttons = new QDialogButtonBox(QDialogButtonBox::Ok | QDialogButtonBox::Cancel);
  m_completer = new QCompleter(m_model->completion_model(), this);

  // initiate layouts
  m_path_layout = new QHBoxLayout();
  m_fav_buttons_layout = new QHBoxLayout();
  m_filter_layout = new QHBoxLayout();

  m_main_layout = new QGridLayout(this);

  // configure the graphical components
  m_view->setModel( m_filter_model );
  m_favorites_view->setModel( m_favorites_model );
  m_edit_path->setCompleter( m_completer );
  m_completer->setMaxVisibleItems(7);

  m_filter_model->setDynamicSortFilter(true);

  m_main_layout->setSpacing(5);

  m_view->setAlternatingRowColors(true);

  m_lab_path->setBuddy(m_edit_path);
  m_lab_filter->setBuddy(m_edit_filter);

  // add components to their layout
  m_path_layout->addWidget(m_lab_path);
  m_path_layout->addWidget(m_edit_path);

  m_fav_buttons_layout->addWidget(m_bt_add_fav);
  m_fav_buttons_layout->addWidget(m_bt_remove_fav);

  m_filter_layout->addWidget(m_lab_filter);
  m_filter_layout->addWidget(m_edit_filter);

  m_main_layout->addLayout(m_path_layout,        0, 0, 1, -1); // span: 1 row, all cols
  m_main_layout->addWidget(m_favorites_view,     1, 0);
  m_main_layout->addWidget(m_view,               1, 1, 2, -1); // span: 2 rows, all cols
  m_main_layout->addLayout(m_fav_buttons_layout, 2, 0);
  m_main_layout->addLayout(m_filter_layout,      3, 0, 1, 2);  // span: 1 row, 2 cols
  m_main_layout->addWidget(m_buttons,            3, 3);

  m_main_layout->setColumnStretch(0, 1);
  m_main_layout->setColumnStretch(1, 2);
  m_main_layout->setColumnStretch(2, 0);
  m_main_layout->setColumnStretch(3, 2);

  ThreadManager::instance().tree().root()->add_node(m_model);

  // connect useful signals
  connect(m_view, SIGNAL(doubleClicked(QModelIndex)),
          this, SLOT(double_clicked(QModelIndex)));

  connect(m_model.get(), SIGNAL(current_path_changed(QString)),
          this, SLOT(current_path_changed(QString)));

  connect(m_completer, SIGNAL(activated(QString)),
          this, SLOT(completer_activated(QString)));

  connect(m_edit_filter, SIGNAL(textEdited(QString)),
          this, SLOT(filter_edited(QString)));

  connect(m_edit_path, SIGNAL(textEdited(QString)), this, SLOT(path_edited(QString)) );

  connect(m_buttons, SIGNAL(accepted()), this, SLOT(accept()));

  connect(m_buttons, SIGNAL(rejected()), this, SLOT(reject()));

  connect(m_bt_add_fav, SIGNAL(clicked()), this, SLOT(add_favorite()));

  connect(m_bt_remove_fav, SIGNAL(clicked()), this, SLOT(remove_favorite()));

  connect(m_favorites_view, SIGNAL(pressed(QModelIndex)),
          this, SLOT(favorite_selected(QModelIndex)));

  m_view->adjustSize();
  this->adjustSize();
}

//////////////////////////////////////////////////////////////////////////////

} // Graphics
} // ui
} // cf3<|MERGE_RESOLUTION|>--- conflicted
+++ resolved
@@ -44,24 +44,8 @@
   QDialog(parent),
   m_updating_completer(false)
 {
-<<<<<<< HEAD
-  m_model = NRemoteFSBrowser::Ptr(new NRemoteFSBrowser( NBrowser::global()->generate_name() ));
+  m_model = boost::shared_ptr< NRemoteFSBrowser >(new NRemoteFSBrowser(NBrowser::global()->generate_name()));
   m_favorites_model = new FavoritesModel();
-=======
-  m_model = boost::shared_ptr< NRemoteFSBrowser >(new NRemoteFSBrowser("MyBrowser"));
-  m_filter_model = new FileFilter(m_model.get(), this);
-  m_view = new QListView( this );
-  m_favorites_view = new QListView( this );
-  m_lab_path = new QLabel("Path:");
-  m_lab_filter = new QLabel("Filter:");
-  m_edit_filter = new QLineEdit();
-  m_edit_path = new QLineEdit("/Users/qt/workspace/coolfluid3/Builds/Dev/src/ui/");
-  m_combo_filter = new QComboBox();
-  m_bt_add_fav = new QPushButton("Add");
-  m_bt_remove_fav = new QPushButton("Remove");
-  m_buttons = new QDialogButtonBox(QDialogButtonBox::Ok | QDialogButtonBox::Cancel);
-  m_completer = new QCompleter(m_model->completion_model(), this);
->>>>>>> bcfe322f
 
   init_gui();
 
