// Copyright (C) 2010-2011 von Karman Institute for Fluid Dynamics, Belgium
//
// This software is distributed under the terms of the
// GNU Lesser General Public License version 3 (LGPLv3).
// See doc/lgpl.txt and doc/gpl.txt for the license text.

#ifndef cf3_ui_Server_ServerRoot_hpp
#define cf3_ui_Server_ServerRoot_hpp

//////////////////////////////////////////////////////////////////////////////

#include <QMutex>

#include "ui/server/CCore.hpp"

class QMutex;
template<typename T> class QList;

//////////////////////////////////////////////////////////////////////////////

namespace cf3 {

namespace common { namespace PE { class Manager; } }

namespace ui {
namespace server {

  class ProcessingThread;

  ///////////////////////////////////////////////////////////////////////////

  class ServerRoot :
      public QObject
  {
    Q_OBJECT

  public:

    static ServerRoot & instance();

    Handle< common::Component > root() { return m_root; }

    Handle< common::Component > root() const { return m_root; }

    Handle< CCore > core() { return Handle<CCore>(m_core); }

    Handle< CCore > core() const { return Handle<CCore>(m_core); }

<<<<<<< HEAD
=======
    Handle< common::Journal > journal() { return Handle<common::Journal>(m_journal); }

    Handle< common::Journal > journal() const { return Handle<common::Journal>(m_journal); }

>>>>>>> bcfe322f
    boost::shared_ptr<common::PE::Manager> manager() { return m_manager; }

    boost::shared_ptr<common::PE::Manager const> manager() const { return m_manager; }

    void process_signal( const std::string & target,
                         const common::URI & receiver,
                         const std::string & clientid,
                         const std::string & frameid,
                         common::SignalArgs & node );

    void signal_to_forward( common::SignalArgs & args );

  public slots:

    void finished();

  private:

    ServerRoot();

    ~ServerRoot();

  private: // data

    boost::shared_ptr<common::XML::XmlDoc> m_doc;

    ProcessingThread * m_thread;

    Handle< common::Component > m_root;

    boost::shared_ptr< CCore > m_core;

<<<<<<< HEAD
=======
    boost::shared_ptr< common::Journal > m_journal;

>>>>>>> bcfe322f
    QMutex m_mutex;

    std::string m_current_client_id;

    std::string m_current_frame_id;

    QList< common::URI > m_local_components;

    boost::shared_ptr<common::PE::Manager> m_manager;

  }; // class ServerRoot


} // Server
} // ui
} // cf3

/////////////////////////////////////////////////////////////////////////////

#endif // cf3_ui_Server_ServerRoot_hpp<|MERGE_RESOLUTION|>--- conflicted
+++ resolved
@@ -46,13 +46,6 @@
 
     Handle< CCore > core() const { return Handle<CCore>(m_core); }
 
-<<<<<<< HEAD
-=======
-    Handle< common::Journal > journal() { return Handle<common::Journal>(m_journal); }
-
-    Handle< common::Journal > journal() const { return Handle<common::Journal>(m_journal); }
-
->>>>>>> bcfe322f
     boost::shared_ptr<common::PE::Manager> manager() { return m_manager; }
 
     boost::shared_ptr<common::PE::Manager const> manager() const { return m_manager; }
@@ -85,11 +78,6 @@
 
     boost::shared_ptr< CCore > m_core;
 
-<<<<<<< HEAD
-=======
-    boost::shared_ptr< common::Journal > m_journal;
-
->>>>>>> bcfe322f
     QMutex m_mutex;
 
     std::string m_current_client_id;
