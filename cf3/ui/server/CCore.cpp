// Copyright (C) 2010-2011 von Karman Institute for Fluid Dynamics, Belgium
//
// This software is distributed under the terms of the
// GNU Lesser General Public License version 3 (LGPLv3).
// See doc/lgpl.txt and doc/gpl.txt for the license text.

#include <QApplication>
#include <QDateTime>
#include <QHostInfo>
#include <QSettings>

#include "rapidxml/rapidxml.hpp"

#include "common/BoostFilesystem.hpp"

#include "common/BasicExceptions.hpp"
#include "common/PE/Comm.hpp"
#include "common/Log.hpp"
#include "common/OptionArray.hpp"
#include "common/OptionT.hpp"
#include "common/Signal.hpp"
#include "common/PE/Manager.hpp"

#include "common/XML/Protocol.hpp"
#include "common/XML/SignalOptions.hpp"


#include "ui/uicommon/ComponentNames.hpp"

#include "ui/server/ServerNetworkComm.hpp"
#include "ui/server/ServerRoot.hpp"

#include "ui/server/CCore.hpp"

using namespace cf3::common;
using namespace cf3::common::XML;
using namespace cf3::ui::uiCommon;

/////////////////////////////////////////////////////////////////////////////

namespace cf3 {
namespace ui {
namespace server {

/////////////////////////////////////////////////////////////////////////////

CCore::CCore()
  : Component(SERVER_CORE),
    DEFAULT_PATH("."),
    m_fileOpen(false),
    m_sim_running(false),
    m_active(false)
{
  TypeInfo::instance().regist<CCore>( type_name() );

  m_commServer = new ServerNetworkComm();
  m_settings = new QSettings( "vki.ac.be", "coolfluid-server", this);

  m_favorite_directories = m_settings->value( "favorite_directories", QVariant(QStringList()) ).toStringList();

  connect( m_commServer, SIGNAL(newClientConnected(std::string)),
           this,  SLOT(new_client(std::string)) );

  Logger::instance().getStream(INFO).setStamp(LogStream::STRING, "%type% ");
  Logger::instance().getStream(ERROR).setStamp(LogStream::STRING, "%type% ");
  Logger::instance().getStream(WARNING).setStamp(LogStream::STRING, "%type% ");

  regist_signal( "read_dir" )
<<<<<<< HEAD
    ->description("Read directory content")
    ->read_only(true)
    ->pretty_name("")->connect(boost::bind(&CCore::read_dir, this, _1));

  regist_signal( "read_special_dir" )
    ->description("Read special directory content")
    ->read_only(true)
    ->pretty_name("")->connect(boost::bind(&CCore::read_special_dir, this, _1));

  regist_signal( "shutdown" )
    ->description("Shutdown the server")
    ->pretty_name("")->connect(boost::bind(&CCore::shutdown, this, _1));

  regist_signal("list_favorites")
      ->description( "Lists the favorite directories for the remote browsing feature." )
      ->read_only(true)
      ->connect(boost::bind(&CCore::signal_list_favorites, this, _1));

  regist_signal("set_favorites")
      ->description( "Sets the favorite directories for the remote browsing feature." )
      ->read_only(true)
      ->connect(boost::bind(&CCore::signal_set_favorites, this, _1));
=======
    .description("Read directory content")
    .read_only(true)
    .pretty_name("").connect(boost::bind(&CCore::read_dir, this, _1));
  regist_signal( "shutdown" )
    .description("Shutdown the server")
    .pretty_name("").connect(boost::bind(&CCore::shutdown, this, _1));
>>>>>>> bcfe322f
}

/////////////////////////////////////////////////////////////////////////////

CCore::~CCore()
{
  delete m_commServer;
}

/////////////////////////////////////////////////////////////////////////////

bool CCore::listen_to_port(quint16 portNumber)
{
  return m_commServer->openPort(portNumber);
}

/////////////////////////////////////////////////////////////////////////////

void CCore::send_signal( const XmlDoc & signal )
{
  m_commServer->sendSignalToClient(signal);
}

/////////////////////////////////////////////////////////////////////////////

void CCore::forward_signal( SignalArgs & args )
{
  send_signal( *args.xml_doc );
}

/***************************************************************************

PRIVATE METHODS

***************************************************************************/

bool CCore::get_dir_content(const QString & directory,
                          const std::vector<std::string> & extensions,
                          bool includeFiles,
                          bool includeNoExtension,
                          DirContent & content) const {
  QDir dir(directory);
  bool dirExists = dir.exists();

  dir.setFilter(QDir::Files | QDir::Dirs | QDir::Hidden);
  dir.setSorting(QDir::DirsFirst | QDir::Name);

  if(dirExists)
  {
    QFileInfoList files = dir.entryInfoList();
    QFileInfoList::iterator it = files.begin();

    QRegExp regex("", Qt::CaseSensitive, QRegExp::RegExp);

    if(!extensions.empty())
    {
      /* build the regex pattern string.
        For example, if the QStringList contains "xml" and "CFcase" extensions,
        the resulting string will be : "^.+\\.((xml)|(CFcase))$" */

      /// @todo try to use QString::resize() or QString::reserve()
      QString regexPattern;
      std::vector<std::string>::const_iterator it = extensions.begin();

      while(it != extensions.end())
      {
        if(!regexPattern.isEmpty())
          regexPattern.append(")|(");

        regexPattern.append(it->c_str());

        it++;
      }

//      QString regexPattern = extensions.join(")|(");
      regexPattern.prepend("^.+\\.((").append("))$");
      regex.setPattern(regexPattern);
    }
    else
      regex.setPattern("^.+\\..+$");

    while(it != files.end())
    {
      QFileInfo fileInfo = *it;
      QString filename = fileInfo.fileName();
      QString modified = fileInfo.lastModified().toString("yyyy-MM-dd hh:mm:ss");

      if (filename != "." && filename != "..")
      {
        if(fileInfo.isDir())
        {
          content.dirs.push_back(filename.toStdString());
          content.dir_dates.push_back(modified.toStdString());
        }
        else if(includeFiles)
        {
          if(regex.exactMatch(filename) ||
             (includeNoExtension && !filename.contains('.')) )
          {
            content.files.push_back(filename.toStdString());
            content.file_dates.push_back(modified.toStdString());
            content.file_sizes.push_back(fileInfo.size());
          }
        }
      }

      it++;
    }
  }

  return dirExists;
}

/*++++++++++++++++++++++++++++++++++++++++++++++++++++++++++++++++++++++++++

                               BOOST SLOTS

+++++++++++++++++++++++++++++++++++++++++++++++++++++++++++++++++++++++++++*/

void CCore::read_dir(SignalArgs & args)
{
  SignalOptions options( args );

//  std::vector<std::string> dirList;
//  std::vector<std::string> fileList;
  DirContent content;
  QString directory;
  rapidxml::xml_attribute<>* attr = args.node.content->first_attribute( "clientid" );

  QString dirPath = options.value<std::string>("dirPath").c_str();
  bool includeFiles = options.value<bool>("includeFiles");
  bool includeNoExt = options.value<bool>("includeNoExtensions");
  std::vector<std::string> exts = options.array<std::string>("extensions");

  if(dirPath.isEmpty())
    directory = this->DEFAULT_PATH;
  else
    directory = dirPath;

  directory = QDir(directory).absolutePath();
  directory = QDir::cleanPath(directory);

  // if the directory is not the root
  /// @todo test this on Windows!!!!
  if(directory != "/")
    content.dirs.push_back("..");

  content.dir_dates.push_back( QFileInfo("..").lastModified().toString("yyyy-MM-dd hh:mm:ss").toStdString() );

  if(!this->get_dir_content(directory, exts, includeFiles, includeNoExt, content))
  {
    throw FileSystemError(FromHere(), dirPath.toStdString() + ": no such direcrory");
  }
  else
  {
    // Build the reply
    SignalFrame reply = args.create_reply( uri() );
    SignalOptions roptions = reply.options();

<<<<<<< HEAD
    roptions.add_option<OptionT<std::string> >("dirPath", directory.toStdString());
    roptions.add_option<OptionArrayT<std::string> >("dirs", content.dirs);
    roptions.add_option<OptionArrayT<std::string> >("files", content.files);
    roptions.add_option<OptionArrayT<std::string> >("dirDates", content.dir_dates);
    roptions.add_option<OptionArrayT<std::string> >("fileDates", content.file_dates);
    roptions.add_option<OptionArrayT<Uint> >("fileSizes", content.file_sizes);

    roptions.flush();

  }
}

/////////////////////////////////////////////////////////////////////////////

void CCore::read_special_dir(SignalArgs & args)
{
  SignalOptions options( args );

//  std::vector<std::string> dirList;
//  std::vector<std::string> fileList;
  DirContent content;
  QString directory;
  rapidxml::xml_attribute<>* attr = args.node.content->first_attribute( "clientid" );

  QString dirPath = options.value<std::string>("dirPath").c_str();
  bool includeFiles = options.value<bool>("includeFiles");
  bool includeNoExt = options.value<bool>("includeNoExtensions");
  std::vector<std::string> exts = options.array<std::string>("extensions");

//  if(dirPath.isEmpty())
//    directory = this->DEFAULT_PATH;
//  else
    directory = dirPath;

  if( directory == "Home" )
    directory = QDir::homePath();
  else
    throw ValueNotFound( FromHere(),
                         "Unknown special directory [" + directory.toStdString() + "]." );

//  directory = QDir(directory).absolutePath();
//  directory = QDir::cleanPath(directory);

  // if the directory is not the root
  /// @todo test this on Windows!!!!
  if(directory != "/")
    content.dirs.push_back("..");

  content.dir_dates.push_back( QFileInfo("..").lastModified().toString("yyyy-MM-dd hh:mm:ss").toStdString() );

  if(!this->get_dir_content(directory, exts, includeFiles, includeNoExt, content))
  {
    throw FileSystemError(FromHere(), dirPath.toStdString() + ": no such direcrory");
  }
  else
  {
    // Build the reply
    SignalFrame reply = args.create_reply( uri() );
    SignalOptions roptions = reply.options();

    reply.node.set_attribute( "target", "read_dir" );

    roptions.add_option<OptionT<std::string> >("dirPath", directory.toStdString());
    roptions.add_option<OptionArrayT<std::string> >("dirs", content.dirs);
    roptions.add_option<OptionArrayT<std::string> >("files", content.files);
    roptions.add_option<OptionArrayT<std::string> >("dirDates", content.dir_dates);
    roptions.add_option<OptionArrayT<std::string> >("fileDates", content.file_dates);
    roptions.add_option<OptionArrayT<Uint> >("fileSizes", content.file_sizes);
=======
    roptions.add_option("dirPath", directory.toStdString());
    roptions.add_option("dirs", content.dirs);
    roptions.add_option("files", content.files);
    roptions.add_option("dirDates", content.dirDates);
    roptions.add_option("fileDates", content.fileDates);
    roptions.add_option("fileSizes", content.fileSizes);
>>>>>>> bcfe322f

    roptions.flush();

  }
}

/////////////////////////////////////////////////////////////////////////////

void CCore::newEvent(const std::string & name, const URI & path)
{
  SignalFrame frame(name, path, path);

  m_commServer->sendSignalToClient(*frame.xml_doc.get());
}

/////////////////////////////////////////////////////////////////////////////

void CCore::create_dir(SignalArgs & node)
{
  m_commServer->sendMessageToClient("Cannot create a directory yet", LogMessage::ERROR);
}

/////////////////////////////////////////////////////////////////////////////

void CCore::shutdown(SignalArgs & node)
{
  ServerRoot::instance().manager()->kill_group("Workers");
  qApp->exit(0); // exit the Qt event loop
}

/////////////////////////////////////////////////////////////////////////////

void CCore::save_config(SignalArgs & node)
{
  m_commServer->sendMessageToClient("Cannot save the configuration yet", LogMessage::ERROR);
}

/////////////////////////////////////////////////////////////////////////////

void CCore::signal_set_favorites(SignalArgs &node)
{
  std::vector<std::string> favs = node.get_array<std::string>("favorite_dirs");
  std::vector<std::string>::iterator it = favs.begin();

  m_favorite_directories.clear();

  for(int i = 0 ; it != favs.end() ; ++it, ++i )
    m_favorite_directories.append( QString::fromStdString(*it) );

  m_favorite_directories.removeDuplicates();

  m_settings->setValue( "favorite_directories", m_favorite_directories );
  m_settings->sync();
}

/////////////////////////////////////////////////////////////////////////////

void CCore::signal_list_favorites( SignalArgs &node )
{
  SignalArgs reply = node.create_reply();
  QStringList::iterator it = m_favorite_directories.begin();
  std::vector<std::string> vect( m_favorite_directories.size() );

  for( int i = 0 ; it != m_favorite_directories.end() ; ++it, ++i )
    vect[i] = it->toStdString();

  reply.set_array<std::string>("favorite_dirs", vect, ";");
}

/*++++++++++++++++++++++++++++++++++++++++++++++++++++++++++++++++++++++++++

                                 SLOTS

+++++++++++++++++++++++++++++++++++++++++++++++++++++++++++++++++++++++++++*/

void CCore::new_client(const std::string & clientId)
{
  // send a welcome message to the new client
  m_commServer->sendMessageToClient("Welcome to the Client-Server project!", LogMessage::INFO, clientId);
}

/////////////////////////////////////////////////////////////////////////////

void CCore::send_ack( const std::string & clientid,
                     const std::string & frameid,
                     bool success,
                     const std::string & message)
{
  SignalFrame frame("ack", uri(), CLIENT_NETWORK_QUEUE_PATH);
  SignalOptions & options = frame.options();


  options.add_option("frameid", frameid );
  options.add_option("success", success );
  options.add_option("message", message );

  options.flush();

  m_commServer->sendSignalToClient( *frame.xml_doc.get(), clientid);
}

/////////////////////////////////////////////////////////////////////////////

} // Server
} // ui
} // cf3<|MERGE_RESOLUTION|>--- conflicted
+++ resolved
@@ -66,37 +66,28 @@
   Logger::instance().getStream(WARNING).setStamp(LogStream::STRING, "%type% ");
 
   regist_signal( "read_dir" )
-<<<<<<< HEAD
-    ->description("Read directory content")
-    ->read_only(true)
-    ->pretty_name("")->connect(boost::bind(&CCore::read_dir, this, _1));
-
-  regist_signal( "read_special_dir" )
-    ->description("Read special directory content")
-    ->read_only(true)
-    ->pretty_name("")->connect(boost::bind(&CCore::read_special_dir, this, _1));
-
-  regist_signal( "shutdown" )
-    ->description("Shutdown the server")
-    ->pretty_name("")->connect(boost::bind(&CCore::shutdown, this, _1));
-
-  regist_signal("list_favorites")
-      ->description( "Lists the favorite directories for the remote browsing feature." )
-      ->read_only(true)
-      ->connect(boost::bind(&CCore::signal_list_favorites, this, _1));
-
-  regist_signal("set_favorites")
-      ->description( "Sets the favorite directories for the remote browsing feature." )
-      ->read_only(true)
-      ->connect(boost::bind(&CCore::signal_set_favorites, this, _1));
-=======
     .description("Read directory content")
     .read_only(true)
     .pretty_name("").connect(boost::bind(&CCore::read_dir, this, _1));
+
+  regist_signal( "read_special_dir" )
+    .description("Read special directory content")
+    .read_only(true)
+    .pretty_name("").connect(boost::bind(&CCore::read_special_dir, this, _1));
+
   regist_signal( "shutdown" )
     .description("Shutdown the server")
     .pretty_name("").connect(boost::bind(&CCore::shutdown, this, _1));
->>>>>>> bcfe322f
+
+  regist_signal("list_favorites")
+      .description( "Lists the favorite directories for the remote browsing feature." )
+      .read_only(true)
+      .connect(boost::bind(&CCore::signal_list_favorites, this, _1));
+
+  regist_signal("set_favorites")
+      .description( "Sets the favorite directories for the remote browsing feature." )
+      .read_only(true)
+      .connect(boost::bind(&CCore::signal_set_favorites, this, _1));
 }
 
 /////////////////////////////////////////////////////////////////////////////
@@ -256,13 +247,12 @@
     SignalFrame reply = args.create_reply( uri() );
     SignalOptions roptions = reply.options();
 
-<<<<<<< HEAD
-    roptions.add_option<OptionT<std::string> >("dirPath", directory.toStdString());
-    roptions.add_option<OptionArrayT<std::string> >("dirs", content.dirs);
-    roptions.add_option<OptionArrayT<std::string> >("files", content.files);
-    roptions.add_option<OptionArrayT<std::string> >("dirDates", content.dir_dates);
-    roptions.add_option<OptionArrayT<std::string> >("fileDates", content.file_dates);
-    roptions.add_option<OptionArrayT<Uint> >("fileSizes", content.file_sizes);
+    roptions.add_option("dirPath", directory.toStdString());
+    roptions.add_option("dirs", content.dirs);
+    roptions.add_option("files", content.files);
+    roptions.add_option("dirDates", content.dir_dates);
+    roptions.add_option("fileDates", content.file_dates);
+    roptions.add_option("fileSizes", content.file_sizes);
 
     roptions.flush();
 
@@ -319,20 +309,12 @@
 
     reply.node.set_attribute( "target", "read_dir" );
 
-    roptions.add_option<OptionT<std::string> >("dirPath", directory.toStdString());
-    roptions.add_option<OptionArrayT<std::string> >("dirs", content.dirs);
-    roptions.add_option<OptionArrayT<std::string> >("files", content.files);
-    roptions.add_option<OptionArrayT<std::string> >("dirDates", content.dir_dates);
-    roptions.add_option<OptionArrayT<std::string> >("fileDates", content.file_dates);
-    roptions.add_option<OptionArrayT<Uint> >("fileSizes", content.file_sizes);
-=======
     roptions.add_option("dirPath", directory.toStdString());
     roptions.add_option("dirs", content.dirs);
     roptions.add_option("files", content.files);
-    roptions.add_option("dirDates", content.dirDates);
-    roptions.add_option("fileDates", content.fileDates);
-    roptions.add_option("fileSizes", content.fileSizes);
->>>>>>> bcfe322f
+    roptions.add_option("dirDates", content.dir_dates);
+    roptions.add_option("fileDates", content.file_dates);
+    roptions.add_option("fileSizes", content.file_sizes);
 
     roptions.flush();
 
