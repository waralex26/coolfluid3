--- conflicted
+++ resolved
@@ -82,11 +82,6 @@
   return *this;
 }
 
-Uint Space::size() const
-{
-  return m_connectivity->size();
-}
-
 ////////////////////////////////////////////////////////////////////////////////
 
 Space::~Space()
@@ -113,10 +108,6 @@
 
 void Space::configure_shape_function()
 {
-<<<<<<< HEAD
-  cf3_assert_desc(connectivity().uri().string()+"["+common::to_str(elem_idx)+"]",elem_idx<connectivity().size());
-  return connectivity()[elem_idx];
-=======
   if (is_null(m_dict))
     throw SetupError(FromHere(), "Space "+uri().string()+" must be created using Entities::create_space()");
 
@@ -136,7 +127,6 @@
     m_connectivity->set_row_size(m_shape_function->nb_nodes());
     m_connectivity->resize(m_support->size());
   }
->>>>>>> 51b0e70f
 }
 
 ////////////////////////////////////////////////////////////////////////////////
@@ -160,13 +150,8 @@
 
 void Space::put_coordinates(RealMatrix& coordinates, const Uint elem_idx) const
 {
-<<<<<<< HEAD
-  Connectivity::ConstRow indexes = indexes_for_element(elem_idx);
-  Field& coordinates_field = fields().coordinates();
-=======
   Connectivity::ConstRow indexes = connectivity()[elem_idx];
   Field& coordinates_field = dict().coordinates();
->>>>>>> 51b0e70f
 
   cf3_assert(coordinates.rows() == indexes.size());
   cf3_assert(coordinates.cols() == coordinates_field.row_size());
@@ -191,13 +176,8 @@
 
 RealMatrix Space::get_coordinates(const Uint elem_idx) const
 {
-<<<<<<< HEAD
-  Connectivity::ConstRow indexes = indexes_for_element(elem_idx);
-  Field& coordinates_field = fields().coordinates();
-=======
   Connectivity::ConstRow indexes = connectivity()[elem_idx];
   Field& coordinates_field = dict().coordinates();
->>>>>>> 51b0e70f
   RealMatrix coordinates(indexes.size(),coordinates_field.row_size());
   for (Uint i=0; i<coordinates.rows(); ++i)
   {
