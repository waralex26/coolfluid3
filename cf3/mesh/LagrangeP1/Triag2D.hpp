// Copyright (C) 2010-2011 von Karman Institute for Fluid Dynamics, Belgium
//
// This software is distributed under the terms of the
// GNU Lesser General Public License version 3 (LGPLv3).
// See doc/lgpl.txt and doc/gpl.txt for the license text.

#ifndef cf3_mesh_LagrangeP1_Triag2D_hpp
#define cf3_mesh_LagrangeP1_Triag2D_hpp

#include "mesh/ElementTypeBase.hpp"
#include "mesh/LagrangeP1/Triag.hpp"

namespace cf3 {
namespace mesh {
namespace LagrangeP1 {

////////////////////////////////////////////////////////////////////////////////

struct Mesh_LagrangeP1_API Triag2D_traits
{
  typedef Triag SF;

  enum { dimension      = 2 };
  enum { nb_faces       = 3 };
  enum { nb_edges       = 3 };
};

/// @brief 2D Lagrange P1 Triangular Element type
/// This class provides the lagrangian shape function describing the
/// representation of the solution and/or the geometry in a P1 (linear)
/// triangular element.
/// @see ElementType for documentation of undocumented functions
/// @author Willem Deconinck
/// @author Tiago Quintino
/// @author Bart Janssens
struct Mesh_LagrangeP1_API Triag2D : public ElementTypeBase<Triag2D,Triag2D_traits>
{
  /// @name Accessor functions
  //  ------------------------
  //@{

  static const ElementTypeFaceConnectivity& faces();
  static const ElementType& face_type(const Uint face);

  //@}

  /// @name Computation functions
  //  ---------------------------
  //@{

  static MappedCoordsT mapped_coordinate(const CoordsT& coord, const NodesT& nodes);
  static void compute_mapped_coordinate(const CoordsT& coord, const NodesT& nodes, MappedCoordsT& mapped_coord);
  static Real jacobian_determinant(const MappedCoordsT& mapped_coord, const NodesT& nodes);
  static JacobianT jacobian(const MappedCoordsT& mapped_coord, const NodesT& nodes);
<<<<<<< HEAD
  template < typename MatrixType >
  static void compute_jacobian(const MappedCoordsT& mapped_coord, const NodesT& nodes, MatrixType& jacobian);
  static void compute_jacobian_adjoint(const MappedCoordsT& mapped_coord, const NodesT& nodes, JacobianT& result);
=======
  static void compute_jacobian(const MappedCoordsT& mapped_coord, const NodesT& nodes, JacobianT& jacobian);
  template<typename ResultT>
  inline static void compute_jacobian_adjoint(const MappedCoordsT& mapped_coord, const NodesT& nodes, ResultT& result)
  {
    result(KSI,XX) = nodes(2, YY) - nodes(0, YY);
    result(KSI,YY) = nodes(0, YY) - nodes(1, YY);
    result(ETA,XX) = nodes(0, XX) - nodes(2, XX);
    result(ETA,YY) = nodes(1, XX) - nodes(0, XX);
  }
>>>>>>> 5c00c178
  static Real volume(const NodesT& nodes);
  static Real area(const NodesT& nodes);
  static void compute_centroid(const NodesT& nodes , CoordsT& centroid);
  static bool is_coord_in_element(const CoordsT& coord, const NodesT& nodes);

  //@}

};

////////////////////////////////////////////////////////////////////////////////

} // LagrangeP1
} // mesh
} // cf3

#endif // cf3_mesh_LagrangeP1_Triag2D_hpp<|MERGE_RESOLUTION|>--- conflicted
+++ resolved
@@ -52,12 +52,8 @@
   static void compute_mapped_coordinate(const CoordsT& coord, const NodesT& nodes, MappedCoordsT& mapped_coord);
   static Real jacobian_determinant(const MappedCoordsT& mapped_coord, const NodesT& nodes);
   static JacobianT jacobian(const MappedCoordsT& mapped_coord, const NodesT& nodes);
-<<<<<<< HEAD
   template < typename MatrixType >
   static void compute_jacobian(const MappedCoordsT& mapped_coord, const NodesT& nodes, MatrixType& jacobian);
-  static void compute_jacobian_adjoint(const MappedCoordsT& mapped_coord, const NodesT& nodes, JacobianT& result);
-=======
-  static void compute_jacobian(const MappedCoordsT& mapped_coord, const NodesT& nodes, JacobianT& jacobian);
   template<typename ResultT>
   inline static void compute_jacobian_adjoint(const MappedCoordsT& mapped_coord, const NodesT& nodes, ResultT& result)
   {
@@ -66,7 +62,6 @@
     result(ETA,XX) = nodes(0, XX) - nodes(2, XX);
     result(ETA,YY) = nodes(1, XX) - nodes(0, XX);
   }
->>>>>>> 5c00c178
   static Real volume(const NodesT& nodes);
   static Real area(const NodesT& nodes);
   static void compute_centroid(const NodesT& nodes , CoordsT& centroid);
