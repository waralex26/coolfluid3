--- conflicted
+++ resolved
@@ -62,11 +62,7 @@
   /// Set to refer to the supplied nodes
   /// @param element_type_name type of the elements
   /// @param nodes  location of the nodes the elements are linked with
-<<<<<<< HEAD
-  Elements& create_elements (const std::string& element_type_name, SpaceFields& geometry);
-=======
   Elements& create_elements (const std::string& element_type_name, Dictionary& geometry);
->>>>>>> 51b0e70f
 
   /// @return the number of elements stored in this region, including any subregions
   Uint recursive_elements_count() const;
