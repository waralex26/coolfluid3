// Copyright (C) 2010-2011 von Karman Institute for Fluid Dynamics, Belgium
//
// This software is distributed under the terms of the
// GNU Lesser General Public License version 3 (LGPLv3).
// See doc/lgpl.txt and doc/gpl.txt for the license text.

/// @file
/// @brief Translation from dynamic to static API
///
/// This file deals with the translation from the dynamic API of
/// ShapeFunction to static implementations of shape functions.
/// Implementations of Shapefunctions only implement static functions, have
/// a default constructor, and inherit from ShapeFunctionBase.\n
/// The concrete dynamic implementation
/// is created as ShapeFunctionT<LagrangeP1::Triag>, wrapping the static
/// implementation in a component inheriting from ShapeFunction.
/// @author Willem Deconinck

#ifndef cf3_mesh_ShapeFunctionT_hpp
#define cf3_mesh_ShapeFunctionT_hpp

////////////////////////////////////////////////////////////////////////////////

#include "mesh/ShapeFunction.hpp"

////////////////////////////////////////////////////////////////////////////////

namespace cf3 {
namespace mesh {

////////////////////////////////////////////////////////////////////////////////


/// @brief Translation class to link concrete static implementations to the dynamic API
template <typename Concrete, typename Abstract=ShapeFunction>
class ShapeFunctionT : public Abstract
{
public: // typedefs

<<<<<<< HEAD
  typedef Concrete SF;
  typedef boost::shared_ptr< ShapeFunctionT >        Ptr;
  typedef boost::shared_ptr< ShapeFunctionT const > ConstPtr;
=======
  
  
>>>>>>> bcfe322f

public:
  /// @name Constructor / Destructor / Type name
  //  ------------------------------------------
  //@{

  /// Default constructor without arguments
  ShapeFunctionT( const std::string& name = type_name() ) : Abstract(name) { }

  /// Default destructor
  virtual ~ShapeFunctionT() {}

  /// Type name: ShapeFunction
  static std::string type_name() { return SF::type_name(); }

  //@}

  //  Accessor functions
  //  ------------------------

  virtual const RealMatrix& local_coordinates() const
  {
    return SF::local_coordinates();
  }

  virtual const RealMatrix& face_normals() const
  {
    return SF::face_normals();
  }

  virtual Uint nb_nodes() const
  {
    return SF::nb_nodes;
  }

  virtual Uint nb_faces() const
  {
    return SF::nb_faces;
  }

  virtual Uint order() const
  {
    return SF::order;
  }

  virtual Uint dimensionality() const
  {
    return SF::dimensionality;
  }

  virtual GeoShape::Type shape() const
  {
    return SF::shape;
  }

  // Computation functions
  // ---------------------------

  virtual RealRowVector value(const RealVector& local_coordinate) const
  {
    return SF::value(local_coordinate);
  }

  virtual void compute_value(const RealVector& local_coordinate, RealRowVector& value) const
  {
    // This little hack is necessary and is documented on the Eigen website
    // http://eigen.tuxfamily.org/dox/TopicFunctionTakingEigenTypes.html
    typename SF::ValueT const& val = const_cast<RealRowVector const&>(value);
    SF::compute_value(local_coordinate, const_cast<typename SF::ValueT&>(val));
    value = val;
  }

  virtual RealMatrix gradient(const RealVector& local_coordinate) const
  {
    return SF::gradient(local_coordinate);
  }

  virtual void compute_gradient(const RealVector& local_coordinate, RealMatrix& gradient) const
  {
    // This little hack is necessary and is documented on the Eigen website
    // http://eigen.tuxfamily.org/dox/TopicFunctionTakingEigenTypes.html
    const typename SF::GradientT& grad( const_cast<RealMatrix const&>(gradient));
    SF::compute_gradient(local_coordinate, const_cast<typename SF::GradientT&>(grad));
    gradient = grad;
  }
};

////////////////////////////////////////////////////////////////////////////////

} // mesh
} // cf3

////////////////////////////////////////////////////////////////////////////////

#endif // cf3_mesh_ShapeFunctionT_hpp<|MERGE_RESOLUTION|>--- conflicted
+++ resolved
@@ -37,14 +37,8 @@
 {
 public: // typedefs
 
-<<<<<<< HEAD
   typedef Concrete SF;
-  typedef boost::shared_ptr< ShapeFunctionT >        Ptr;
-  typedef boost::shared_ptr< ShapeFunctionT const > ConstPtr;
-=======
   
-  
->>>>>>> bcfe322f
 
 public:
   /// @name Constructor / Destructor / Type name
