// Copyright (C) 2010-2011 von Karman Institute for Fluid Dynamics, Belgium
//
// This software is distributed under the terms of the
// GNU Lesser General Public License version 3 (LGPLv3).
// See doc/lgpl.txt and doc/gpl.txt for the license text.

#include <set>

#include <boost/algorithm/string/erase.hpp>

#include "common/Log.hpp"
#include "common/Builder.hpp"
#include "common/FindComponents.hpp"
#include "common/OptionT.hpp"
#include "common/StreamHelpers.hpp"
#include "common/Foreach.hpp"
#include "common/StringConversion.hpp"
#include "common/Tags.hpp"
#include "common/DynTable.hpp"
#include "common/List.hpp"

#include "mesh/Mesh.hpp"
#include "mesh/Region.hpp"
#include "mesh/MergedParallelDistribution.hpp"
#include "mesh/ParallelDistribution.hpp"
#include "mesh/Elements.hpp"
#include "mesh/MeshElements.hpp"
#include "mesh/Field.hpp"
<<<<<<< HEAD
=======
#include "mesh/Connectivity.hpp"
>>>>>>> ef189285

#include "mesh/neu/Reader.hpp"


//////////////////////////////////////////////////////////////////////////////

namespace cf3 {
namespace mesh {
namespace neu {

  using namespace common;

////////////////////////////////////////////////////////////////////////////////

cf3::common::ComponentBuilder < neu::Reader, MeshReader, LibNeu > aneuReader_Builder;

//////////////////////////////////////////////////////////////////////////////

Reader::Reader( const std::string& name )
: MeshReader(name),
  Shared()
{
  // options
  options().add_option<OptionT <bool> >("read_groups" ,true)
      ->description("Reads neu Groups and splits the mesh in these subgroups")
      ->pretty_name("Unified Zones");

  options().add_option<OptionT <Uint> >("part", PE::Comm::instance().rank())
      ->description("Number of the part of the mesh to read. (e.g. rank of processor)")
      ->pretty_name("Part");

  options().add_option<OptionT <Uint> >("nb_parts", PE::Comm::instance().size())
      ->description("Total nb_partitions. (e.g. number of processors)");

  options().add_option<OptionT <bool> >("read_boundaries", true)
      ->description("Read the surface elements for the boundary")
      ->pretty_name("Read Boundaries");

  m_properties["brief"] = std::string("neutral file mesh reader component");

  std::string desc;
  desc += "This component can read in parallel.\n";
  desc += "Available coolfluid-element types are:\n";
  boost_foreach(const std::string& supported_type, m_supported_types)
  desc += "  - " + supported_type + "\n";
  m_properties["description"] = desc;
}

//////////////////////////////////////////////////////////////////////////////

std::vector<std::string> Reader::get_extensions()
{
  std::vector<std::string> extensions;
  extensions.push_back(".neu");
  return extensions;
}

//////////////////////////////////////////////////////////////////////////////

void Reader::do_read_mesh_into(const URI& file, Mesh& mesh)
{

  // if the file is present open it
  boost::filesystem::path fp (file.path());
  if( boost::filesystem::exists(fp) )
  {
    CFinfo << "Opening file " <<  fp.string() << CFendl;
    m_file.open(fp,std::ios_base::in); // exists so open it
  }
  else // doesnt exist so throw exception
  {
     throw boost::filesystem::filesystem_error( fp.string() + " does not exist", boost::system::error_code() );
  }

  // set the internal mesh pointer
  m_mesh = mesh.as_ptr<Mesh>();

  // Read file once and store positions
  get_file_positions();

  // Read mesh information
  read_headerData();

  m_mesh.lock()->initialize_nodes(0, m_headerData.NDFCD);

  cf3_assert(m_mesh.lock()->geometry_fields().coordinates().row_size() == m_headerData.NDFCD);

  // Create a hash
  m_hash = create_component_ptr<MergedParallelDistribution>("hash");
  std::vector<Uint> num_obj(2);
  num_obj[0] = m_headerData.NUMNP;
  num_obj[1] = m_headerData.NELEM;
  m_hash->configure_option("nb_obj",num_obj);

  // Create a region component inside the mesh with the name mesh_name
  //if (option("new_api").value<bool>())
    m_region = m_mesh.lock()->topology().create_region(m_headerData.mesh_name).as_ptr<Region>();
  //else
  //  m_region = m_mesh.lock()->create_region(m_headerData.mesh_name,!option("Serial Merge").value<bool>()).as_ptr<Region>();

  find_ghost_nodes();
  read_coordinates();
  read_connectivity();
  if (option("read_boundaries").value<bool>())
    read_boundaries();

  if (option("read_groups").value<bool>())
    read_groups();

  // clean-up
  // --------
  // Remove regions with empty connectivity tables
  remove_empty_element_regions(m_mesh.lock()->topology());


  boost_foreach(Elements& elements, find_components_recursively<Elements>(m_mesh.lock()->topology()))
  {
    elements.rank().resize(elements.size());
    Uint my_rank = option("part").value<Uint>();
    for (Uint e=0; e<elements.size(); ++e)
    {
      elements.rank()[e] = my_rank;
    }
  }


  // close the file
  m_file.close();

  m_mesh.lock()->elements().update();
  m_mesh.lock()->update_statistics();

  cf3_assert(m_mesh.lock()->geometry_fields().coordinates().row_size() == m_headerData.NDFCD);
  cf3_assert(m_mesh.lock()->properties().value<Uint>(common::Tags::dimension()) == m_headerData.NDFCD);
}

//////////////////////////////////////////////////////////////////////////////

void Reader::get_file_positions()
{
  std::string nodal_coordinates("NODAL COORDINATES");
  std::string elements_cells("ELEMENTS/CELLS");
  std::string element_group("ELEMENT GROUP");
  std::string boundary_condition("BOUNDARY CONDITIONS");

  m_element_group_positions.resize(0);
  m_boundary_condition_positions.resize(0);

  int p;
  std::string line;
  while (!m_file.eof())
  {
    p = m_file.tellg();
    getline(m_file,line);
    if (line.find(nodal_coordinates)!=std::string::npos)
      m_nodal_coordinates_position=p;
    else if (line.find(elements_cells)!=std::string::npos)
      m_elements_cells_position=p;
    else if (line.find(element_group)!=std::string::npos)
      m_element_group_positions.push_back(p);
    else if (line.find(boundary_condition)!=std::string::npos)
      m_boundary_condition_positions.push_back(p);
  }
  m_file.clear();

}

//////////////////////////////////////////////////////////////////////////////

void Reader::read_headerData()
{
  m_file.seekg(0,std::ios::beg);

  Uint NUMNP, NELEM, NGRPS, NBSETS, NDFCD, NDFVL;
  std::string line;

  // skip 2 lines
  for (Uint i=0; i<2; ++i)
    getline(m_file,line);

  m_file >> m_headerData.mesh_name;   getline(m_file,line);

  // skip 3 lines
  for (Uint i=0; i<3; ++i)
    getline(m_file,line);

  // read number of points, elements, groups, sets, dimensions, velocitycomponents
  getline(m_file,line);
  std::stringstream ss(line);
  ss >> NUMNP >> NELEM >> NGRPS >> NBSETS >> NDFCD >> NDFVL;

  m_headerData.NUMNP  = NUMNP;
  m_headerData.NELEM  = NELEM;
  m_headerData.NGRPS  = NGRPS;
  m_headerData.NBSETS = NBSETS;
  m_headerData.NDFCD  = NDFCD;
  m_headerData.NDFVL  = NDFVL;

  getline(m_file,line);
}

//////////////////////////////////////////////////////////////////////////////

void Reader::find_ghost_nodes()
{
  m_ghost_nodes.clear();

  // Only find ghost nodes if the domain is split up
  if (option("nb_parts").value<Uint>() > 1)
  {
    m_file.seekg(m_elements_cells_position,std::ios::beg);
    // skip next line
    std::string line;
    getline(m_file,line);


    // read every line and store the connectivity in the correct region through the buffer
    Uint elementNumber, elementType, nbElementNodes;
    for (Uint i=0; i<m_headerData.NELEM; ++i)
    {
      if (m_headerData.NELEM > 100000)
      {
        if(i%(m_headerData.NELEM/20)==0)
          CFinfo << 100*i/m_headerData.NELEM << "% " << CFendl;
      }

      if (m_hash->subhash(ELEMS).owns(i))
      {
        // element description
        m_file >> elementNumber >> elementType >> nbElementNodes;

        // check if element nodes are ghost
        std::vector<Uint> neu_element_nodes(nbElementNodes);
        for (Uint j=0; j<nbElementNodes; ++j)
        {
          m_file >> neu_element_nodes[j];
          if (!m_hash->subhash(NODES).owns(neu_element_nodes[j]-1))
          {
            m_ghost_nodes.insert(neu_element_nodes[j]);
          }
        }
      }
      // finish the line
      getline(m_file,line);
    }
    getline(m_file,line);  // ENDOFSECTION
  }
}

//////////////////////////////////////////////////////////////////////////////

void Reader::read_coordinates()
{
  m_file.seekg(m_nodal_coordinates_position,std::ios::beg);

  // Create the nodes

<<<<<<< HEAD
  FieldGroup& nodes = m_mesh.lock()->geometry_fields();
=======
  SpaceFields& nodes = m_mesh.lock()->geometry_fields();
>>>>>>> ef189285

  nodes.resize(m_hash->subhash(NODES).nb_objects_in_part(PE::Comm::instance().rank()) + m_ghost_nodes.size());
  std::string line;
  // skip one line
  getline(m_file,line);

  // declare and allocate one coordinate row
  std::vector<Real> rowVector(m_headerData.NDFCD);

  std::set<Uint>::const_iterator not_found = m_ghost_nodes.end();

  Uint coord_idx=0;
  for (Uint node_idx=1; node_idx<=m_headerData.NUMNP; ++node_idx)
  {
    if (m_headerData.NUMNP > 100000)
    {
      if(node_idx%(m_headerData.NUMNP/20)==0)
        CFinfo << 100*node_idx/m_headerData.NUMNP << "% " << CFendl;
    }
    getline(m_file,line);
    if (m_hash->subhash(NODES).owns(node_idx-1))
    {
      nodes.rank()[coord_idx] = m_hash->subhash(NODES).part_of_obj(node_idx-1);
      nodes.glb_idx()[coord_idx] = node_idx;
      m_node_to_coord_idx[node_idx]=coord_idx;
      std::stringstream ss(line);
      Uint nodeNumber;
      ss >> nodeNumber;
      for (Uint dim=0; dim<m_headerData.NDFCD; ++dim)
        ss >> nodes.coordinates()[coord_idx][dim];
      coord_idx++;
    }
    else
    {
      if (m_ghost_nodes.find(node_idx) != not_found)
      {
        // add global node index
        nodes.rank()[coord_idx] = m_hash->subhash(NODES).part_of_obj(node_idx-1);
        nodes.glb_idx()[coord_idx] = node_idx;
        m_node_to_coord_idx[node_idx]=coord_idx;
        std::stringstream ss(line);
        Uint nodeNumber;
        ss >> nodeNumber;
        for (Uint dim=0; dim<m_headerData.NDFCD; ++dim)
          ss >> nodes.coordinates()[coord_idx][dim];
        coord_idx++;
      }
    }
  }
  getline(m_file,line);
}


//////////////////////////////////////////////////////////////////////////////

void Reader::read_connectivity()
{
<<<<<<< HEAD
  FieldGroup& nodes = m_mesh.lock()->geometry_fields();
=======
  SpaceFields& nodes = m_mesh.lock()->geometry_fields();
>>>>>>> ef189285
  m_tmp = m_region.lock()->create_region("main").as_ptr<Region>();

  m_global_to_tmp.clear();
  m_file.seekg(m_elements_cells_position,std::ios::beg);

  std::map<std::string,Elements::Ptr> elements = create_cells_in_region(*m_tmp,nodes,m_supported_types);
  std::map<std::string,Connectivity::Buffer::Ptr> buffer = create_connectivity_buffermap(elements);

  // skip next line
  std::string line;
  getline(m_file,line);

  // read every line and store the connectivity in the correct region through the buffer
  std::string etype_CF;
  std::vector<Uint> cf_element;
  Uint neu_node_number;
  Uint cf_node_number;
  Uint cf_idx;
  Uint table_idx;

  for (Uint i=0; i<m_headerData.NELEM; ++i)
  {
    if (m_headerData.NELEM > 100000)
    {
      if(i%(m_headerData.NELEM/20)==0)
        CFinfo << 100*i/m_headerData.NELEM << "% " << CFendl;
    }

    // element description
    Uint elementNumber, elementType, nbElementNodes;
    m_file >> elementNumber >> elementType >> nbElementNodes;

    // get element nodes
    if (m_hash->subhash(ELEMS).owns(i))
    {
      cf_element.resize(nbElementNodes);
      for (Uint j=0; j<nbElementNodes; ++j)
      {
        cf_idx = m_nodes_neu_to_cf[elementType][j];
        m_file >> neu_node_number;
        cf_node_number = m_node_to_coord_idx[neu_node_number];
        cf_element[cf_idx] = cf_node_number;
      }
      etype_CF = element_type(elementType,nbElementNodes);
      table_idx = buffer[etype_CF]->add_row(cf_element);
      m_global_to_tmp[elementNumber] = std::make_pair(elements[etype_CF],table_idx);
    }
    else
    {
      for (Uint j=0; j<nbElementNodes; ++j)
      {
        m_file >> neu_node_number;
      }
    }

    // finish the line
    getline(m_file,line);
  }
  getline(m_file,line);  // ENDOFSECTION

  m_node_to_coord_idx.clear();

}

//////////////////////////////////////////////////////////////////////////////

void Reader::read_groups()
{
<<<<<<< HEAD
  FieldGroup& nodes = m_mesh.lock()->geometry_fields();
=======
  SpaceFields& nodes = m_mesh.lock()->geometry_fields();
>>>>>>> ef189285
  cf3_assert(m_element_group_positions.size() == m_headerData.NGRPS)

  std::vector<GroupData> groups(m_headerData.NGRPS);
  std::string line;
  int dummy;

  std::set<Uint>::const_iterator it;

  for (Uint g=0; g<m_headerData.NGRPS; ++g)
  {
    m_file.seekg(m_element_group_positions[g],std::ios::beg);

    std::string ELMMAT;
    Uint NGP, NELGP, MTYP, NFLAGS, I;
    getline(m_file,line);  // ELEMENT GROUP...
    m_file >> line >> NGP >> line >> NELGP >> line >> MTYP >> line >> NFLAGS >> ELMMAT;
    groups[g].NGP    = NGP;
    groups[g].NELGP  = NELGP;
    groups[g].MTYP   = MTYP;
    groups[g].NFLAGS = NFLAGS;
    groups[g].ELMMAT = ELMMAT;
    //groups[g].print();

    for (Uint i=0; i<NFLAGS; ++i)
      m_file >> dummy;


    // 2 cases:
    // 1) there is only one group --> The tmp region can just be renamed
    //    and put in the filesystem as subcomponent of "mesh/regions"
    if (m_headerData.NGRPS == 1)
    {
      m_tmp->rename(groups[0].ELMMAT);
      m_tmp.reset();
      return;
    }

    // 2) there are multiple groups --> New regions have to be created
    //    and the elements from the tmp region have to be distributed among
    //    these new regions.

    // Read first to see howmany elements to allocate
    int p = m_file.tellg();
    Uint nb_elems_in_group = 0;
    for (Uint i=0; i<NELGP; ++i)
    {
      m_file >> I;
      if (m_hash->subhash(ELEMS).owns(I-1))
        nb_elems_in_group++;
    }
    // now allocate and read again
    groups[g].ELEM.reserve(nb_elems_in_group);
    m_file.seekg(p,std::ios::beg);
    for (Uint i=0; i<NELGP; ++i)
    {
      m_file >> I;
      if (m_hash->subhash(ELEMS).owns(I-1))
        groups[g].ELEM.push_back(I);     // set element index
    }

    getline(m_file,line);  // finish the line (read new line)
    getline(m_file,line);  // ENDOFSECTION
  }

  // Create Region for each group
  boost_foreach(GroupData& group, groups)
  {

    Region& region = m_region.lock()->create_region(group.ELMMAT);

    //CFinfo << "region " << region.uri().string() << " created" << CFendl;
    // Create regions for each element type in each group-region
    std::map<std::string,Elements::Ptr> elements = create_cells_in_region(region,nodes,m_supported_types);
    std::map<std::string,Connectivity::Buffer::Ptr> buffer = create_connectivity_buffermap(elements);

    // Copy elements from tmp_region in the correct region
    boost_foreach(Uint global_element, group.ELEM)
    {
      Elements::Ptr tmp_elems = m_global_to_tmp[global_element].first;
      Uint local_element = m_global_to_tmp[global_element].second;
      std::string etype = tmp_elems->element_type().derived_type_name();

      Uint idx = buffer[etype]->add_row(tmp_elems->node_connectivity().array()[local_element]);
      std::string new_elems_name = tmp_elems->name();
      m_global_to_tmp[global_element] = std::make_pair(region.get_child_ptr(new_elems_name)->as_ptr<Elements>(),idx);
    }
  }

  m_region.lock()->remove_component(m_tmp->name());
  m_tmp.reset();

}

//////////////////////////////////////////////////////////////////////////////

void Reader::read_boundaries()
{
  cf3_assert(m_boundary_condition_positions.size() == m_headerData.NBSETS)

  std::string line;
  for (Uint t=0; t<m_headerData.NBSETS; ++t) {

    m_file.seekg(m_boundary_condition_positions[t],std::ios::beg);

    std::string NAME;
    int ITYPE, NENTRY, NVALUES, IBCODE1, IBCODE2, IBCODE3, IBCODE4, IBCODE5;

    // read header
    getline(m_file,line);  // BOUNDARY CONDITIONS...
    getline(m_file,line);  // header
    std::stringstream ss(line);
    ss >> NAME >> ITYPE >> NENTRY >> NVALUES >> IBCODE1 >> IBCODE2 >> IBCODE3 >> IBCODE4 >> IBCODE5;
    if (ITYPE!=1) {
      throw common::NotSupported(FromHere(),"error: supports only boundary condition data 1 (element/cell): page C-11 of user's guide");
    }
    if (IBCODE1!=6) {
      throw common::NotSupported(FromHere(),"error: supports only IBCODE1 6 (ELEMENT_SIDE)");
    }

    Region& bc_region = m_region.lock()->create_region(NAME);
<<<<<<< HEAD
    FieldGroup& nodes = m_mesh.lock()->geometry_fields();
=======
    SpaceFields& nodes = m_mesh.lock()->geometry_fields();
>>>>>>> ef189285

    // create all kind of element type regions
    std::map<std::string,Elements::Ptr> elements = create_faces_in_region (bc_region,nodes,m_supported_types);
    std::map<std::string,Connectivity::Buffer::Ptr> buffer = create_connectivity_buffermap (elements);

    // read boundary elements connectivity
    for (int i=0; i<NENTRY; ++i)
    {
      int ELEM, ETYPE, FACE;
      m_file >> ELEM >> ETYPE >> FACE;

      Uint global_element = ELEM;

      std::map<Uint,Region_TableIndex_pair>::iterator it = m_global_to_tmp.find(global_element);
      if (it != m_global_to_tmp.end())
      {
        Elements::Ptr tmp_elements = it->second.first;
        Uint local_element = it->second.second;

        //Uint elementType = ETYPE;
        Uint faceIdx = m_faces_neu_to_cf[ETYPE][FACE];

        const ElementType& etype = tmp_elements->element_type();
        const ElementType::FaceConnectivity& face_connectivity = etype.faces();

        // make a row of nodes
        const Connectivity::Row& elem_nodes = tmp_elements->node_connectivity()[local_element];
        std::vector<Uint> row;
        row.reserve(face_connectivity.stride[faceIdx]);
        boost_foreach(const Uint& node, face_connectivity.nodes_range(faceIdx))
          row.push_back(elem_nodes[node]);

        // add the row to the buffer of the face region
        std::string face_type = etype.face_type(faceIdx).derived_type_name();
        cf3_assert_desc(to_str(row.size())+"!="+to_str(buffer[face_type]->get_appointed().shape()[1]),row.size() == buffer[face_type]->get_appointed().shape()[1]);
        buffer[face_type]->add_row(row);

      }
      getline(m_file,line);  // finish the line (read new line)
    }
    getline(m_file,line);  // ENDOFSECTION

  }
}

//////////////////////////////////////////////////////////////////////////////

std::string Reader::element_type(const Uint neu_type, const Uint nb_nodes)
{
  std::string cf_type;
  std::string dim = to_str<int>(m_headerData.NDFCD);
  if      (neu_type==LINE  && nb_nodes==2) cf_type = "cf3.mesh.LagrangeP1.Line"  + dim + "D";  // line
  else if (neu_type==QUAD  && nb_nodes==4) cf_type = "cf3.mesh.LagrangeP1.Quad"  + dim + "D";  // quadrilateral
  else if (neu_type==TRIAG && nb_nodes==3) cf_type = "cf3.mesh.LagrangeP1.Triag" + dim + "D";  // triangle
  else if (neu_type==HEXA  && nb_nodes==8) cf_type = "cf3.mesh.LagrangeP1.Hexa"  + dim + "D";  // hexahedron
  else if (neu_type==TETRA && nb_nodes==4) cf_type = "cf3.mesh.LagrangeP1.Tetra" + dim + "D";  // tetrahedron
  /// @todo to be implemented
  else if (neu_type==5 && nb_nodes==6) // wedge (prism)
    throw common::NotImplemented(FromHere(),"wedge or prism element not able to convert to COOLFluiD yet.");
  else if (neu_type==7 && nb_nodes==5) // pyramid
    throw common::NotImplemented(FromHere(),"pyramid element not able to convert to COOLFluiD yet.");
  else {
    throw common::NotSupported(FromHere(),"no support for element type/nodes "
                               + to_str<int>(neu_type) + "/" + to_str<int>(nb_nodes) +
                               " in neutral format");
  }

  return cf_type;
}

//////////////////////////////////////////////////////////////////////////////

} // neu
} // mesh
} // cf3<|MERGE_RESOLUTION|>--- conflicted
+++ resolved
@@ -26,10 +26,7 @@
 #include "mesh/Elements.hpp"
 #include "mesh/MeshElements.hpp"
 #include "mesh/Field.hpp"
-<<<<<<< HEAD
-=======
 #include "mesh/Connectivity.hpp"
->>>>>>> ef189285
 
 #include "mesh/neu/Reader.hpp"
 
@@ -287,11 +284,7 @@
 
   // Create the nodes
 
-<<<<<<< HEAD
-  FieldGroup& nodes = m_mesh.lock()->geometry_fields();
-=======
   SpaceFields& nodes = m_mesh.lock()->geometry_fields();
->>>>>>> ef189285
 
   nodes.resize(m_hash->subhash(NODES).nb_objects_in_part(PE::Comm::instance().rank()) + m_ghost_nodes.size());
   std::string line;
@@ -349,11 +342,7 @@
 
 void Reader::read_connectivity()
 {
-<<<<<<< HEAD
-  FieldGroup& nodes = m_mesh.lock()->geometry_fields();
-=======
   SpaceFields& nodes = m_mesh.lock()->geometry_fields();
->>>>>>> ef189285
   m_tmp = m_region.lock()->create_region("main").as_ptr<Region>();
 
   m_global_to_tmp.clear();
@@ -422,11 +411,7 @@
 
 void Reader::read_groups()
 {
-<<<<<<< HEAD
-  FieldGroup& nodes = m_mesh.lock()->geometry_fields();
-=======
   SpaceFields& nodes = m_mesh.lock()->geometry_fields();
->>>>>>> ef189285
   cf3_assert(m_element_group_positions.size() == m_headerData.NGRPS)
 
   std::vector<GroupData> groups(m_headerData.NGRPS);
@@ -547,11 +532,7 @@
     }
 
     Region& bc_region = m_region.lock()->create_region(NAME);
-<<<<<<< HEAD
-    FieldGroup& nodes = m_mesh.lock()->geometry_fields();
-=======
     SpaceFields& nodes = m_mesh.lock()->geometry_fields();
->>>>>>> ef189285
 
     // create all kind of element type regions
     std::map<std::string,Elements::Ptr> elements = create_faces_in_region (bc_region,nodes,m_supported_types);
