// Copyright (C) 2010-2011 von Karman Institute for Fluid Dynamics, Belgium
//
// This software is distributed under the terms of the
// GNU Lesser General Public License version 3 (LGPLv3).
// See doc/lgpl.txt and doc/gpl.txt for the license text.

#include <boost/foreach.hpp>
#include "common/Log.hpp"
#include "common/Builder.hpp"

#include "common/FindComponents.hpp"
#include "common/Foreach.hpp"
#include "common/StreamHelpers.hpp"
#include "common/StringConversion.hpp"

#include "mesh/actions/BuildFaceNormals.hpp"
#include "mesh/CellFaces.hpp"
#include "mesh/Region.hpp"
<<<<<<< HEAD
#include "mesh/FieldGroup.hpp"
=======
#include "mesh/SpaceFields.hpp"
>>>>>>> ef189285
#include "mesh/FaceCellConnectivity.hpp"
#include "mesh/NodeElementConnectivity.hpp"
#include "mesh/Node2FaceCellConnectivity.hpp"
#include "mesh/Cells.hpp"
#include "mesh/Space.hpp"
#include "mesh/Mesh.hpp"
#include "mesh/Faces.hpp"
#include "mesh/CellFaces.hpp"
#include "mesh/Field.hpp"
#include "mesh/Connectivity.hpp"

#include "math/Functions.hpp"

//////////////////////////////////////////////////////////////////////////////

namespace cf3 {
namespace mesh {
namespace actions {

  using namespace common;
  using namespace math::Functions;

////////////////////////////////////////////////////////////////////////////////

common::ComponentBuilder < BuildFaceNormals, MeshTransformer, mesh::actions::LibActions> BuildFaceNormals_Builder;

//////////////////////////////////////////////////////////////////////////////

BuildFaceNormals::BuildFaceNormals( const std::string& name )
: MeshTransformer(name)
{

  properties()["brief"] = std::string("Print information of the mesh");
  std::string desc;
  desc =
  "  Usage: Info \n\n"
  "          Information given: internal mesh hierarchy,\n"
  "      element distribution for each region, and element type";
  properties()["description"] = desc;
}

/////////////////////////////////////////////////////////////////////////////

std::string BuildFaceNormals::brief_description() const
{
  return properties().value<std::string>("brief");
}

/////////////////////////////////////////////////////////////////////////////


std::string BuildFaceNormals::help() const
{
  return "  " + properties().value<std::string>("brief") + "\n" +
      properties().value<std::string>("description");
}

/////////////////////////////////////////////////////////////////////////////

void BuildFaceNormals::execute()
{

  Mesh& mesh = *m_mesh.lock();

  const Uint dimension = mesh.geometry_fields().coordinates().row_size();

  SpaceFields& faces_P0 = mesh.create_space_and_field_group("faces_P0",SpaceFields::Basis::FACE_BASED,"cf3.mesh.LagrangeP0");
  Field& face_normals = faces_P0.create_field(mesh::Tags::normal(),std::string(mesh::Tags::normal())+"[vector]");
  face_normals.add_tag(mesh::Tags::normal());

  Component::Ptr component;
  Uint cell_idx(0);
  boost_foreach( Entities& faces, face_normals.entities_range() )
  {
    FaceCellConnectivity::Ptr face2cell_ptr = find_component_ptr<FaceCellConnectivity>(faces);
    if (is_not_null(face2cell_ptr))
    {
      FaceCellConnectivity& face2cell = *face2cell_ptr;
      common::Table<Uint>& face_nb = face2cell.face_number();
      RealMatrix face_coordinates(faces.element_type().nb_nodes(),faces.element_type().dimension());
      RealVector normal(faces.element_type().dimension());
      for (Face2Cell face(face2cell); face.idx<face2cell.size(); ++face.idx)
      {
        // The normal will be outward to the first connected element
        Entity cell = face.cells()[FIRST];
        Connectivity::ConstRow cell_nodes = cell.get_nodes();
        Uint i(0);
        boost_foreach(Uint node_id, face.nodes() )
        {
          Uint j(0);
<<<<<<< HEAD
          boost_foreach(const Real& coord, mesh.geometry_fields().coordinates()[cell_nodes[node_id]])
=======
          boost_foreach(const Real& coord, mesh.geometry_fields().coordinates()[node_id])
>>>>>>> ef189285
          {
            face_coordinates(i,j) = coord;
            ++j;
          }
          ++i;
        }

        if (face.element_type().dimensionality() == 0) // cannot compute normal from element_type
        {
          RealVector cell_centroid(1);
          cell.element_type().compute_centroid(cell.get_coordinates(),cell_centroid);
          RealVector normal(1);
          normal = face_coordinates.row(0) - cell_centroid;
          normal.normalize();
          face_normals[face_normals.indexes_for_element(faces,face.idx)[0]][XX]=normal[XX];
        }
        else
        {
          face.element_type().compute_normal(face_coordinates,normal);
          Uint field_index = face_normals.indexes_for_element(faces,face.idx)[0];
          cf3_assert(field_index    < face_normals.size()    );
          cf3_assert(normal.size() == face_normals.row_size());
          for (Uint i=0; i<normal.size(); ++i)
            face_normals[field_index][i]=normal[i];

        }
      }
    }
  }
}

//////////////////////////////////////////////////////////////////////////////


} // actions
} // mesh
} // cf3<|MERGE_RESOLUTION|>--- conflicted
+++ resolved
@@ -16,11 +16,7 @@
 #include "mesh/actions/BuildFaceNormals.hpp"
 #include "mesh/CellFaces.hpp"
 #include "mesh/Region.hpp"
-<<<<<<< HEAD
-#include "mesh/FieldGroup.hpp"
-=======
 #include "mesh/SpaceFields.hpp"
->>>>>>> ef189285
 #include "mesh/FaceCellConnectivity.hpp"
 #include "mesh/NodeElementConnectivity.hpp"
 #include "mesh/Node2FaceCellConnectivity.hpp"
@@ -111,11 +107,7 @@
         boost_foreach(Uint node_id, face.nodes() )
         {
           Uint j(0);
-<<<<<<< HEAD
-          boost_foreach(const Real& coord, mesh.geometry_fields().coordinates()[cell_nodes[node_id]])
-=======
           boost_foreach(const Real& coord, mesh.geometry_fields().coordinates()[node_id])
->>>>>>> ef189285
           {
             face_coordinates(i,j) = coord;
             ++j;
