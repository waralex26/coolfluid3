--- conflicted
+++ resolved
@@ -94,11 +94,7 @@
     boost_foreach(const Handle<Entities>& elements_handle, target.entities_range())
     {
       Entities& elements = *elements_handle;
-<<<<<<< HEAD
-      if (source.field_group().defined_for_entities(elements_handle) == false)
-=======
       if (source.dict().defined_for_entities(elements_handle) == false)
->>>>>>> 51b0e70f
         continue;
       //      throw BadValue(FromHere(),"Source field "+source.uri().string()+" is not defined in elements "+elements.uri().string());
 
@@ -366,11 +362,7 @@
   {
     if ( Handle< Field > target_field = Handle<Field>(target.handle<Component>()) )
     {
-<<<<<<< HEAD
-      coordinates = Handle< common::Table<Real> >(target_field->field_group().coordinates().handle<Component>());
-=======
       coordinates = Handle< common::Table<Real> >(target_field->dict().coordinates().handle<Component>());
->>>>>>> 51b0e70f
     }
     else
     {
