// Copyright (C) 2010-2011 von Karman Institute for Fluid Dynamics, Belgium
//
// This software is distributed under the terms of the
// GNU Lesser General Public License version 3 (LGPLv3).
// See doc/lgpl.txt and doc/gpl.txt for the license text.

#include "common/Log.hpp"
#include "common/Builder.hpp"

#include "common/FindComponents.hpp"
#include "common/Foreach.hpp"
#include "common/PropertyList.hpp"

#include "mesh/actions/BuildVolume.hpp"
#include "mesh/Cells.hpp"
#include "mesh/Region.hpp"
#include "mesh/Space.hpp"
#include "mesh/Mesh.hpp"
#include "mesh/Field.hpp"
#include "mesh/Connectivity.hpp"

//////////////////////////////////////////////////////////////////////////////

namespace cf3 {
namespace mesh {
namespace actions {

  using namespace common;

////////////////////////////////////////////////////////////////////////////////

common::ComponentBuilder < BuildVolume, MeshTransformer, mesh::actions::LibActions> BuildVolume_Builder;

//////////////////////////////////////////////////////////////////////////////

BuildVolume::BuildVolume( const std::string& name )
: MeshTransformer(name)
{

  properties()["brief"] = std::string("Print information of the mesh");
  std::string desc;
  desc =
  "  Usage: Info \n\n"
  "          Information given: internal mesh hierarchy,\n"
  "      element distribution for each region, and element type";
  properties()["description"] = desc;
}

/////////////////////////////////////////////////////////////////////////////

std::string BuildVolume::brief_description() const
{
  return properties().value<std::string>("brief");
}

/////////////////////////////////////////////////////////////////////////////


std::string BuildVolume::help() const
{
  return "  " + properties().value<std::string>("brief") + "\n" +
      properties().value<std::string>("description");
}

/////////////////////////////////////////////////////////////////////////////

void BuildVolume::execute()
{

  Mesh& mesh = *m_mesh;

<<<<<<< HEAD
  SpaceFields& cells_P0 = *mesh.create_component<SpaceFields>("cells_P0");
=======
  Dictionary& cells_P0 = *mesh.create_component<Dictionary>("cells_P0");
>>>>>>> 51b0e70f
  boost_foreach(Cells& cells, find_components_recursively<Cells>(mesh.topology()))
    cells.create_space("cf3.mesh.LagrangeP0"+cells.element_type().shape_name(),cells_P0);
  cells_P0.update();


  Field& volume = cells_P0.create_field("volume");
  volume.add_tag(mesh::Tags::volume());

  boost_foreach( const Handle<Entities>& elements_handle, volume.entities_range() )
  {
    Entities& elements = *elements_handle;
<<<<<<< HEAD
    RealMatrix coordinates;  elements.allocate_coordinates(coordinates);
=======
    RealMatrix coordinates;  elements.geometry_space().allocate_coordinates(coordinates);
>>>>>>> 51b0e70f

    const Connectivity& space_connectivity = cells_P0.space(elements).connectivity();
    for (Uint cell_idx = 0; cell_idx<elements.size(); ++cell_idx)
    {
<<<<<<< HEAD
      elements.put_coordinates( coordinates, cell_idx );
=======
      elements.geometry_space().put_coordinates( coordinates, cell_idx );
>>>>>>> 51b0e70f
      volume[space_connectivity[cell_idx][0]][0] = elements.element_type().volume( coordinates );
    }
  }

}

//////////////////////////////////////////////////////////////////////////////


} // actions
} // mesh
} // cf3<|MERGE_RESOLUTION|>--- conflicted
+++ resolved
@@ -69,11 +69,7 @@
 
   Mesh& mesh = *m_mesh;
 
-<<<<<<< HEAD
-  SpaceFields& cells_P0 = *mesh.create_component<SpaceFields>("cells_P0");
-=======
   Dictionary& cells_P0 = *mesh.create_component<Dictionary>("cells_P0");
->>>>>>> 51b0e70f
   boost_foreach(Cells& cells, find_components_recursively<Cells>(mesh.topology()))
     cells.create_space("cf3.mesh.LagrangeP0"+cells.element_type().shape_name(),cells_P0);
   cells_P0.update();
@@ -85,20 +81,12 @@
   boost_foreach( const Handle<Entities>& elements_handle, volume.entities_range() )
   {
     Entities& elements = *elements_handle;
-<<<<<<< HEAD
-    RealMatrix coordinates;  elements.allocate_coordinates(coordinates);
-=======
     RealMatrix coordinates;  elements.geometry_space().allocate_coordinates(coordinates);
->>>>>>> 51b0e70f
 
     const Connectivity& space_connectivity = cells_P0.space(elements).connectivity();
     for (Uint cell_idx = 0; cell_idx<elements.size(); ++cell_idx)
     {
-<<<<<<< HEAD
-      elements.put_coordinates( coordinates, cell_idx );
-=======
       elements.geometry_space().put_coordinates( coordinates, cell_idx );
->>>>>>> 51b0e70f
       volume[space_connectivity[cell_idx][0]][0] = elements.element_type().volume( coordinates );
     }
   }
