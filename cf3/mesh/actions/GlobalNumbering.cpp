--- conflicted
+++ resolved
@@ -157,11 +157,7 @@
 
     for (Uint elem_idx=0; elem_idx<elements.size(); ++elem_idx)
     {
-<<<<<<< HEAD
-      elements.put_coordinates(element_coordinates,elem_idx);
-=======
       elements.geometry_space().put_coordinates(element_coordinates,elem_idx);
->>>>>>> 51b0e70f
       RealVector centroid(elements.element_type().dimension());
       elements.element_type().compute_centroid(element_coordinates,centroid);
       glb_elem_hash.data()[elem_idx]=elem_hash_value(element_coordinates);
