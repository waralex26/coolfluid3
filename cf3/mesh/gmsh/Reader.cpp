// Copyright (C) 2010-2011 von Karman Institute for Fluid Dynamics, Belgium
//
// This software is distributed under the terms of the
// GNU Lesser General Public License version 3 (LGPLv3).
// See doc/lgpl.txt and doc/gpl.txt for the license text.

#include <boost/foreach.hpp>
#include <boost/tokenizer.hpp>

#include "common/Log.hpp"
#include "common/Builder.hpp"
#include "common/FindComponents.hpp"
#include "common/OptionList.hpp"
#include "common/OptionT.hpp"
#include "common/PropertyList.hpp"
#include "common/StreamHelpers.hpp"
#include "common/StringConversion.hpp"


#include "mesh/Mesh.hpp"
#include "common/Table.hpp"
#include "common/List.hpp"
#include "mesh/Region.hpp"
#include "mesh/Dictionary.hpp"
#include "mesh/MeshElements.hpp"
#include "mesh/ConnectivityData.hpp"
#include "common/DynTable.hpp"
#include "mesh/MergedParallelDistribution.hpp"
#include "mesh/ParallelDistribution.hpp"
#include "mesh/Field.hpp"
#include "mesh/Space.hpp"
#include "mesh/Cells.hpp"

#include "mesh/gmsh/Reader.hpp"


//////////////////////////////////////////////////////////////////////////////

namespace cf3 {
namespace mesh {
namespace gmsh {

  using namespace common;

////////////////////////////////////////////////////////////////////////////////

cf3::common::ComponentBuilder < gmsh::Reader, MeshReader, LibGmsh> aGmshReader_Builder;

//////////////////////////////////////////////////////////////////////////////

Reader::Reader( const std::string& name )
: MeshReader(name),
  Shared()
{

  // options

  options().add_option("part", PE::Comm::instance().rank() )
      .description("Number of the part of the mesh to read. (e.g. rank of processor)")
      .pretty_name("Part");

  options().add_option("nb_parts", PE::Comm::instance().size() )
      .description("Total number of parts. (e.g. number of processors)")
      .pretty_name("nb_parts");

  options().add_option("read_fields", true)
      .description("Read the data from the mesh")
      .pretty_name("Read Fields")
      .mark_basic();

  // properties

  properties()["brief"] = std::string("Gmsh file reader component");

  std::string desc;
  desc += "This component can read in parallel.\n";
  desc += "It can also read multiple files in serial, combining them in one large mesh.\n";
  desc += "Available coolfluid-element types are:\n";
  BOOST_FOREACH(const std::string& supported_type, m_supported_types)
  desc += "  - " + supported_type + "\n";
  properties()["description"] = desc;
}

//////////////////////////////////////////////////////////////////////////////

std::vector<std::string> Reader::get_extensions()
{
  std::vector<std::string> extensions;
  extensions.push_back(".msh");
  return extensions;
}

//////////////////////////////////////////////////////////////////////////////

void Reader::do_read_mesh_into(const URI& file, Mesh& mesh)
{

  // if the file is present open it
  boost::filesystem::path fp (file.path());
  if( boost::filesystem::exists(fp) )
  {
    CFinfo <<  "Opening file " <<  fp.string() << CFendl;
    m_file.open(fp,std::ios_base::in); // exists so open it
  }
  else // doesnt exist so throw exception
  {
     throw boost::filesystem::filesystem_error( fp.string() + " does not exist", boost::system::error_code() );
  }

  m_file_basename = boost::filesystem::basename(fp);

  // set the internal mesh pointer
  m_mesh = Handle<Mesh>(mesh.handle<Component>());

  // Create a region component inside the mesh with a generic mesh name
  // NOTE: since gmsh contains several 'physical entities' in one mesh, we create one region per physical entity
  m_region = Handle<Region>(m_mesh->topology().handle<Component>());

  // Read file once and store positions
  get_file_positions();

  m_mesh->initialize_nodes(0, m_mesh_dimension);

  find_ghost_nodes();

//  CFinfo << m_mesh->tree() << CFendl;
//  CFinfo << "nodes to read = " << m_nodes_to_read.size() << CFendl;
  read_coordinates();

  read_connectivity();

  fix_negative_volumes(*m_mesh);

  if (options().option("read_fields").value<bool>())
  {
    read_element_data();

    read_node_data();
  }

  m_node_idx_gmsh_to_cf.clear();
  m_elem_idx_gmsh_to_cf.clear();


  boost_foreach(Elements& elements, find_components_recursively<Elements>(m_mesh->topology()))
  {
    elements.rank().resize(elements.size());
    Uint my_rank = options().option("part").value<Uint>();
    for (Uint e=0; e<elements.size(); ++e)
    {
      elements.rank()[e] = my_rank;
    }
  }


  m_mesh->elements().update();
  m_mesh->update_statistics();
//  // clean-up

  // close the file
  m_file.close();

}

//////////////////////////////////////////////////////////////////////////////

void Reader::get_file_positions()
{

  std::string region_names("$PhysicalNames");
  std::string nodes("$Nodes");
  std::string elements("$Elements");
  std::string element_data("$ElementData");
  std::string node_data("$NodeData");
  std::string element_node_data("$ElementNodeData");

  m_element_data_positions.clear();
  m_node_data_positions.clear();
  m_element_node_data_positions.clear();

  int p;
  std::string line;
  while (!m_file.eof())
  {
    p = m_file.tellg();
    getline(m_file,line);
    if (line.find(region_names)!=std::string::npos) {
      m_region_names_position=p;
      m_file >> m_nb_regions;
      m_region_list.resize(m_nb_regions);

      m_nb_gmsh_elem_in_region.resize(m_nb_regions);
      for(Uint ir = 0; ir < m_nb_regions; ++ir)
      {
        m_nb_gmsh_elem_in_region[ir].resize(Shared::nb_gmsh_types);
        for(Uint type = 0; type < Shared::nb_gmsh_types; ++ type)
           (m_nb_gmsh_elem_in_region[ir])[type] = 0;
      }

      m_mesh_dimension = DIM_1D;
      for(Uint ir = 0; ir < m_nb_regions; ++ir)
      {
        Uint phys_group_dimensionality;
        Uint phys_group_index;
        std::string phys_group_name;
        m_file >> phys_group_dimensionality >> phys_group_index >> phys_group_name;
        m_region_list[phys_group_index-1].dim=phys_group_dimensionality;
        m_region_list[phys_group_index-1].index=phys_group_index;
        //The original name of the region in the mesh file has quotes, we want to strip them off
        m_region_list[phys_group_index-1].name=phys_group_name.substr(1,phys_group_name.length()-2);
        m_region_list[phys_group_index-1].region = create_region(m_region_list[phys_group_index-1].name);
        m_mesh_dimension = std::max(m_region_list[phys_group_index-1].dim,m_mesh_dimension);
      }
    }
    else if (line.find(nodes)!=std::string::npos) {
      m_coordinates_position=p;
      m_file >> m_total_nb_nodes;
      //CFinfo << "The total number of nodes is " << m_total_nb_nodes << CFendl;
    }
    else if (line.find(elements)!=std::string::npos)
    {
      m_elements_position = p;
      m_file >> m_total_nb_elements;
      //CFinfo << "The total number of elements is " << m_total_nb_elements << CFendl;

      //Create a hash
      m_hash = create_component<MergedParallelDistribution>("hash");
      std::vector<Uint> num_obj(2);
      num_obj[0] = m_total_nb_nodes;
      num_obj[1] = m_total_nb_elements;
      m_hash->options().configure_option("nb_obj",num_obj);


      Uint elem_idx, elem_type, nb_tags, phys_tag;

      //Let's count how many elements of each type are present
      for(Uint ie = 0; ie < m_total_nb_elements; ++ie)
      {
          m_file >> elem_idx;
          m_file >> elem_type;
          m_file >> nb_tags;
          m_file >> phys_tag;
          cf3_assert(phys_tag > 0);
          getline(m_file,line);
          if (m_hash->subhash(ELEMS).owns(ie))
            (m_nb_gmsh_elem_in_region[phys_tag-1])[elem_type]++;
          m_region_list[phys_tag-1].element_types.insert(elem_type);
      }
    }
    else if (line.find(element_data)!=std::string::npos)
    {
      m_element_data_positions.push_back(p);
    }
    else if (line.find(node_data)!=std::string::npos)
    {
      m_node_data_positions.push_back(p);
    }
    else if (line.find(element_data)!=std::string::npos)
    {
      m_element_node_data_positions.push_back(p);
    }

  }
  m_file.clear();

  if (m_element_node_data_positions.size())
    CFwarn << "ElementNodeData record(s) found. The gmsh reader has not implemented reading this record yet. They will be ignored" << CFendl;

//  CFinfo << "Mesh dimension: " << m_mesh_dimension << CFendl;
//  CFinfo << "The number of regions is: " << m_nb_regions << CFendl;
//  CFinfo << "Region list" << CFendl;
//  for(Uint ir = 0; ir < m_nb_regions; ++ir)
//  {
//    CFinfo << m_region_list[ir].dim << " " << m_region_list[ir].index << " " << m_region_list[ir].name;
//    CFinfo << CFendl;
//  }

//  CFinfo << "Element types present:" << CFendl;
//  for(Uint ir = 0; ir < m_nb_regions; ++ir)
//  {
//    CFinfo << "Region: " << m_region_list[ir].name << CFendl;
//    for(Uint etype = 0; etype < Shared::nb_gmsh_types; ++etype)
//    {
//      if ((m_nb_gmsh_elem_in_region[ir])[etype] > 0)
//      {
//        CFinfo << "\ttype: " << etype << ", number of elements: " << (m_nb_gmsh_elem_in_region[ir])[etype] << CFendl;
//      }

//    }
//  }


}

////////////////////////////////////////////////////////////////////////////////

Handle< Region > Reader::create_region(std::string const& relative_path)
{
  typedef boost::tokenizer<boost::char_separator<char> > Tokenizer;
  boost::char_separator<char> sep("/");
  Tokenizer tokens(relative_path, sep);

  Handle< Region > region = m_region;
  for (Tokenizer::iterator tok_iter = tokens.begin(); tok_iter != tokens.end(); ++tok_iter)
  {
    std::string name = *tok_iter;
    Handle< Component > new_region = region->get_child(name);
    if (is_null(new_region))  region->create_component<Region>(name);
    region = Handle<Region>(region->get_child(name));
  }
  return region;
}

//////////////////////////////////////////////////////////////////////////////

void Reader::find_ghost_nodes()
{
  m_ghost_nodes.clear();

  // Only find ghost nodes if the domain is split up
  if (options().option("nb_parts").value<Uint>() > 1)
  {
    m_file.seekg(m_elements_position,std::ios::beg);
    // skip next line
    std::string line;
    getline(m_file,line);

    //Skip the line containing the actual number of elements
    getline(m_file,line);


    // read every line and store the connectivity in the correct region through the buffer
    Uint elementNumber, elementType, nbElementNodes;
    Uint gmsh_node_number, nb_tags, phys_tag, other_tag;

    for (Uint i=0; i<m_total_nb_elements; ++i)
    {
      if (m_total_nb_elements > 100000)
      {
        if(i%(m_total_nb_elements/20)==0)
          CFinfo << 100*i/m_total_nb_elements << "% " << CFendl;
      }

      if (m_hash->subhash(ELEMS).owns(i))
      {

        // element description
        m_file >> elementNumber >> elementType;
//        CFinfo << "element: " << elementNumber << CFendl;
        nbElementNodes = Shared::m_nodes_in_gmsh_elem[elementType];

        m_file >> nb_tags;
        m_file >> phys_tag;
        for(Uint itag = 0; itag < (nb_tags-1); ++itag)
            m_file >> other_tag;

        // check if element nodes are ghost
        std::vector<Uint> gmsh_element_nodes(nbElementNodes);
        for (Uint j=0; j<nbElementNodes; ++j)
        {
          m_file >> gmsh_element_nodes[j];
          --gmsh_element_nodes[j];
          if (!m_hash->subhash(NODES).owns(gmsh_element_nodes[j]))
          {
            m_ghost_nodes.insert(gmsh_element_nodes[j]);
//            CFinfo << "ghost node: " << gmsh_element_nodes[j] +1 << CFendl;
          }
        }
      }
      // finish the line
      getline(m_file,line);
    }
    getline(m_file,line);  // ENDOFSECTION
  }
}

//////////////////////////////////////////////////////////////////////////////

void Reader::read_coordinates()
{
  m_file.seekg(m_coordinates_position,std::ios::beg);

  // Find the region which has the highest dimensionality present in the mesh:
  Uint master_region = 0;
  while((m_region_list[master_region].dim != m_mesh_dimension) && (master_region < m_nb_regions))
  {
     master_region++;
  }

  Dictionary& nodes = m_mesh->geometry_fields();

  Uint part = options().option("part").value<Uint>();
  Uint nodes_start_idx = nodes.size();
  nodes.resize(nodes_start_idx + m_hash->subhash(NODES).nb_objects_in_part(part) + m_ghost_nodes.size());

  std::string line;
  //Skip the line with keyword '$Nodes':
  getline(m_file,line);
  // skip one line, which says how many (total) nodes are  present in the mesh
  getline(m_file,line);


  // declare and allocate one coordinate row
//  std::vector<Real> rowVector(m_mesh_dimension);

  std::set<Uint>::const_iterator it;

  Uint coord_idx=nodes_start_idx;

  for (Uint node_idx=0; node_idx<m_total_nb_nodes; ++node_idx)
  {
    if (m_total_nb_nodes > 100000)
    {
      if(node_idx%(m_total_nb_nodes/20)==0)
        CFinfo << 100*node_idx/m_total_nb_nodes << "% " << CFendl;
    }
    getline(m_file,line);

    if (m_hash->subhash(NODES).owns(node_idx))
    {
      nodes.rank()[coord_idx] = part;
      m_node_idx_gmsh_to_cf[node_idx]=coord_idx;
      std::stringstream ss(line);
      Uint nodeNumber;
      ss >> nodeNumber;
      for (Uint dim=0; dim<m_mesh_dimension; ++dim)
        ss >> nodes.coordinates()[coord_idx][dim];
      if(m_mesh_dimension < DIM_3D) getline(ss,line); //Gmsh always stores 3 coordinates, even for 2D meshes
      coord_idx++;
    }
    else
    {
      it = m_ghost_nodes.find(node_idx);
      if (it != m_ghost_nodes.end())
      {
        // add global node index
        nodes.rank()[coord_idx] = m_hash->subhash(NODES).part_of_obj(node_idx);
        m_node_idx_gmsh_to_cf[node_idx]=coord_idx;
        std::stringstream ss(line);
        Uint nodeNumber;
        ss >> nodeNumber;
//        CFinfo << "reading ghostnode " << nodeNumber;
        for (Uint dim=0; dim<m_mesh_dimension; ++dim)
        ss >> nodes.coordinates()[coord_idx][dim];
//        CFinfo << "    (" << nodes.coordinates()[coord_idx][0] << " , " << nodes.coordinates()[coord_idx][1] << ")" << CFendl;
        if(m_mesh_dimension < DIM_3D) getline(ss, line);

        coord_idx++;
      }
      else
      {
//        getline(m_file,line);
      }
    }


  } //loop over nodes



  /*
  CFinfo << "Printing all nodal coordinates:" << CFendl;
  for(Uint i = 0; i < m_total_nb_nodes; ++i)
  {
      CFinfo << "\t";
      for(Uint dim = 0; dim < m_mesh_dimension; ++dim)
        {
            CFinfo << nodes.coordinates()[i][dim] << " ";
        }
      CFinfo << CFendl;
  }
  */

  getline(m_file,line);
}

//////////////////////////////////////////////////////////////////////////////

void Reader::read_connectivity()
{

  Dictionary& nodes = m_mesh->geometry_fields();


  Uint part = options().option("part").value<Uint>();

  //Each entry of this vector holds a map (gmsh_type_idx, pointer to connectivity table of this gmsh type).
 //Each row corresponds to one region of the mesh
 std::vector<std::map<Uint, Entities* > > conn_table_idx;
 conn_table_idx.resize(m_nb_regions);
 for(Uint ir = 0; ir < m_nb_regions; ++ir)
 {
    conn_table_idx[ir].clear();
 }

 std::map<Uint, Entities*>::iterator elem_table_iter;

// std::vector<std::map<std::string,Handle< Elements > > > elements(m_nb_regions);
// std::vector<std::map<std::string,Handle< Connectivity::Buffer > > > buffer(m_nb_regions);


 m_elem_idx_gmsh_to_cf.clear();
 //Loop over all regions and allocate a connectivity table of proper size for each element type that
 //is present in each region. Counting of elements was done during the first pass in the function
 //get_file_positions
 for(Uint ir = 0; ir < m_nb_regions; ++ir)
 {
   // create new region
   Handle< Region > region = m_region_list[ir].region;

//   elements[ir] = create_cells_in_region(*region,m_mesh->geometry_fields(),m_supported_types);
//   buffer[ir] = create_connectivity_buffermap(elements[ir]);


   // Take the gmsh element types present in this region and generate new names of elements which correspond
   // to coolfuid naming:
   for(Uint etype = 0; etype < Shared::nb_gmsh_types; ++etype)
     if(m_region_list[ir].element_types.find(etype) !=  m_region_list[ir].element_types.end())
     {
       const std::string cf_elem_name = Shared::gmsh_name_to_cf_name(m_mesh_dimension,etype);

       boost::shared_ptr< ElementType > allocated_type = build_component_abstract_type<ElementType>(cf_elem_name,"tmp");
       boost::shared_ptr< Entities > elements;
       if (allocated_type->dimensionality() == allocated_type->dimension()-1)
         elements = build_component_abstract_type<Entities>("cf3.mesh.Faces",allocated_type->shape_name());
       else if(allocated_type->dimensionality() == allocated_type->dimension())
         elements = build_component_abstract_type<Entities>("cf3.mesh.Cells",allocated_type->shape_name());
       else
         elements = build_component_abstract_type<Entities>("cf3.mesh.Elements",allocated_type->shape_name());
      region->add_component(elements);
      elements->initialize(cf_elem_name,nodes);

      // Celements& elements = region->create_component<Elements>(cf_elem_name);
      // elements.initialize(cf_elem_name,nodes);

       Connectivity& elem_table = Handle<Elements>(elements)->geometry_space().connectivity();
       elem_table.set_row_size(Shared::m_nodes_in_gmsh_elem[etype]);
       elem_table.resize((m_nb_gmsh_elem_in_region[ir])[etype]);
       elements->rank().resize(m_nb_gmsh_elem_in_region[ir][etype]);
       conn_table_idx[ir].insert(std::pair<Uint,Entities*>(etype,elements.get()));
     }


 }

   std::string etype_CF;
   std::set<Uint>::const_iterator it;
   std::vector<Uint> cf_element;
   Uint element_number, gmsh_element_type, nb_element_nodes;
   Uint gmsh_node_number, nb_tags, phys_tag, other_tag;
   Uint cf_node_number;
   Uint cf_idx;

   m_file.seekg(m_elements_position,std::ios::beg);
   // skip next line
   std::string line;
   //Re-read the line that contains the keyword '$Elements':
   getline(m_file,line);
   //Parse the following line (containing the actual number of elements)
   getline(m_file,line);

   for(Uint ir = 0; ir < m_nb_regions; ++ir)
     for(Uint etype = 0; etype < Shared::nb_gmsh_types; ++etype)
      (m_nb_gmsh_elem_in_region[ir])[etype] = 0;

  for (Uint i=0; i<m_total_nb_elements; ++i)
  {
    if (m_total_nb_elements > 100000)
    {
      if(i%(m_total_nb_elements/20)==0)
        CFinfo << 100*i/m_total_nb_elements << "% " << CFendl;
    }

    // element description
    m_file >> element_number >> gmsh_element_type;

    nb_element_nodes = Shared::m_nodes_in_gmsh_elem[gmsh_element_type];

    // get element nodes
    if (m_hash->subhash(ELEMS).owns(i))
    {
      m_file >> nb_tags;
      m_file >> phys_tag;
      for(Uint itag = 0; itag < (nb_tags-1); ++itag)
          m_file >> other_tag;

//      CFinfo << "Reading element " << element_number << " of type " << gmsh_element_type;
//      CFinfo << " in region " << phys_tag << " with " << nb_element_nodes << " nodes " << CFendl;

      cf_element.resize(nb_element_nodes);
      for (Uint j=0; j<nb_element_nodes; ++j)
      {
        cf_idx = m_nodes_gmsh_to_cf[gmsh_element_type][j];
        m_file >> gmsh_node_number;
        --gmsh_node_number;
        cf_node_number = m_node_idx_gmsh_to_cf[gmsh_node_number];
        cf_element[cf_idx] = cf_node_number;
      }
      elem_table_iter = conn_table_idx[phys_tag-1].find(gmsh_element_type);
      const Uint row_idx = (m_nb_gmsh_elem_in_region[phys_tag-1])[gmsh_element_type];

      Handle< Elements > elements_region = Handle<Elements>(elem_table_iter->second->handle<Component>());
      Connectivity::Row element_nodes = elements_region->geometry_space().connectivity()[row_idx];

      m_elem_idx_gmsh_to_cf[element_number] = boost::make_tuple( elements_region , row_idx);

      for(Uint node = 0; node < nb_element_nodes; ++node)
      {
         element_nodes[node] = cf_element[node];
      }

      elements_region->rank()[row_idx] = part;

      (m_nb_gmsh_elem_in_region[phys_tag-1])[gmsh_element_type]++;

    }

    else
    {
//      getline(m_file,line);

      for (Uint j=0; j<nb_element_nodes; ++j)
      {
        m_file >> gmsh_node_number;
      }
    }

    // finish the line
    getline(m_file,line);
  }
  getline(m_file,line);  // ENDOFSECTION
}

////////////////////////////////////////////////////////////////////////////////

void Reader::read_element_data()
{
  //  $ElementData
  //  1              // 1 string tag:
  //  "a_string_tag" //   the name of the view
  //  1              // 1 real tag:
  //  0              //  time value == 0
  //  3              // 3 integer tags:
  //  0              //  time step == 0 (time steps always start at 0)
  //  1              //  1-component field (scalar) (only 1,3,9 are valid)
  //  6              //  data size: 6 values follow:
  //  1 0.0          //  value associated with node 1 == 0.0
  //  2 0.1          //  ...
  //  3 0.2
  //  4 0.0
  //  5 0.2
  //  6 0.4
  //  $EndElementData

  std::map<std::string,Reader::Field> fields;

  boost_foreach(Uint element_data_position, m_element_data_positions)
  {
    m_file.seekg(element_data_position,std::ios::beg);
    read_variable_header(fields);
  }

  if (fields.size())
  {
<<<<<<< HEAD
    SpaceFields& field_group = m_mesh->create_discontinuous_space("elems_P0","cf3.mesh.LagrangeP0",std::vector< Handle<Region> >(1,m_mesh->topology().handle<Region>()));
=======
    Dictionary& dict = m_mesh->create_discontinuous_space("elems_P0","cf3.mesh.LagrangeP0",std::vector< Handle<Region> >(1,m_mesh->topology().handle<Region>()));
>>>>>>> 51b0e70f

    foreach_container((const std::string& name) (Reader::Field& gmsh_field) , fields)
    {
      std::vector<std::string> var_types_str;
      boost_foreach(const Uint var_type, gmsh_field.var_types)
          var_types_str.push_back(var_type_gmsh_to_cf(var_type));

      if (gmsh_field.basis == "PointBased") gmsh_field.basis = "ElementBased";

      mesh::Field& field = dict.create_field(gmsh_field.name);
      field.options().configure_option("var_names",gmsh_field.var_names);
      field.options().configure_option("var_types",var_types_str);

      for (Uint i=0; i<field.nb_vars(); ++i)
      {
        CFdebug << "Reading " << field.name() << "/" << field.var_name(i) <<"["<<static_cast<Uint>(field.var_length(i))<<"]" << CFendl;
        Uint var_begin = field.var_index(i);
        Uint var_end = var_begin + static_cast<Uint>(field.var_length(i));
        m_file.seekg(gmsh_field.file_data_positions[i]);


        Uint gmsh_elem_idx;
        Uint cf_idx;
        Handle< Elements > elements;
        Uint d;
        std::vector<Real> data(gmsh_field.var_types[i]);

        for (Uint e=0; e<gmsh_field.nb_entries; ++e)
        {
          m_file >> gmsh_elem_idx;
          for (d=0; d<data.size(); ++d)
            m_file >> data[d];

          std::map<Uint, boost::tuple<Handle< Elements >,Uint> >::iterator it = m_elem_idx_gmsh_to_cf.find(gmsh_elem_idx);
          if (it != m_elem_idx_gmsh_to_cf.end())
          {
            boost::tie(elements,cf_idx) = it->second;

            mesh::Field::Row field_data = field[field.space(*elements).connectivity()[cf_idx][0]] ;

            d=0;
            for(Uint v=var_begin; v<var_end; ++v)
              field_data[v] = data[d++];
          }
        }
      }
    }

  }
}

////////////////////////////////////////////////////////////////////////////////

void Reader::read_node_data()
{
  //  $NodeData
  //  1              // 1 string tag:
  //  "a_string_tag" //   the name of the view
  //  1              // 1 real tag:
  //  0              //  time value == 0
  //  3              // 3 integer tags:
  //  0              //  time step == 0 (time steps always start at 0)
  //  1              //  1-component field (scalar) (only 1,3,9 are valid)
  //  6              //  data size: 6 values follow:
  //  1 0.0          //  value associated with node 1 == 0.0
  //  2 0.1          //  ...
  //  3 0.2
  //  4 0.0
  //  5 0.2
  //  6 0.4
  //  $EndNodeData

  std::map<std::string,Field> fields;

  boost_foreach(Uint node_data_position, m_node_data_positions)
  {
    m_file.seekg(node_data_position,std::ios::beg);
    read_variable_header(fields);
  }

  foreach_container((const std::string& name) (Field& gmsh_field) , fields)
  {
    std::vector<std::string> var_types_str;
    boost_foreach(const Uint var_type, gmsh_field.var_types)
      var_types_str.push_back(var_type_gmsh_to_cf(var_type));

    mesh::Field& field = m_mesh->geometry_fields().create_field(gmsh_field.name);
    field.options().configure_option("var_names",gmsh_field.var_names);
    field.options().configure_option("var_types",var_types_str);
    field.resize(gmsh_field.nb_entries);

    for (Uint i=0; i<field.nb_vars(); ++i)
    {
      CFdebug << "Reading " << field.name() << "/" << field.var_name(i) <<"["<<static_cast<Uint>(field.var_length(i))<<"]" << CFendl;
      Uint var_begin = field.var_index(i);
      Uint var_end = var_begin + static_cast<Uint>(field.var_length(i));
      m_file.seekg(gmsh_field.file_data_positions[i]);

      Uint gmsh_node_idx;
      Uint cf_idx;
      Uint d;
      std::vector<Real> data(gmsh_field.var_types[i]);

      for (Uint e=0; e<gmsh_field.nb_entries; ++e)
      {
        m_file >> gmsh_node_idx;
        for (d=0; d<data.size(); ++d)
          m_file >> data[d];

        std::map<Uint, Uint>::iterator it = m_node_idx_gmsh_to_cf.find(gmsh_node_idx);
        if (it != m_node_idx_gmsh_to_cf.end())
        {
          cf_idx = it->second;
          mesh::Field::Row field_data = field[cf_idx];

          d=0;
          for(Uint v=var_begin; v<var_end; ++v)
            field_data[v] = data[d++];
        }
      }
    }
  }
}

////////////////////////////////////////////////////////////////////////////////


void Reader::read_variable_header(std::map<std::string,Field>& fields)
{
  std::string line;
  std::string dummy;


  Uint nb_string_tags(0);
  std::string var_name("var");
  std::string field_name("field");
  std::string field_topology("./"); // to be prepended by m_mesh->topology().uri().path()
  std::string field_basis("PointBased");
  Uint nb_real_tags(0);
  Real field_time(0.);
  Uint nb_integer_tags(0);
  Uint field_time_step(0);
  Uint var_type(0);
  Uint nb_entries(0);

  //Re-read the line that contains the keyword '$Elements':
  getline(m_file,line);

  // string tags
  m_file >> nb_string_tags;
  if (nb_string_tags > 0)
  {
    m_file >> var_name;
    var_name = var_name.substr(1,var_name.length()-2);

    field_name = var_name;
    if (nb_string_tags > 1)
    {
      m_file >> field_name;
      field_name = field_name.substr(1,field_name.length()-2);
    }
    if (nb_string_tags > 2)
    {
      m_file >> field_topology;
      field_topology = field_topology.substr(1,field_topology.length()-2);
    }
    if (nb_string_tags > 3)
    {
      m_file >> field_basis;
      field_basis = field_basis.substr(1,field_basis.length()-2);
    }
    if (nb_string_tags > 4)
    {
      for (Uint i=1; i<nb_string_tags; ++i)
        m_file >> dummy;
    }

  }

  // real tags
  m_file >> nb_real_tags;
  if (nb_real_tags > 0)
  {
    if (nb_real_tags != 1)
      throw ParsingFailed(FromHere(),"Data cannot have more than 1 real tag (time)");

    m_file >> field_time;
  }

  // integer tags
  m_file >> nb_integer_tags;
  if (nb_integer_tags > 0)
  {
    if (nb_integer_tags >= 3)
    {
      m_file >> field_time_step >> var_type >> nb_entries;
    }
    if (nb_integer_tags < 3)
      throw ParsingFailed(FromHere(),"Data must have 3 integer tags (time_step, field_type, nb_entries)");
  }
  getline(m_file,line); // finish line

  Field& field = fields[field_name];
  field.name=field_name;
  field.var_names.push_back(var_name);
  field.var_types.push_back(var_type);
  field.topology = field_topology.empty() ? "./" : field_topology;
  field.basis = field_basis;
  field.time=field_time;
  field.time_step=field_time_step;
  field.nb_entries=nb_entries;
  field.file_data_positions.push_back(m_file.tellg());
}


////////////////////////////////////////////////////////////////////////////////

std::string Reader::var_type_gmsh_to_cf(const Uint& var_type_gmsh)
{
  std::string dim = to_str(m_mesh->geometry_fields().coordinates().row_size());
  switch (var_type_gmsh)
  {
    case 1:
      return "scalar";
    case 3:
      return "vector"+dim+"D";
    case 9:
      return "tensor"+dim+"D";
    default:
      throw FileFormatError(FromHere(),"Gmsh variable type should be either 1(scalar), 3(vector), 9(tensor). Found: "+to_str(var_type_gmsh));
  }
  return 0;
}

//////////////////////////////////////////////////////////////////////////////

void Reader::fix_negative_volumes(Mesh& mesh)
{
  /// @note this is now only implemented for LagrangeP2.Quad2D elements!!! others are ignored
  boost_foreach(Cells& elements, find_components_recursively<Cells>(mesh.topology()))
  {
    if (elements.element_type().derived_type_name() == "cf3.mesh.LagrangeP2.Quad2D")
    {
      Real jacobian_determinant=0;
      Uint nb_nodes_per_elem = elements.element_type().nb_nodes();
      std::vector<Uint> tmp_nodes(nb_nodes_per_elem);
      for (Uint e=0; e<elements.size(); ++e)
      {
<<<<<<< HEAD
        jacobian_determinant = elements.element_type().jacobian_determinant(elements.element_type().shape_function().local_coordinates().row(0),elements.get_coordinates(e));
=======
        jacobian_determinant = elements.element_type().jacobian_determinant(elements.geometry_space().shape_function().local_coordinates().row(0),elements.geometry_space().get_coordinates(e));
>>>>>>> 51b0e70f
        if (jacobian_determinant < 0)
        {
          // reverse the connectivity nodes order
          for (Uint n=0;n<nb_nodes_per_elem; ++n)
            tmp_nodes[n] = elements.geometry_space().connectivity()[e][n];
          if (elements.element_type().derived_type_name() == "cf3.mesh.LagrangeP2.Quad2D")
          {
            elements.geometry_space().connectivity()[e][0] = tmp_nodes[0];
            elements.geometry_space().connectivity()[e][1] = tmp_nodes[3];
            elements.geometry_space().connectivity()[e][2] = tmp_nodes[2];
            elements.geometry_space().connectivity()[e][3] = tmp_nodes[1];
            elements.geometry_space().connectivity()[e][4] = tmp_nodes[7];
            elements.geometry_space().connectivity()[e][5] = tmp_nodes[6];
            elements.geometry_space().connectivity()[e][6] = tmp_nodes[5];
            elements.geometry_space().connectivity()[e][7] = tmp_nodes[4];
            elements.geometry_space().connectivity()[e][8] = tmp_nodes[8];
          }
        }
      }
    }
  }
}

//////////////////////////////////////////////////////////////////////////////

} // gmsh
} // mesh
} // cf3<|MERGE_RESOLUTION|>--- conflicted
+++ resolved
@@ -662,11 +662,7 @@
 
   if (fields.size())
   {
-<<<<<<< HEAD
-    SpaceFields& field_group = m_mesh->create_discontinuous_space("elems_P0","cf3.mesh.LagrangeP0",std::vector< Handle<Region> >(1,m_mesh->topology().handle<Region>()));
-=======
     Dictionary& dict = m_mesh->create_discontinuous_space("elems_P0","cf3.mesh.LagrangeP0",std::vector< Handle<Region> >(1,m_mesh->topology().handle<Region>()));
->>>>>>> 51b0e70f
 
     foreach_container((const std::string& name) (Reader::Field& gmsh_field) , fields)
     {
@@ -915,11 +911,7 @@
       std::vector<Uint> tmp_nodes(nb_nodes_per_elem);
       for (Uint e=0; e<elements.size(); ++e)
       {
-<<<<<<< HEAD
-        jacobian_determinant = elements.element_type().jacobian_determinant(elements.element_type().shape_function().local_coordinates().row(0),elements.get_coordinates(e));
-=======
         jacobian_determinant = elements.element_type().jacobian_determinant(elements.geometry_space().shape_function().local_coordinates().row(0),elements.geometry_space().get_coordinates(e));
->>>>>>> 51b0e70f
         if (jacobian_determinant < 0)
         {
           // reverse the connectivity nodes order
