--- conflicted
+++ resolved
@@ -19,11 +19,7 @@
 #include "common/Table.hpp"
 #include "common/List.hpp"
 #include "mesh/Region.hpp"
-<<<<<<< HEAD
-#include "mesh/FieldGroup.hpp"
-=======
 #include "mesh/SpaceFields.hpp"
->>>>>>> ef189285
 #include "mesh/MeshElements.hpp"
 #include "mesh/ConnectivityData.hpp"
 #include "common/DynTable.hpp"
@@ -384,11 +380,7 @@
      master_region++;
   }
 
-<<<<<<< HEAD
-  FieldGroup& nodes = m_mesh.lock()->geometry_fields();
-=======
   SpaceFields& nodes = m_mesh.lock()->geometry_fields();
->>>>>>> ef189285
 
   Uint part = option("part").value<Uint>();
   Uint nodes_start_idx = nodes.size();
@@ -480,11 +472,7 @@
 void Reader::read_connectivity()
 {
 
-<<<<<<< HEAD
-  FieldGroup& nodes = m_mesh.lock()->geometry_fields();
-=======
   SpaceFields& nodes = m_mesh.lock()->geometry_fields();
->>>>>>> ef189285
 
 
   Uint part = option("part").value<Uint>();
@@ -667,11 +655,7 @@
 
   if (fields.size())
   {
-<<<<<<< HEAD
-    FieldGroup& field_group = m_mesh.lock()->create_field_group("elems_P0",FieldGroup::Basis::ELEMENT_BASED);
-=======
     SpaceFields& field_group = m_mesh.lock()->create_field_group("elems_P0",SpaceFields::Basis::ELEMENT_BASED);
->>>>>>> ef189285
 
     foreach_container((const std::string& name) (Reader::Field& gmsh_field) , fields)
     {
