--- conflicted
+++ resolved
@@ -25,11 +25,7 @@
 class Elements;
 class Region;
 class MergedParallelDistribution;
-<<<<<<< HEAD
-class FieldGroup;
-=======
 class SpaceFields;
->>>>>>> ef189285
 
 class Mesh;
 
