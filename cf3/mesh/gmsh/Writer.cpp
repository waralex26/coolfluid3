--- conflicted
+++ resolved
@@ -4,12 +4,9 @@
 // GNU Lesser General Public License version 3 (LGPLv3).
 // See doc/lgpl.txt and doc/gpl.txt for the license text.
 
-<<<<<<< HEAD
+#include <set>
+
 #include <boost/algorithm/string.hpp>
-=======
-#include <set>
-
->>>>>>> 7fc6d693
 #include <boost/algorithm/string/replace.hpp>
 #include <boost/thread/thread.hpp>
 
