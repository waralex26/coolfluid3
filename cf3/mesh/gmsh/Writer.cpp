// Copyright (C) 2010-2011 von Karman Institute for Fluid Dynamics, Belgium
//
// This software is distributed under the terms of the
// GNU Lesser General Public License version 3 (LGPLv3).
// See doc/lgpl.txt and doc/gpl.txt for the license text.

#include <boost/algorithm/string/replace.hpp>

#include "common/BoostFilesystem.hpp"
#include "common/Foreach.hpp"
#include "common/PE/Comm.hpp"
#include "common/Builder.hpp"
#include "common/FindComponents.hpp"
#include "common/StringConversion.hpp"
#include "common/Map.hpp"

#include "mesh/gmsh/Writer.hpp"

#include "mesh/Mesh.hpp"
#include "mesh/Region.hpp"
#include "mesh/Dictionary.hpp"
#include "mesh/Field.hpp"
#include "mesh/Space.hpp"
#include "mesh/Connectivity.hpp"

//////////////////////////////////////////////////////////////////////////////

using namespace cf3::common;

namespace cf3 {
namespace mesh {
namespace gmsh {

////////////////////////////////////////////////////////////////////////////////

common::ComponentBuilder < gmsh::Writer, MeshWriter, LibGmsh> aGmshWriter_Builder;

//////////////////////////////////////////////////////////////////////////////

Writer::Writer( const std::string& name )
: MeshWriter(name)
{


  // gmsh types: http://www.geuz.org/gmsh/doc/texinfo/gmsh.html#MSH-ASCII-file-format

  m_elementTypes["cf3.mesh.LagrangeP0.Point1D"]=15;
  m_elementTypes["cf3.mesh.LagrangeP0.Point2D"]=15;
  m_elementTypes["cf3.mesh.LagrangeP0.Point3D"]=15;

  m_elementTypes["cf3.mesh.LagrangeP1.Line1D" ]=1;
  m_elementTypes["cf3.mesh.LagrangeP1.Line2D" ]=1;
  m_elementTypes["cf3.mesh.LagrangeP1.Line3D" ]=1;
  m_elementTypes["cf3.mesh.LagrangeP1.Triag2D"]=2;
  m_elementTypes["cf3.mesh.LagrangeP1.Triag3D"]=2;
  m_elementTypes["cf3.mesh.LagrangeP1.Quad2D" ]=3;
  m_elementTypes["cf3.mesh.LagrangeP1.Quad3D" ]=3;
  m_elementTypes["cf3.mesh.LagrangeP1.Tetra3D"]=4;
  m_elementTypes["cf3.mesh.LagrangeP1.Hexa3D" ]=5;

  m_elementTypes["cf3.mesh.LagrangeP2.Line1D" ]=8;
  m_elementTypes["cf3.mesh.LagrangeP2.Line2D" ]=8;
  m_elementTypes["cf3.mesh.LagrangeP2.Line3D" ]=8;
  m_elementTypes["cf3.mesh.LagrangeP2.Triag2D"]=9;
  m_elementTypes["cf3.mesh.LagrangeP2.Triag3D"]=9;
  m_elementTypes["cf3.mesh.LagrangeP2.Quad2D" ]=10;
  m_elementTypes["cf3.mesh.LagrangeP2.Quad3D" ]=10;

  m_elementTypes["cf3.mesh.LagrangeP3.Line1D" ]=26;
  m_elementTypes["cf3.mesh.LagrangeP3.Line2D" ]=26;
  m_elementTypes["cf3.mesh.LagrangeP3.Line3D" ]=26;
  m_elementTypes["cf3.mesh.LagrangeP3.Triag2D"]=21;
  m_elementTypes["cf3.mesh.LagrangeP3.Triag3D"]=21;

  m_elementTypes["cf3.mesh.LagrangeP3.Quad2D"] = 36;
  m_elementTypes["cf3.mesh.LagrangeP3.Quad3D"] = 36;

  m_cf_2_gmsh_node = create_static_component<Map<Uint,Uint> >("to_gmsh_node");

}

/////////////////////////////////////////////////////////////////////////////

std::vector<std::string> Writer::get_extensions()
{
  std::vector<std::string> extensions;
  extensions.push_back(".msh");
  extensions.push_back(".gmsh");
  return extensions;
}

/////////////////////////////////////////////////////////////////////////////

void Writer::write_from_to(const Mesh& mesh, const URI& file_path)
{
  // if the file is present open it
  boost::filesystem::fstream file;
  boost::filesystem::path path (file_path.path());
  if (PE::Comm::instance().size() > 1)
  {
    path = boost::filesystem::basename(path) + "_P" + to_str(PE::Comm::instance().rank()) + boost::filesystem::extension(path);
  }
//  CFLog(VERBOSE, "Opening file " <<  path.string() << "\n");
  file.open(path,std::ios_base::out);
  if (!file) // didn't open so throw exception
  {
     throw boost::filesystem::filesystem_error( path.string() + " failed to open",
                                                boost::system::error_code() );
  }

  // must be in correct order!
  write_header(file, mesh);
  m_cf_2_gmsh_node->clear();
  write_coordinates(file, mesh);
  write_connectivity(file, mesh);
  write_elem_nodal_data(file, mesh);
  //write_nodal_data(file);
  //write_element_data(file);
  file.close();
  m_cf_2_gmsh_node->clear();
}
/////////////////////////////////////////////////////////////////////////////

void Writer::write_header(std::fstream& file, const Mesh& mesh)
{
  std::string version = "2";
  Uint file_type = 0; // ASCII
  Uint data_size = 8; // double precision

  // format
  file << "$MeshFormat\n";
  file << version << " " << file_type << " " << data_size << "\n";
  file << "$EndMeshFormat\n";

  m_groupnumber.clear();

  // physical names
  Uint phys_name_counter(0);
  boost_foreach(const Region& groupRegion, find_components_recursively_with_filter<Region>(mesh,IsGroup()))
  {
    ++phys_name_counter;
  }

  file << "$PhysicalNames\n";
  file << phys_name_counter << "\n";

  phys_name_counter=0;
  boost_foreach(const Region& groupRegion, find_components_recursively_with_filter<Region>(mesh,IsGroup()))
  {
    std::string name = groupRegion.uri().path();
    boost::algorithm::replace_first(name,mesh.topology().uri().path()+"/","");
    m_groupnumber[groupRegion.uri().path()] = ++phys_name_counter;

    Uint group_dimensionality(0);
    boost_foreach(const Elements& elements, find_components<Elements>(groupRegion))
      group_dimensionality = std::max(group_dimensionality, elements.element_type().dimensionality());

    file << group_dimensionality << " " << phys_name_counter << " \"" << name << "\"\n";

  }
  file << "$EndPhysicalNames\n";
}

//////////////////////////////////////////////////////////////////////////////

void Writer::write_coordinates(std::fstream& file, const Mesh& mesh)
{
  // set precision for Real
  Uint prec = file.precision();
  file.precision(8);

  const boost::shared_ptr< common::List<Uint> > used_nodes_ptr = Elements::create_used_nodes(mesh.topology(),mesh::Tags::geometry());
  const common::List<Uint>& used_nodes = *used_nodes_ptr;
  const Uint nb_nodes = used_nodes.size();
  Map<Uint,Uint>& to_gmsh_node = *m_cf_2_gmsh_node;
  to_gmsh_node.reserve(nb_nodes);

  file << "$Nodes\n";
  file << nb_nodes << "\n";

  Uint node_number=0;
  const common::Table<Real>& coordinates = mesh.geometry_fields().coordinates();
  Uint gmsh_node = 1;
  boost_foreach( const Uint node, used_nodes.array())
  {
    to_gmsh_node.insert_blindly(node,gmsh_node++);
    common::Table<Real>::ConstRow coord = coordinates[node];
    file << ++node_number << " ";
    for (Uint d=0; d<3; d++)
    {
      if (d<mesh.dimension())
        file << coord[d] << " ";
      else
        file << 0 << " ";
    }
    file << "\n";
  }

  file << "$EndNodes\n";
  // restore precision
  file.precision(prec);
}

//////////////////////////////////////////////////////////////////////////////

void Writer::write_connectivity(std::fstream& file, const Mesh& mesh)
{

  // file << "$Elements                                                               \n";
  // file << "number-of-elements                                                      \n";
  // file << "elm-number elm-type number-of-tags < tag > ... node-number-list ...     \n";
  // file << "$EndElements\n";
  Uint nbElems = mesh.topology().recursive_elements_count();
  Map<Uint,Uint>& to_gmsh_node = *m_cf_2_gmsh_node;

  file << "$Elements\n";
  file << nbElems << "\n";
  std::string group_name("");
  Uint group_number;
  Uint elm_type;
  Uint number_of_tags=3; // 1 for physical entity,  1 for elementary geometrical entity,  1 for mesh partition
  Uint elm_number=0;
  Uint partition_number = PE::Comm::instance().rank();

  Uint elementary_entity_index=1;
  boost_foreach(const Entities& elements, mesh.topology().elements_range())
  {
    group_name = elements.parent()->uri().path();
    group_number = m_groupnumber[group_name];

    m_element_start_idx[&elements]=elm_number;

    //file << "// Region " << elements.uri().string() << "\n";
    elm_type = m_elementTypes[elements.element_type().derived_type_name()];
    const Uint nb_elem = elements.size();
    for (Uint e=0; e<nb_elem; ++e, ++elm_number)
    {
      file << elm_number+1 << " " << elm_type << " " << number_of_tags << " " << group_number << " " << elementary_entity_index << " " << partition_number;
<<<<<<< HEAD
      boost_foreach(const Uint node_idx, elements.get_nodes(e))
=======
      boost_foreach(const Uint node_idx, elements.geometry_space().connectivity()[e])
>>>>>>> 51b0e70f
      {
        file << " " << to_gmsh_node[node_idx];
      }
      file << "\n";
    }
    ++elementary_entity_index;
  }
  file << "$EndElements\n";
}

//////////////////////////////////////////////////////////////////////


void Writer::write_elem_nodal_data(std::fstream& file, const Mesh& mesh)
{
//  $ElementNodeData
//  number-of-string-tags
//  < "string-tag" >
//  ...
//  number-of-real-tags
//  < real-tag >
//  ...
//  number-of-integer-tags
//  < integer-tag >
//  ...
//  elm-number number-of-nodes-per-element value ...
//  ...
//  $ElementEndNodeData

  // set precision for Real
  Uint prec = file.precision();
  file.precision(8);

  boost_foreach(Handle<Field> field_ptr, m_fields)
  {
    cf3_assert(is_null(field_ptr) == false);
    Field& field = *field_ptr;
//    if (field.basis() == Dictionary::Basis::ELEMENT_BASED ||
//        field.basis() == Dictionary::Basis::CELL_BASED    ||
//        field.basis() == Dictionary::Basis::FACE_BASED    )
    {
      const Real field_time = 0;//field.option("time").value<Real>();
      const Uint field_iter = 0;//field.option("iteration").value<Uint>();
      const std::string field_name = field.name();
      std::stringstream field_topology;
      boost_foreach(const Handle<Entities> entities, field.entities_range())
      {
        std::string path = entities->uri().string();
        boost::algorithm::replace_first(path,mesh.topology().uri().path(),"");
        field_topology << path << " ";
      }
<<<<<<< HEAD
      const std::string field_basis = SpaceFields::Basis::Convert::instance().to_str(field.basis());
=======
      const std::string field_basis = Dictionary::Basis::Convert::instance().to_str(field.basis());
>>>>>>> 51b0e70f
      Uint nb_elements = 0;
      boost_foreach(const Handle<Entities>& elements, field.entities_range())
      {
          nb_elements += elements->size();
      }
      // data_header
      Uint row_idx=0;
      for (Uint iVar=0; iVar<field.nb_vars(); ++iVar)
      {
        Field::VarType var_type = field.var_length(iVar);
        std::string var_name = field.var_name(iVar);

        Uint datasize(var_type);
        switch (var_type)
        {
          case Field::VECTOR_2D:
            datasize=Uint(Field::VECTOR_3D);
            break;
          case Field::TENSOR_2D:
            datasize=Uint(Field::TENSOR_3D);
            break;
          default:
            break;
        }
        RealVector data(datasize); data.setZero();

        file << "$ElementNodeData\n";
        file << 4 << "\n";
        file << "\"" << (var_name == "var" ? field_name+to_str(iVar) : var_name) << "\"\n";
        file << "\"" << field_name << "\"\n";
        file << "\"" << field_topology.str() << "\"\n";
        file << "\"" << field_basis << "\"\n";
        file << 1 << "\n" << field_time << "\n";
        file << 3 << "\n" << field_iter << "\n" << datasize << "\n" << nb_elements <<"\n";

        boost_foreach(const Handle<Entities>& elements_handle, field.entities_range() )
        {
          const Entities& elements = *elements_handle;
          const Space& field_space = field.space(elements);
          Uint elm_number = m_element_start_idx[&elements];
          Uint local_nb_elms = elements.size();

<<<<<<< HEAD
          const Uint nb_states = field_space.nb_states();
=======
          const Uint nb_states = field_space.shape_function().nb_nodes();
>>>>>>> 51b0e70f
          RealMatrix field_data (nb_states,var_type);

          const Uint nb_nodes = elements.element_type().nb_nodes();

          /// write element
          for (Uint local_elm_idx = 0; local_elm_idx<local_nb_elms; ++local_elm_idx)
          {
            file << ++elm_number << " " << nb_nodes << " ";

            /// set field data
<<<<<<< HEAD
            Connectivity::ConstRow field_indexes = field_space.indexes_for_element(local_elm_idx);
=======
            Connectivity::ConstRow field_indexes = field_space.connectivity()[local_elm_idx];
>>>>>>> 51b0e70f
            for (Uint iState=0; iState<nb_states; ++iState)
            {
              for (Uint j=0; j<var_type; ++j)
                field_data(iState,j) = field[field_indexes[iState]][row_idx+j];
            }

            for (Uint iNode=0; iNode<nb_nodes; ++iNode)
            {
              /// get element_node local coordinates
              RealVector local_coords = elements.element_type().shape_function().local_coordinates().row(iNode);

              /// evaluate field shape function in element_node
              RealVector node_data = field_space.shape_function().value(local_coords)*field_data;
              cf3_assert(node_data.size() == var_type);

              if (var_type==Field::TENSOR_2D)
              {
                data[0]=node_data[0];
                data[1]=node_data[1];
                data[3]=node_data[2];
                data[4]=node_data[3];
                for (Uint idx=0; idx<datasize; ++idx)
                  file << " " << data[idx];
              }
              else
              {
                for (Uint j=0; j<var_type; ++j)
                  file << " " << node_data[j];
                if (var_type == Field::VECTOR_2D)
                  file << " " << 0.0;
              }
            }
            file << "\n";
          }
        }
        file << "$EndElementNodeData\n";
        row_idx += Uint(var_type);
      }
    }
  }
  // restore precision
  file.precision(prec);
}


////////////////////////////////////////////////////////////////////////////////

/*
void Writer::write_nodal_data(std::fstream& file)
{
  //  $NodeData
  //  1              // 1 string tag:
  //  "a_string_tag" //   the name of the view
  //  1              // 1 real tag:
  //  0              //  time value == 0
  //  3              // 3 integer tags:
  //  0              //  time step == 0 (time steps always start at 0)
  //  1              //  1-component field (scalar) (only 1,3,9 are valid)
  //  6              //  6 values follow:
  //  1 0.0          //  value associated with node 1 == 0.0
  //  2 0.1          //  ...
  //  3 0.2
  //  4 0.0
  //  5 0.2
  //  6 0.4
  //  $EndNodeData

  //  $ElementNodeData
  //  number-of-string-tags
  //  < "string-tag" >
  //  ...
  //  number-of-real-tags
  //  < real-tag >
  //  ...
  //  number-of-integer-tags
  //  < integer-tag >
  //  ...
  //  elm-number number-of-nodes-per-element value ...
  //  ...
  //  $ElementEndNodeData

  // set precision for Real
  Uint prec = file.precision();
  file.precision(8);

  boost_foreach(Handle<Field> field_ptr, m_fields)
  {
    Field& field = *field_ptr;

    if (field.basis() == Dictionary::Basis::POINT_BASED)
    {
      const std::string field_name = field.name();
      std::string field_topology = field.topology().uri().path();
      boost::algorithm::replace_first(field_topology,mesh.topology().uri().path(),"");
      const Real field_time = field.option("time").value<Real>();
      const Uint field_iter = field.option("iteration").value<Uint>();
      // data_header
      Uint row_idx=0;
      for (Uint iVar=0; iVar<field.nb_vars(); ++iVar)
      {
        Field::VarType var_type = field.var_type(iVar);
        std::string var_name = field.var_name(iVar);
        Uint datasize(var_type);
        switch (var_type)
        {
          case Field::VECTOR_2D:
            datasize=Uint(Field::VECTOR_3D);
            break;
          case Field::TENSOR_2D:
            datasize=Uint(Field::TENSOR_3D);
            break;
          default:
            break;
        }

        RealVector data(datasize);
        Uint nb_nodes = field.size();

        file << "$NodeData\n";
        file << 3 << "\n";
        file << "\"" << (var_name == "var" ? field_name+to_str(iVar) : var_name) << "\"\n";
        file << "\"" << field_name << "\"\n";
        file << "\"" << field_topology << "\"\n";
        file << 1 << "\n" << field_time << "\n";
        file << 3 << "\n" << field_iter << "\n" << datasize << "\n" << nb_nodes <<"\n";


        Uint local_node_idx=0;
        const Map<Uint,Uint>& to_gmsh_node = *m_cf_2_gmsh_node;

        boost_foreach(Field::ConstRow field_per_node, field.array())
        {
          file << to_gmsh_node[used_nodes[local_node_idx++]] << " ";

          if (var_type==Field::TENSOR_2D)
          {
            data[0]=field_per_node[row_idx+0];
            data[1]=field_per_node[row_idx+1];
            data[3]=field_per_node[row_idx+2];
            data[4]=field_per_node[row_idx+3];
            for (Uint idx=0; idx<datasize; ++idx)
              file << " " << data[idx];
          }
          else
          {
            for (Uint idx=row_idx; idx<row_idx+Uint(var_type); ++idx)
              file << " " << field_per_node[idx];
            if (var_type == Field::VECTOR_2D)
              file << " " << 0.0;
          }
          file << "\n";
        }
        file << "$EndNodeData\n";
        row_idx += Uint(var_type);
      }
    }
  }
  // restore precision
  file.precision(prec);
}

////////////////////////////////////////////////////////////////////////////////

void Writer::write_element_data(std::fstream& file)
{
  //  $ElementData
  //  1              // 1 string tag:
  //  "a_string_tag" //   the name of the view
  //  1              // 1 real tag:
  //  0              //  time value == 0
  //  3              // 3 integer tags:
  //  0              //  time step == 0 (time steps always start at 0)
  //  1              //  1-component field (scalar) (only 1,3,9 are valid)
  //  6              //  data size: 6 values follow:
  //  1 0.0          //  value associated with element 1 == 0.0
  //  2 0.1          //  ...
  //  3 0.2
  //  4 0.0
  //  5 0.2
  //  6 0.4
  //  $EndElementData

  //  $ElementNodeData
  //  number-of-string-tags
  //  < "string-tag" >
  //  ...
  //  number-of-real-tags
  //  < real-tag >
  //  ...
  //  number-of-integer-tags
  //  < integer-tag >
  //  ...
  //  elm-number number-of-nodes-per-element value ...
  //  ...
  //  $ElementEndNodeData

  // set precision for Real
  Uint prec = file.precision();
  file.precision(8);

  boost_foreach(Handle<Field> field_ptr, m_fields)
  {
    Field& field = *field_ptr;
    if (field.basis() == Dictionary::Basis::ELEMENT_BASED ||
        field.basis() == Dictionary::Basis::CELL_BASED    ||
        field.basis() == Dictionary::Basis::FACE_BASED    )
    {
      const Real field_time = field.option("time").value<Real>();
      const Uint field_iter = field.option("iteration").value<Uint>();
      const std::string field_name = field.name();
      std::string field_topology = field.topology().uri().path();
      const std::string field_basis = Dictionary::Basis::Convert::instance().to_str(field.basis());
      boost::algorithm::replace_first(field_topology,mesh.topology().uri().path(),"");
      Uint nb_elements = 0;
      boost_foreach(Entities& field_elements, find_components_recursively<Entities>(field.topology()))
      {
        if (field.elements_lookup().contains(field_elements))
        {
          nb_elements += field_elements.size();
        }
      }

      // data_header
      Uint row_idx=0;
      for (Uint iVar=0; iVar<field.nb_vars(); ++iVar)
      {
        Field::VarType var_type = field.var_type(iVar);
        std::string var_name = field.var_name(iVar);

        Uint datasize(var_type);
        switch (var_type)
        {
          case Field::VECTOR_2D:
            datasize=Uint(Field::VECTOR_3D);
            break;
          case Field::TENSOR_2D:
            datasize=Uint(Field::TENSOR_3D);
            break;
          default:
            break;
        }
        RealVector data(datasize);
        data.setZero();

        file << "$ElementData\n";
        file << 4 << "\n";
        file << "\"" << (var_name == "var" ? field_name+to_str(iVar) : var_name) << "\"\n";
        file << "\"" << field_name << "\"\n";
        file << "\"" << field_topology << "\"\n";
        file << "\"" << field_basis << "\"\n";
        file << 1 << "\n" << field_time << "\n";
        file << 3 << "\n" << field_iter << "\n" << datasize << "\n" << nb_elements <<"\n";
        boost_foreach(Entities& field_elements, find_components_recursively<Entities>(field.topology()))
        {
          if (field.elements_lookup().contains(field_elements))
          {
            Space& field_space = field.space(field_elements);
            Uint elm_number = m_element_start_idx[&field_elements];
            Uint local_nb_elms = field_elements.size();
            for (Uint local_elm_idx = 0; local_elm_idx<local_nb_elms; ++local_elm_idx)
            {
              Uint field_index = field_space.indexes_for_element(local_elm_idx)[0];
              file << ++elm_number << " " ;
              if (var_type==Field::TENSOR_2D)
              {
                data[0]=field[field_index][row_idx+0];
                data[1]=field[field_index][row_idx+1];
                data[3]=field[field_index][row_idx+2];
                data[4]=field[field_index][row_idx+3];
                for (Uint idx=0; idx<datasize; ++idx)
                  file << " " << data[idx];
              }
              else
              {
                for (Uint idx=row_idx; idx<row_idx+Uint(var_type); ++idx)
                  file << " " << field[field_idx][idx];
                if (var_type == Field::VECTOR_2D)
                  file << " " << 0.0;
              }
              file << "\n";
            }
          }
        }
        file << "$EndElementData\n";
        row_idx += Uint(var_type);
      }
    }

  }
  // restore precision
  file.precision(prec);
}
*/
//////////////////////////////////////////////////////////////////////////////

} // gmsh
} // mesh
} // cf3<|MERGE_RESOLUTION|>--- conflicted
+++ resolved
@@ -236,11 +236,7 @@
     for (Uint e=0; e<nb_elem; ++e, ++elm_number)
     {
       file << elm_number+1 << " " << elm_type << " " << number_of_tags << " " << group_number << " " << elementary_entity_index << " " << partition_number;
-<<<<<<< HEAD
-      boost_foreach(const Uint node_idx, elements.get_nodes(e))
-=======
       boost_foreach(const Uint node_idx, elements.geometry_space().connectivity()[e])
->>>>>>> 51b0e70f
       {
         file << " " << to_gmsh_node[node_idx];
       }
@@ -292,11 +288,7 @@
         boost::algorithm::replace_first(path,mesh.topology().uri().path(),"");
         field_topology << path << " ";
       }
-<<<<<<< HEAD
-      const std::string field_basis = SpaceFields::Basis::Convert::instance().to_str(field.basis());
-=======
       const std::string field_basis = Dictionary::Basis::Convert::instance().to_str(field.basis());
->>>>>>> 51b0e70f
       Uint nb_elements = 0;
       boost_foreach(const Handle<Entities>& elements, field.entities_range())
       {
@@ -339,11 +331,7 @@
           Uint elm_number = m_element_start_idx[&elements];
           Uint local_nb_elms = elements.size();
 
-<<<<<<< HEAD
-          const Uint nb_states = field_space.nb_states();
-=======
           const Uint nb_states = field_space.shape_function().nb_nodes();
->>>>>>> 51b0e70f
           RealMatrix field_data (nb_states,var_type);
 
           const Uint nb_nodes = elements.element_type().nb_nodes();
@@ -354,11 +342,7 @@
             file << ++elm_number << " " << nb_nodes << " ";
 
             /// set field data
-<<<<<<< HEAD
-            Connectivity::ConstRow field_indexes = field_space.indexes_for_element(local_elm_idx);
-=======
             Connectivity::ConstRow field_indexes = field_space.connectivity()[local_elm_idx];
->>>>>>> 51b0e70f
             for (Uint iState=0; iState<nb_states; ++iState)
             {
               for (Uint j=0; j<var_type; ++j)
