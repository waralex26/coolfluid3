// Copyright (C) 2010-2011 von Karman Institute for Fluid Dynamics, Belgium
//
// This software is distributed under the terms of the
// GNU Lesser General Public License version 3 (LGPLv3).
// See doc/lgpl.txt and doc/gpl.txt for the license text.

#ifndef cf3_mesh_MeshPartitioner_hpp
#define cf3_mesh_MeshPartitioner_hpp

////////////////////////////////////////////////////////////////////////////////

#include <boost/tuple/tuple.hpp>

#include "common/FindComponents.hpp"
#include "common/Map.hpp"
#include "common/Foreach.hpp"
#include "common/DynTable.hpp"
#include "common/Table.hpp"
#include "common/List.hpp"

#include "common/PE/Comm.hpp"

#include "mesh/LibMesh.hpp"
#include "mesh/ParallelDistribution.hpp"
#include "mesh/MergedParallelDistribution.hpp"
#include "mesh/Elements.hpp"
<<<<<<< HEAD
#include "mesh/FieldGroup.hpp"
=======
#include "mesh/SpaceFields.hpp"
>>>>>>> ef189285
#include "mesh/Mesh.hpp"
#include "mesh/MeshTransformer.hpp"
#include "mesh/Connectivity.hpp"

namespace cf3 {
namespace mesh {

  class Mesh;

////////////////////////////////////////////////////////////////////////////////

/// MeshPartitioner component class
/// This class serves as a component that that will partition the mesh
/// @author Willem Deconinck
class Mesh_API MeshPartitioner : public MeshTransformer {

public: // typedefs

  /// type of pointer to Component
  typedef boost::shared_ptr<MeshPartitioner> Ptr;
  /// type of pointer to constant Component
  typedef boost::shared_ptr<MeshPartitioner const> ConstPtr;

public: // functions

  /// Contructor
  /// @param name of the component
  MeshPartitioner ( const std::string& name );

  /// Virtual destructor
  virtual ~MeshPartitioner() {}

  /// Get the class name
  static std::string type_name () { return "MeshPartitioner"; }

  virtual void execute();

  void initialize(Mesh& mesh);

  /// Partitioning functions

  virtual void build_graph() = 0;

  virtual void partition_graph() = 0;

  void show_changes();

  /// Migrate the elements and nodes to corresponding processors
  /// @todo this is now virtual because zoltan is used.
  virtual void migrate();

  void load_balance ( common::SignalArgs& args );

  void load_balance_signature ( common::SignalArgs& node );

  /// location finding functions

  void build_global_to_local_index(Mesh& mesh);

  /// Graph building functions

  Uint nb_objects_owned_by_part(const Uint part) const;

  template <typename VectorT>
  void list_of_objects_owned_by_part(const Uint part, VectorT& obj_list) const;

  template <typename VectorT>
  Uint nb_connected_objects_in_part(const Uint part, VectorT& nb_connections_per_obj) const;

  template <typename VectorT>
  void list_of_connected_objects_in_part(const Uint part, VectorT& connections_per_obj) const;

  template <typename VectorT>
  void list_of_connected_procs_in_part(const Uint part, VectorT& proc_per_neighbor) const;


public: // functions

  const std::vector<std::vector<Uint> >& exported_nodes() { return m_nodes_to_export; }

  const std::vector<std::vector<std::vector<Uint> > >& exported_elements() { return m_elements_to_export; }

protected: // functions

  bool is_node(const Uint glb_obj) const
  {
    Uint p = part_of_obj(glb_obj);
    return m_start_node_per_part[p] <= glb_obj && glb_obj < m_end_node_per_part[p];
  }

  bool is_elem(const Uint glb_obj) const
  {
    Uint p = part_of_obj(glb_obj);
    return m_start_node_per_part[p] <= glb_obj && glb_obj < m_end_node_per_part[p];
  }

  boost::tuple<Uint,Uint> location_idx(const Uint glb_obj) const;

  boost::tuple<common::Component::Ptr,Uint> location(const Uint glb_obj) const;

  Uint part_of_obj(const Uint obj) const
  {
    for (Uint p=0; p<m_end_id_per_part.size(); ++p)
    {
      if ( obj < m_end_id_per_part[p])
        return p;
    }
    cf3_assert_desc("[obj " + common::to_str(obj)+ ">"+common::to_str(m_end_id_per_part.back())+" Should not be here", false);
    return 0;
  }

protected: // data

  /// nodes_to_export[part][loc_node_idx]
  std::vector< std::vector<Uint> >                m_nodes_to_export;

  /// elements_to_export[elements_comp_idx][part][loc_elem_idx]
  std::vector< std::vector< std::vector<Uint> > > m_elements_to_export;

private: // data

  Uint m_base;

  Uint m_nb_parts;

  Uint m_nb_owned_obj;


  common::Map<Uint,Uint>::Ptr m_global_to_local;

  std::vector<Uint> m_start_id_per_part;
  std::vector<Uint> m_end_id_per_part;
  std::vector<Uint> m_start_node_per_part;
  std::vector<Uint> m_end_node_per_part;
  std::vector<Uint> m_start_elem_per_part;
  std::vector<Uint> m_end_elem_per_part;

  UnifiedData::Ptr m_lookup;

};

//////////////////////////////////////////////////////////////////////////////

inline Uint MeshPartitioner::nb_objects_owned_by_part(const Uint part) const
{
  return m_nb_owned_obj;
}

//////////////////////////////////////////////////////////////////////////////

template <typename VectorT>
void MeshPartitioner::list_of_objects_owned_by_part(const Uint part, VectorT& obj_list) const
{
  Uint idx=0;
  foreach_container((const Uint glb_obj),*m_global_to_local)
  {
    if (part_of_obj(glb_obj) == part)
      obj_list[idx++] = glb_obj;
  }
}

//////////////////////////////////////////////////////////////////////////////

template <typename VectorT>
Uint MeshPartitioner::nb_connected_objects_in_part(const Uint part, VectorT& nb_connections_per_obj) const
{
  // declaration for boost::tie
  common::Component::Ptr comp;
  Uint loc_idx;
  Uint size = 0;
  Uint idx = 0;
  foreach_container((const Uint glb_obj)(const Uint loc_obj),*m_global_to_local)
  {
    if (part_of_obj(glb_obj) == part)
    {
      boost::tie(comp,loc_idx) = m_lookup->location(loc_obj);

<<<<<<< HEAD
      if (FieldGroup::Ptr nodes = comp->as_ptr<FieldGroup>())
=======
      if (SpaceFields::Ptr nodes = comp->as_ptr<SpaceFields>())
>>>>>>> ef189285
      {
        const common::DynTable<Uint>& node_to_glb_elm = nodes->glb_elem_connectivity();
        nb_connections_per_obj[idx] = node_to_glb_elm.row_size(loc_idx);
      }
      else if (Elements::Ptr elements = comp->as_ptr<Elements>())
      {
        const Connectivity& connectivity_table = elements->node_connectivity();
        nb_connections_per_obj[idx] = connectivity_table.row_size(loc_idx);
      }
      size += nb_connections_per_obj[idx];
      ++idx;
    }
  }
  cf3_assert_desc(common::to_str(idx)+"!="+common::to_str(nb_objects_owned_by_part(part)), idx == nb_objects_owned_by_part(part));
  return size;
}

//////////////////////////////////////////////////////////////////////////////

template <typename VectorT>
void MeshPartitioner::list_of_connected_objects_in_part(const Uint part, VectorT& connected_objects) const
{
  // declaration for boost::tie
  common::Component::Ptr comp;
  Uint loc_idx;

  Uint idx = 0;
  foreach_container((const Uint glb_obj)(const Uint loc_obj),*m_global_to_local)
  {
    if (part_of_obj(glb_obj) == part)
    {
      boost::tie(comp,loc_idx) = m_lookup->location(loc_obj);
<<<<<<< HEAD
      if (FieldGroup::Ptr nodes = comp->as_ptr<FieldGroup>())
=======
      if (SpaceFields::Ptr nodes = comp->as_ptr<SpaceFields>())
>>>>>>> ef189285
      {
        const common::DynTable<Uint>& node_to_glb_elm = nodes->glb_elem_connectivity();
        boost_foreach (const Uint glb_elm , node_to_glb_elm[loc_idx])
          connected_objects[idx++] = glb_elm;
      }
      else if (Elements::Ptr elements = comp->as_ptr<Elements>())
      {
        const Connectivity& connectivity_table = elements->node_connectivity();
        const common::List<Uint>& glb_node_indices    = elements->geometry_fields().glb_idx();

        boost_foreach (const Uint loc_node , connectivity_table[loc_idx])
          connected_objects[idx++] = glb_node_indices[ loc_node ];
      }
    }
  }

  std::vector<Uint> edges(m_nb_owned_obj);
  cf3_assert( idx == nb_connected_objects_in_part(part,edges) );
}

//////////////////////////////////////////////////////////////////////////////

template <typename VectorT>
void MeshPartitioner::list_of_connected_procs_in_part(const Uint part, VectorT& connected_procs) const
{
  // declaration for boost::tie
  common::Component::Ptr comp;
  Uint loc_idx;

  Uint idx = 0;
  foreach_container((const Uint glb_obj)(const Uint loc_obj),*m_global_to_local)
  {
    if (part_of_obj(glb_obj) == part)
    {
      boost::tie(comp,loc_idx) = m_lookup->location(loc_obj);
<<<<<<< HEAD
      if (FieldGroup::Ptr nodes = comp->as_ptr<FieldGroup>())
=======
      if (SpaceFields::Ptr nodes = comp->as_ptr<SpaceFields>())
>>>>>>> ef189285
      {
        const common::DynTable<Uint>& node_to_glb_elm = nodes->glb_elem_connectivity();
        boost_foreach (const Uint glb_elm , node_to_glb_elm[loc_idx])
          connected_procs[idx++] = part_of_obj(glb_elm); /// @todo should be proc of obj, not part!!!
      }
      else if (Elements::Ptr elements = comp->as_ptr<Elements>())
      {
        const Connectivity& connectivity_table = elements->node_connectivity();
        const common::List<Uint>& glb_node_indices    = elements->geometry_fields().glb_idx();
        boost_foreach (const Uint loc_node , connectivity_table[loc_idx])
          connected_procs[idx++] = part_of_obj( glb_node_indices[loc_node] ); /// @todo should be proc of obj, not part!!!
      }
    }
  }
  std::vector<Uint> edges(m_nb_owned_obj);
  cf3_assert( idx == nb_connected_objects_in_part(part,edges) );
}

//////////////////////////////////////////////////////////////////////////////

} // mesh
} // cf3

////////////////////////////////////////////////////////////////////////////////

#endif // cf3_mesh_MeshPartitioner_hpp<|MERGE_RESOLUTION|>--- conflicted
+++ resolved
@@ -24,11 +24,7 @@
 #include "mesh/ParallelDistribution.hpp"
 #include "mesh/MergedParallelDistribution.hpp"
 #include "mesh/Elements.hpp"
-<<<<<<< HEAD
-#include "mesh/FieldGroup.hpp"
-=======
 #include "mesh/SpaceFields.hpp"
->>>>>>> ef189285
 #include "mesh/Mesh.hpp"
 #include "mesh/MeshTransformer.hpp"
 #include "mesh/Connectivity.hpp"
@@ -206,11 +202,7 @@
     {
       boost::tie(comp,loc_idx) = m_lookup->location(loc_obj);
 
-<<<<<<< HEAD
-      if (FieldGroup::Ptr nodes = comp->as_ptr<FieldGroup>())
-=======
       if (SpaceFields::Ptr nodes = comp->as_ptr<SpaceFields>())
->>>>>>> ef189285
       {
         const common::DynTable<Uint>& node_to_glb_elm = nodes->glb_elem_connectivity();
         nb_connections_per_obj[idx] = node_to_glb_elm.row_size(loc_idx);
@@ -243,11 +235,7 @@
     if (part_of_obj(glb_obj) == part)
     {
       boost::tie(comp,loc_idx) = m_lookup->location(loc_obj);
-<<<<<<< HEAD
-      if (FieldGroup::Ptr nodes = comp->as_ptr<FieldGroup>())
-=======
       if (SpaceFields::Ptr nodes = comp->as_ptr<SpaceFields>())
->>>>>>> ef189285
       {
         const common::DynTable<Uint>& node_to_glb_elm = nodes->glb_elem_connectivity();
         boost_foreach (const Uint glb_elm , node_to_glb_elm[loc_idx])
@@ -283,11 +271,7 @@
     if (part_of_obj(glb_obj) == part)
     {
       boost::tie(comp,loc_idx) = m_lookup->location(loc_obj);
-<<<<<<< HEAD
-      if (FieldGroup::Ptr nodes = comp->as_ptr<FieldGroup>())
-=======
       if (SpaceFields::Ptr nodes = comp->as_ptr<SpaceFields>())
->>>>>>> ef189285
       {
         const common::DynTable<Uint>& node_to_glb_elm = nodes->glb_elem_connectivity();
         boost_foreach (const Uint glb_elm , node_to_glb_elm[loc_idx])
