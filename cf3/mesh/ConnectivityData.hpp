--- conflicted
+++ resolved
@@ -10,12 +10,8 @@
 #include <set>
 
 #include "mesh/Elements.hpp"
-<<<<<<< HEAD
-#include "mesh/FieldGroup.hpp"
-=======
 #include "mesh/SpaceFields.hpp"
 #include "mesh/Connectivity.hpp"
->>>>>>> ef189285
 
 ////////////////////////////////////////////////////////////////////////////////
 
@@ -221,21 +217,13 @@
 template<typename RangeT>
 void CNodeConnectivity::initialize (const RangeT& celements_range )
 {
-<<<<<<< HEAD
-  std::set<const FieldGroup*> nodes_set;
-=======
   std::set<const SpaceFields*> nodes_set;
->>>>>>> ef189285
   BOOST_FOREACH(const Elements& elements, celements_range)
     nodes_set.insert(&elements.geometry_fields());
 
   // Total number of nodes in the mesh
   Uint nb_nodes = 0;
-<<<<<<< HEAD
-  BOOST_FOREACH(const FieldGroup* nodes, nodes_set)
-=======
   BOOST_FOREACH(const SpaceFields* nodes, nodes_set)
->>>>>>> ef189285
     nb_nodes += nodes->size();
 
   initialize(nb_nodes, celements_range);
