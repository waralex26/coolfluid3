--- conflicted
+++ resolved
@@ -19,14 +19,8 @@
 }
 namespace mesh {
 
-<<<<<<< HEAD
-  class FieldGroup;
-  
-//  class FieldGroup;
-=======
   class ElementType;
   class SpaceFields;
->>>>>>> ef189285
   class Region;
   class Cells;
   typedef common::Table<Entity> ElementConnectivity;
