--- conflicted
+++ resolved
@@ -94,17 +94,10 @@
   /// @param [in] etypes          List of element type names that will be used
   /// @return a BufferMap with key an etype name and value a buffer for the region
   ///         with name of the etype
-<<<<<<< HEAD
-  std::map<std::string,boost::shared_ptr<Elements> > create_cells_in_region(Region& parent_region, FieldGroup& nodes,
-                                   const std::vector<std::string>& etypes);
-
-  std::map<std::string,boost::shared_ptr<Elements> > create_faces_in_region(Region& parent_region, FieldGroup& nodes,
-=======
   std::map<std::string,boost::shared_ptr<Elements> > create_cells_in_region(Region& parent_region, SpaceFields& nodes,
                                    const std::vector<std::string>& etypes);
 
   std::map<std::string,boost::shared_ptr<Elements> > create_faces_in_region(Region& parent_region, SpaceFields& nodes,
->>>>>>> ef189285
                                    const std::vector<std::string>& etypes);
 
   std::map<std::string,common::Table<Uint>::Buffer::Ptr> create_connectivity_buffermap (std::map<std::string,boost::shared_ptr<Elements> >& elems_map);
