// Copyright (C) 2010-2011 von Karman Institute for Fluid Dynamics, Belgium
//
// This software is distributed under the terms of the
// GNU Lesser General Public License version 3 (LGPLv3).
// See doc/lgpl.txt and doc/gpl.txt for the license text.

#ifndef cf3_mesh_Elements_hpp
#define cf3_mesh_Elements_hpp

////////////////////////////////////////////////////////////////////////////////


#include "mesh/Entities.hpp"
#include "mesh/ElementType.hpp"

namespace cf3 {
  namespace common
  {
    class Link;
  }
namespace mesh {

  class Connectivity;

////////////////////////////////////////////////////////////////////////////////

/// Elements component class
/// This class stores information about a set of elements of the same type
/// @author Willem Deconinck, Tiago Quintino, Bart Janssens
class Mesh_API Elements : public Entities {

<<<<<<< HEAD
public: // typedefs

=======
>>>>>>> 51b0e70f
public: // functions

  /// Contructor
  /// @param name of the component
  Elements ( const std::string& name );

  /// Virtual destructor
  virtual ~Elements();

  /// Get the class name
  static std::string type_name () { return "Elements"; }

};

////////////////////////////////////////////////////////////////////////////////

} // mesh
} // cf3

////////////////////////////////////////////////////////////////////////////////

#endif // cf3_mesh_Elements_hpp<|MERGE_RESOLUTION|>--- conflicted
+++ resolved
@@ -29,11 +29,6 @@
 /// @author Willem Deconinck, Tiago Quintino, Bart Janssens
 class Mesh_API Elements : public Entities {
 
-<<<<<<< HEAD
-public: // typedefs
-
-=======
->>>>>>> 51b0e70f
 public: // functions
 
   /// Contructor
