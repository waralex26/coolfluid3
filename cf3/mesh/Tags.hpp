--- conflicted
+++ resolved
@@ -44,10 +44,7 @@
   static const char * interface ();
 
   static const char * cells ();
-<<<<<<< HEAD
-=======
 
->>>>>>> 51b0e70f
   static const char * inner_faces ();
   static const char * outer_faces ();
   static const char * bdry_faces ();
