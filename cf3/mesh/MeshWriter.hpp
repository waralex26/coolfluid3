// Copyright (C) 2010-2011 von Karman Institute for Fluid Dynamics, Belgium
//
// This software is distributed under the terms of the
// GNU Lesser General Public License version 3 (LGPLv3).
// See doc/lgpl.txt and doc/gpl.txt for the license text.

#ifndef cf3_mesh_MeshWriter_hpp
#define cf3_mesh_MeshWriter_hpp

////////////////////////////////////////////////////////////////////////////////

#include "common/FindComponents.hpp"
#include "common/Action.hpp"

#include "mesh/LibMesh.hpp"
#include "mesh/Mesh.hpp"
#include "mesh/Elements.hpp"
<<<<<<< HEAD
#include "mesh/FieldGroup.hpp"
=======
#include "mesh/SpaceFields.hpp"
>>>>>>> ef189285

namespace cf3 {
namespace common {  class URI;  }
namespace mesh {

  class Field;

////////////////////////////////////////////////////////////////////////////////

/// MeshWriter component class
/// This class serves as a component that that will write
/// the mesh to a file
/// @author Willem Deconinck
class Mesh_API MeshWriter : public common::Action {

public: // typedefs

  /// pointer to this type
  typedef boost::shared_ptr<MeshWriter> Ptr;
  typedef boost::shared_ptr<MeshWriter const> ConstPtr;

public: // functions

  /// Contructor
  /// @param name of the component
  MeshWriter ( const std::string& name );

  /// Virtual destructor
  virtual ~MeshWriter();

  /// Get the class name
  static std::string type_name () { return "MeshWriter"; }

  // --------- Signals ---------

  void signal_write( common::SignalArgs& node  );

  // --------- Direct access ---------

  virtual std::string get_format() = 0;

  virtual std::vector<std::string> get_extensions() = 0;

  virtual void write_from_to(const Mesh& mesh, const common::URI& filepath) = 0;

  virtual void execute();

  void set_fields(const std::vector<boost::shared_ptr<Field> >& fields);

private: // functions

  void config_fields();

protected: // classes

  class IsGroup
  {
   public:
     IsGroup () {}

     bool operator()(const Component& component)
     {
       return count(common::find_components<Entities>(component));
     }

  }; // IsGroup

protected:

  // TODO: remove this
  const Mesh* m_mesh;

  std::vector<boost::weak_ptr<Field> > m_fields;

};

////////////////////////////////////////////////////////////////////////////////

} // mesh
} // cf3

////////////////////////////////////////////////////////////////////////////////

#endif // cf3_mesh_MeshWriter_hpp<|MERGE_RESOLUTION|>--- conflicted
+++ resolved
@@ -15,11 +15,7 @@
 #include "mesh/LibMesh.hpp"
 #include "mesh/Mesh.hpp"
 #include "mesh/Elements.hpp"
-<<<<<<< HEAD
-#include "mesh/FieldGroup.hpp"
-=======
 #include "mesh/SpaceFields.hpp"
->>>>>>> ef189285
 
 namespace cf3 {
 namespace common {  class URI;  }
