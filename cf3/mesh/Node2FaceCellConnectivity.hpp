// Copyright (C) 2010-2011 von Karman Institute for Fluid Dynamics, Belgium
//
// This software is distributed under the terms of the
// GNU Lesser General Public License version 3 (LGPLv3).
// See doc/lgpl.txt and doc/gpl.txt for the license text.

#ifndef cf3_mesh_Node2FaceCellConnectivity_hpp
#define cf3_mesh_Node2FaceCellConnectivity_hpp

#include "mesh/FaceCellConnectivity.hpp"
#include "mesh/UnifiedData.hpp"
#include "common/DynTable.hpp"

////////////////////////////////////////////////////////////////////////////////

namespace cf3 {
namespace common {
  class Link;
}
namespace mesh {

  class Region;
<<<<<<< HEAD
  class FieldGroup;
  
=======
  class SpaceFields;

>>>>>>> ef189285

////////////////////////////////////////////////////////////////////////////////

/// Stores connectivity data between nodes and their adjacent elements
/// and provides a convenient API to access the data
class Mesh_API Node2FaceCellConnectivity : public common::Component
{
public:

  typedef boost::shared_ptr<Node2FaceCellConnectivity> Ptr;
  typedef boost::shared_ptr<Node2FaceCellConnectivity const> ConstPtr;

  /// Contructor
  /// @param name of the component
  Node2FaceCellConnectivity ( const std::string& name );

  /// Virtual destructor
  virtual ~Node2FaceCellConnectivity() {}

  /// Get the class name
  static std::string type_name () { return "Node2FaceCellConnectivity"; }

  /// setup the node to element connectivity
  /// This function calls
  /// - set_elements(elements_range)
  /// - build_connectivity
  /// They could be called seperately if wanted
  /// @post all access functions can be used after setup
  /// @param [in] region in which the elements are connected to the nodes.
  void setup(Region& region);

  /// Build the connectivity table
  /// Build the connectivity table as a DynTable<Uint>
  /// @pre set_nodes() and set_elements() must have been called
  void build_connectivity();

  /// const access to the node to element connectivity table in unified indices
  common::DynTable<Face2Cell>& connectivity() { return *m_connectivity; }
  const common::DynTable<Face2Cell>& connectivity() const { return *m_connectivity; }

  Uint size() const { return connectivity().size(); }
//private: //functions

  /// set the nodes for the node to element connectivity
  /// @param [in] nodes the nodes component to find connected elements of
<<<<<<< HEAD
  void set_nodes(FieldGroup& nodes);
=======
  void set_nodes(SpaceFields& nodes);

  std::vector<FaceCellConnectivity::Ptr> used();
  void add_used (const FaceCellConnectivity& used_comp);

>>>>>>> ef189285

private: // data

  /// unified view of the elements
  boost::shared_ptr<common::Group> m_used_components;

  /// link to the nodes component
  boost::shared_ptr<common::Link> m_nodes;

  /// Actual connectivity table
  common::DynTable<Face2Cell>::Ptr m_connectivity;

}; // Node2FaceCellConnectivity

////////////////////////////////////////////////////////////////////////////////

} // mesh
} // cf3

////////////////////////////////////////////////////////////////////////////////

#endif // cf3_mesh_ConnectivityData_hpp<|MERGE_RESOLUTION|>--- conflicted
+++ resolved
@@ -20,13 +20,8 @@
 namespace mesh {
 
   class Region;
-<<<<<<< HEAD
-  class FieldGroup;
-  
-=======
   class SpaceFields;
 
->>>>>>> ef189285
 
 ////////////////////////////////////////////////////////////////////////////////
 
@@ -72,15 +67,11 @@
 
   /// set the nodes for the node to element connectivity
   /// @param [in] nodes the nodes component to find connected elements of
-<<<<<<< HEAD
-  void set_nodes(FieldGroup& nodes);
-=======
   void set_nodes(SpaceFields& nodes);
 
   std::vector<FaceCellConnectivity::Ptr> used();
   void add_used (const FaceCellConnectivity& used_comp);
 
->>>>>>> ef189285
 
 private: // data
 
