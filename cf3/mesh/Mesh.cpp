// Copyright (C) 2010-2011 von Karman Institute for Fluid Dynamics, Belgium
//
// This software is distributed under the terms of the
// GNU Lesser General Public License version 3 (LGPLv3).
// See doc/lgpl.txt and doc/gpl.txt for the license text.

#include <set>

#include <boost/lexical_cast.hpp>
#include <boost/regex.hpp>
#include <boost/tokenizer.hpp>
#include <boost/assign/list_of.hpp>
#include <boost/assign/std/vector.hpp>

#include "common/Log.hpp"
#include "common/Core.hpp"
#include "common/EventHandler.hpp"
#include "common/Builder.hpp"
#include "common/Link.hpp"
#include "common/Foreach.hpp"
#include "common/FindComponents.hpp"
#include "common/OptionList.hpp"
#include "common/OptionT.hpp"
#include "common/OptionList.hpp"
#include "common/PropertyList.hpp"
#include "common/StringConversion.hpp"
#include "common/Signal.hpp"
#include "common/Tags.hpp"

#include "common/PE/Comm.hpp"

#include "common/XML/SignalOptions.hpp"

#include "math/VariablesDescriptor.hpp"

#include "mesh/LibMesh.hpp"

#include "mesh/Mesh.hpp"
#include "mesh/Region.hpp"
#include "mesh/Dictionary.hpp"
#include "mesh/Field.hpp"
#include "mesh/MeshElements.hpp"
#include "mesh/ElementType.hpp"
#include "mesh/WriteMesh.hpp"
#include "mesh/MeshMetadata.hpp"
#include "mesh/Cells.hpp"
#include "mesh/Faces.hpp"

namespace cf3 {
namespace mesh {

using namespace common;
using namespace common::XML;
using namespace common::PE;

common::ComponentBuilder < Mesh, Component, LibMesh > Mesh_Builder;

////////////////////////////////////////////////////////////////////////////////

Mesh::Mesh ( const std::string& name  ) :
  Component ( name ),
  m_dimension(0u),
  m_dimensionality(0u)
{
  mark_basic(); // by default meshes are visible

  properties().add_property("nb_cells",Uint(0));
  properties().add_property("nb_faces",Uint(0));
  properties().add_property("nb_nodes",Uint(0));
  properties().add_property("dimensionality",Uint(0));
  properties().add_property(common::Tags::dimension(),Uint(0));

  m_elements   = create_static_component<MeshElements>("elements");
  m_topology   = create_static_component<Region>(mesh::Tags::topology());
  m_metadata   = create_static_component<MeshMetadata>("metadata");

  regist_signal ( "write_mesh" )
      .description( "Write mesh, guessing automatically the format" )
      .pretty_name("Write Mesh" )
      .connect   ( boost::bind ( &Mesh::signal_write_mesh,    this, _1 ) )
      .signature ( boost::bind ( &Mesh::signature_write_mesh, this, _1 ) );

<<<<<<< HEAD
  m_geometry_fields = create_static_component<SpaceFields>(mesh::Tags::geometry());
=======
  m_geometry_fields = create_static_component<Dictionary>(mesh::Tags::geometry());
>>>>>>> 51b0e70f
  m_geometry_fields->add_tag(mesh::Tags::geometry());
  Handle< Field > coord_field = m_geometry_fields->create_static_component< Field >(mesh::Tags::coordinates());
  coord_field->add_tag(mesh::Tags::coordinates());
  coord_field->create_descriptor("coord[vector]");


}

////////////////////////////////////////////////////////////////////////////////

Mesh::~Mesh()
{
}

////////////////////////////////////////////////////////////////////////////////

void Mesh::initialize_nodes(const Uint nb_nodes, const Uint dimension)
{
  cf3_assert(dimension > 0);

<<<<<<< HEAD
  geometry_fields().options().configure_option("type",    SpaceFields::Basis::to_str(SpaceFields::Basis::POINT_BASED));
  geometry_fields().coordinates().set_field_group(geometry_fields());
  geometry_fields().coordinates().set_basis(SpaceFields::Basis::POINT_BASED);
=======
  geometry_fields().options().configure_option("type",    Dictionary::Basis::to_str(Dictionary::Basis::POINT_BASED));
  geometry_fields().coordinates().set_dict(geometry_fields());
  geometry_fields().coordinates().set_basis(Dictionary::Basis::POINT_BASED);
>>>>>>> 51b0e70f
  geometry_fields().coordinates().descriptor().options().configure_option(common::Tags::dimension(),dimension);
  geometry_fields().resize(nb_nodes);

  cf3_assert(geometry_fields().size() == nb_nodes);
  cf3_assert(geometry_fields().coordinates().row_size() == dimension);
  m_dimension = dimension;
  properties().property(common::Tags::dimension()) = m_dimension;
  properties().property("nb_nodes")  = geometry_fields().size();
}

////////////////////////////////////////////////////////////////////////////////

void Mesh::update_statistics()
{
  cf3_assert(m_dimension == geometry_fields().coordinates().row_size() );
  boost_foreach ( Entities& elements, find_components_recursively<Entities>(topology()) )
    m_dimensionality = std::max(m_dimensionality,elements.element_type().dimensionality());

  Uint nb_cells = 0;
  boost_foreach ( Cells& elements, find_components_recursively<Cells>(topology()) )
    nb_cells += elements.size();

  Uint nb_faces = 0;
  boost_foreach ( Faces& elements, find_components_recursively<Faces>(topology()) )
    nb_faces += elements.size();

  properties().property(common::Tags::dimension()) = m_dimension;
  properties().property("dimensionality")= m_dimensionality;
  properties().property("nb_cells") = nb_cells;
  properties().property("nb_faces") = nb_faces;
  properties().property("nb_nodes") = geometry_fields().size();
}

//////////////////////////////////////////////////////////////////////////////////

<<<<<<< HEAD
//SpaceFields& Mesh::create_field_group( const std::string& name,
//                                       const SpaceFields::Basis::Type base )
//{
//  return create_field_group ( name, base, name, topology() );
//}

//////////////////////////////////////////////////////////////////////////////////

//SpaceFields& Mesh::create_field_group( const std::string& name,
//                                       const SpaceFields::Basis::Type base,
//                                       const std::string& space )
//{
//  return create_field_group ( name, base, space, topology() );
//}

//////////////////////////////////////////////////////////////////////////////////

//SpaceFields& Mesh::create_field_group( const std::string& name,
//                                       const SpaceFields::Basis::Type base,
//                                       const std::string& space,
//                                       const Region& topology )
//{
//  Handle<SpaceFields> field_group = create_component<SpaceFields>(name);
//  field_group->options().configure_option("type",SpaceFields::Basis::to_str(base));
//  field_group->options().configure_option("space",space);
//  field_group->options().configure_option("topology",topology.uri());
//  return *field_group;
//}

//////////////////////////////////////////////////////////////////////////////////

//void Mesh::create_space( const std::string& name, const SpaceFields::Basis::Type base, const std::string& space_lib_name)
=======
//Dictionary& Mesh::create_dict( const std::string& name,
//                                       const Dictionary::Basis::Type base )
//{
//  return create_dict ( name, base, name, topology() );
//}

//////////////////////////////////////////////////////////////////////////////////

//Dictionary& Mesh::create_dict( const std::string& name,
//                                       const Dictionary::Basis::Type base,
//                                       const std::string& space )
//{
//  return create_dict ( name, base, space, topology() );
//}

//////////////////////////////////////////////////////////////////////////////////

//Dictionary& Mesh::create_dict( const std::string& name,
//                                       const Dictionary::Basis::Type base,
//                                       const std::string& space,
//                                       const Region& topology )
//{
//  Handle<Dictionary> dict = create_component<Dictionary>(name);
//  dict->options().configure_option("type",Dictionary::Basis::to_str(base));
//  dict->options().configure_option("space",space);
//  dict->options().configure_option("topology",topology.uri());
//  return *dict;
//}

//////////////////////////////////////////////////////////////////////////////////

//void Mesh::create_space( const std::string& name, const Dictionary::Basis::Type base, const std::string& space_lib_name)
>>>>>>> 51b0e70f
//{
//  create_space(name,base,space_lib_name,topology());
//}

//////////////////////////////////////////////////////////////////////////////////

<<<<<<< HEAD
//void Mesh::create_space( const std::string& name, const SpaceFields::Basis::Type base, const std::string& space_lib_name, Region& topology)
//{
//  switch (base)
//  {
//  case SpaceFields::Basis::POINT_BASED:
//  case SpaceFields::Basis::ELEMENT_BASED:
//    boost_foreach(Entities& elements, find_components_recursively<Entities>(topology))
//      elements.create_space(name,space_lib_name+"."+elements.element_type().shape_name());
//    break;
//  case SpaceFields::Basis::CELL_BASED:
//    boost_foreach(Cells& elements, find_components_recursively<Cells>(topology))
//      elements.create_space(name,space_lib_name+"."+elements.element_type().shape_name());
//    break;
//  case SpaceFields::Basis::FACE_BASED:
//    boost_foreach(Entities& elements, find_components_recursively_with_tag<Entities>(topology,mesh::Tags::face_entity()))
//      elements.create_space(name,space_lib_name+"."+elements.element_type().shape_name());
//    break;
//  case SpaceFields::Basis::INVALID:
//  default:
//    throw BadValue(FromHere(),"value "+SpaceFields::Basis::to_str(base)+" not supported for base");
//  }
//}

//////////////////////////////////////////////////////////////////////////////////

//SpaceFields& Mesh::create_space_and_field_group( const std::string& name,
//                                                 const SpaceFields::Basis::Type base,
//                                                 const std::string& space_lib_name )
//{
//  return create_space_and_field_group(name,base,space_lib_name,topology());
//}

//////////////////////////////////////////////////////////////////////////////////

//SpaceFields& Mesh::create_space_and_field_group( const std::string& name,
//                                                 const SpaceFields::Basis::Type base,
=======
//void Mesh::create_space( const std::string& name, const Dictionary::Basis::Type base, const std::string& space_lib_name, Region& topology)
//{
//  switch (base)
//  {
//  case Dictionary::Basis::POINT_BASED:
//  case Dictionary::Basis::ELEMENT_BASED:
//    boost_foreach(Entities& elements, find_components_recursively<Entities>(topology))
//      elements.create_space(name,space_lib_name+"."+elements.element_type().shape_name());
//    break;
//  case Dictionary::Basis::CELL_BASED:
//    boost_foreach(Cells& elements, find_components_recursively<Cells>(topology))
//      elements.create_space(name,space_lib_name+"."+elements.element_type().shape_name());
//    break;
//  case Dictionary::Basis::FACE_BASED:
//    boost_foreach(Entities& elements, find_components_recursively_with_tag<Entities>(topology,mesh::Tags::face_entity()))
//      elements.create_space(name,space_lib_name+"."+elements.element_type().shape_name());
//    break;
//  case Dictionary::Basis::INVALID:
//  default:
//    throw BadValue(FromHere(),"value "+Dictionary::Basis::to_str(base)+" not supported for base");
//  }
//}

//////////////////////////////////////////////////////////////////////////////////

//Dictionary& Mesh::create_space_and_dict( const std::string& name,
//                                                 const Dictionary::Basis::Type base,
//                                                 const std::string& space_lib_name )
//{
//  return create_space_and_dict(name,base,space_lib_name,topology());
//}

//////////////////////////////////////////////////////////////////////////////////

//Dictionary& Mesh::create_space_and_dict( const std::string& name,
//                                                 const Dictionary::Basis::Type base,
>>>>>>> 51b0e70f
//                                                 const std::string& space_lib_name,
//                                                 Region& topology )
//{
//  create_space(name,base,space_lib_name);
<<<<<<< HEAD
//  return create_field_group(name,base,name,topology);
//}

////////////////////////////////////////////////////////////////////////////////

SpaceFields& Mesh::create_continuous_space( const std::string& space_name, const std::string& space_lib_name)
=======
//  return create_dict(name,base,name,topology);
//}

////////////////////////////////////////////////////////////////////////////////

Dictionary& Mesh::create_continuous_space( const std::string& space_name, const std::string& space_lib_name)
>>>>>>> 51b0e70f
{
  std::vector< Handle<Region> > regions(1,topology().handle<Region>());
  return create_continuous_space(space_name,space_lib_name,regions);
}

<<<<<<< HEAD
SpaceFields& Mesh::create_continuous_space( const std::string& space_name, const std::string& space_lib_name, const std::vector< Handle<Region> >& regions )
=======
Dictionary& Mesh::create_continuous_space( const std::string& space_name, const std::string& space_lib_name, const std::vector< Handle<Region> >& regions )
>>>>>>> 51b0e70f
{
  std::set< Handle<Entities> > entities_set;
  boost_foreach(const Handle<Region>& region, regions)
  {
    boost_foreach(Entities& entities, find_components_recursively<Entities>(*region) )
    {
      entities_set.insert(entities.handle<Entities>());
    }
  }
  std::vector< Handle<Entities> > entities_vec (entities_set.begin(),entities_set.end());
  return create_continuous_space(space_name, space_lib_name, entities_vec);
}

<<<<<<< HEAD
SpaceFields& Mesh::create_continuous_space( const std::string& space_name, const std::string& space_lib_name, const std::vector< Handle<Entities> >& entities )
{
  SpaceFields& space_fields = *create_component<SpaceFields>(space_name);
  space_fields.options().configure_option("type",SpaceFields::Basis::to_str(SpaceFields::Basis::POINT_BASED));
=======
Dictionary& Mesh::create_continuous_space( const std::string& space_name, const std::string& space_lib_name, const std::vector< Handle<Entities> >& entities )
{
  Dictionary& space_fields = *create_component<Dictionary>(space_name);
  space_fields.options().configure_option("type",Dictionary::Basis::to_str(Dictionary::Basis::POINT_BASED));
>>>>>>> 51b0e70f

  boost_foreach(const Handle<Entities>& entities_handle, entities )
  {
    entities_handle->create_space(space_lib_name+"."+entities_handle->element_type().shape_name(),space_fields);
  }
  space_fields.update();

  CFinfo << "Continuous space " << space_fields.uri() << " ("<<space_lib_name<<") created for entities" << CFendl;
  boost_foreach(const Handle<Entities>& entities_handle, entities )
  {
    CFinfo << "    -  " <<  entities_handle->uri() << CFendl;
  }
  space_fields.update();
  return space_fields;
}

////////////////////////////////////////////////////////////////////////////////

<<<<<<< HEAD
SpaceFields& Mesh::create_discontinuous_space( const std::string& space_name, const std::string& space_lib_name)
=======
Dictionary& Mesh::create_discontinuous_space( const std::string& space_name, const std::string& space_lib_name)
>>>>>>> 51b0e70f
{
  std::vector< Handle<Region> > regions(1,topology().handle<Region>());
  return create_discontinuous_space(space_name,space_lib_name,regions);
}

<<<<<<< HEAD
SpaceFields& Mesh::create_discontinuous_space( const std::string& space_name, const std::string& space_lib_name, const std::vector< Handle<Region> >& regions )
=======
Dictionary& Mesh::create_discontinuous_space( const std::string& space_name, const std::string& space_lib_name, const std::vector< Handle<Region> >& regions )
>>>>>>> 51b0e70f
{
  std::set< Handle<Entities> > entities_set;
  boost_foreach(const Handle<Region>& region, regions)
  {
    boost_foreach(Entities& entities, find_components_recursively<Entities>(*region) )
    {
      entities_set.insert(entities.handle<Entities>());
    }
  }
  std::vector< Handle<Entities> > entities_vec (entities_set.begin(),entities_set.end());
  return create_discontinuous_space(space_name, space_lib_name, entities_vec);
}

<<<<<<< HEAD
SpaceFields& Mesh::create_discontinuous_space( const std::string& space_name, const std::string& space_lib_name, const std::vector< Handle<Entities> >& entities )
{
  SpaceFields& space_fields = *create_component<SpaceFields>(space_name);
  space_fields.options().configure_option("type",SpaceFields::Basis::to_str(SpaceFields::Basis::ELEMENT_BASED));
=======
Dictionary& Mesh::create_discontinuous_space( const std::string& space_name, const std::string& space_lib_name, const std::vector< Handle<Entities> >& entities )
{
  Dictionary& space_fields = *create_component<Dictionary>(space_name);
  space_fields.options().configure_option("type",Dictionary::Basis::to_str(Dictionary::Basis::ELEMENT_BASED));
>>>>>>> 51b0e70f

  boost_foreach(const Handle<Entities>& entities_handle, entities )
  {
    entities_handle->create_space(space_lib_name+"."+entities_handle->element_type().shape_name(),space_fields);
  }
  space_fields.update();

  CFinfo << "Discontinuous space " << space_fields.uri() << " ("<<space_lib_name<<") created for entities" << CFendl;
  boost_foreach(const Handle<Entities>& entities_handle, entities )
  {
    CFinfo << "    -  " <<  entities_handle->uri() << CFendl;
  }
  return space_fields;
}

////////////////////////////////////////////////////////////////////////////////

Dictionary& Mesh::geometry_fields() const
{
  return *m_geometry_fields;
}

////////////////////////////////////////////////////////////////////////////////

MeshElements& Mesh::elements() const
{
  return *m_elements;
}

//////////////////////////////////////////////////////////////////////////////

void Mesh::signature_write_mesh ( SignalArgs& node)
{
  SignalOptions options( node );

  options.add_option("file" , name() + ".msh" )
      .description("File to write" );

//  boost_foreach (Field& field, find_components_recursively<Field>(*this))
//  {
//    options.add_option(field.name(), false )
//        .description("Mark if field gets to be written");
//  }
}

////////////////////////////////////////////////////////////////////////////////

void Mesh::signal_write_mesh ( SignalArgs& node )
{
  SignalOptions options( node );

  std::string file = name()+".msh";

  if (options.check("file"))
    file = options.value<std::string>("file");

  // check protocol for file loading
  // if( file.scheme() != URI::Scheme::FILE )
  //   throw ProtocolError( FromHere(), "Wrong protocol to access the file, expecting a \'file\' but got \'" + file.string() + "\'" );

  URI fpath( file );
//  if( fpath.scheme() != URI::Scheme::FILE )
//    throw ProtocolError( FromHere(), "Wrong protocol to access the file, expecting a \'file\' but got \'" + fpath.string() + "\'" );

  std::vector<URI> fields;

  boost_foreach( Field& field, find_components_recursively<Field>(*this))
  {
    fields.push_back(field.uri());
  }

  write_mesh(fpath,fields);
}

void Mesh::write_mesh( const URI& file, const std::vector<URI> fields)
{
  Handle<WriteMesh> mesh_writer = create_component<WriteMesh>("writer");
  mesh_writer->write_mesh(*this,file,fields);
  remove_component(*mesh_writer);
}

////////////////////////////////////////////////////////////////////////////////

bool Mesh::check_sanity(std::vector<std::string>& messages) const
{
  Uint nb_messages_init = messages.size();
  if (dimension() == 0)
    messages.push_back("mesh.dimension not configured");

  if (dimensionality() == 0)
    messages.push_back("mesh.dimensionality not configured");

  if (dimensionality() > dimension())
    messages.push_back("dimensionality ["+to_str(dimensionality())+"]  >  dimension ["+to_str(dimension())+"]");

  if(geometry_fields().coordinates().row_size() != dimension())
    messages.push_back("coordinates dimension does not match mesh.dimension");

  boost_foreach(const Dictionary& dict, find_components_recursively<Dictionary>(*this))
  {
<<<<<<< HEAD
    field_group.check_sanity(messages);
=======
    dict.check_sanity(messages);
>>>>>>> 51b0e70f
  }

  if (Comm::instance().size()>1)
  {
    std::set<Uint> unique_node_gids;
    boost_foreach(const Uint gid, geometry_fields().glb_idx().array())
    {
      std::pair<std::set<Uint>::iterator, bool > inserted = unique_node_gids.insert(gid);
      if (inserted.second == false)
      {
        messages.push_back(geometry_fields().glb_idx().uri().string()+" has non-unique entries.  (entry "+to_str(gid)+" exists more than once, no further checks)");
        break;
      }
    }
  }

  std::set<Uint> unique_elem_gids;
  boost_foreach(const Entities& entities, find_components_recursively<Entities>(*this))
  {
    if (entities.rank().size() != entities.size())
      messages.push_back(entities.uri().string()+": size() ["+to_str(entities.size())+"] != rank().size() ["+to_str(entities.rank().size())+"]");
    if (entities.glb_idx().size() != entities.size())
      messages.push_back(entities.uri().string()+": size() ["+to_str(entities.size())+"] != glb_idx().size() ["+to_str(entities.glb_idx().size())+"]");

    if (Comm::instance().size()>1)
    {
      boost_foreach(const Uint gid, entities.glb_idx().array())
      {
        std::pair<std::set<Uint>::iterator, bool > inserted = unique_elem_gids.insert(gid);
        if (inserted.second == false)
        {
          messages.push_back(entities.glb_idx().uri().string()+" has non-unique entries.  (entry "+to_str(gid)+" exists more than once, no further checks)");
          break;
        }
      }
    }
  }

  return (messages.size()-nb_messages_init) == 0;

}

bool Mesh::check_sanity() const
{
  std::vector<std::string> messages;
  bool sane = check_sanity(messages);
  if ( sane == false )
  {
    std::stringstream message;
    message << "Mesh "+uri().string()+" is not sane:"<<std::endl;
    boost_foreach(const std::string& str, messages)
    {
      message << "- " << str << std::endl;
    }
    throw InvalidStructure(FromHere(), message.str() );
  }
  return sane;
}

////////////////////////////////////////////////////////////////////////////////

void Mesh::raise_mesh_loaded()
{
  geometry_fields().update();
  update_statistics();
  elements().update();
  check_sanity();

  // Raise an event to indicate that a mesh was loaded happened
  SignalOptions options;
  options.add_option("mesh_uri", uri());

  SignalArgs f= options.create_frame();
  Core::instance().event_handler().raise_event( "mesh_loaded", f );

  update_statistics();
  elements().update();
  check_sanity();
}

////////////////////////////////////////////////////////////////////////////////

} // mesh
} // cf3<|MERGE_RESOLUTION|>--- conflicted
+++ resolved
@@ -80,11 +80,7 @@
       .connect   ( boost::bind ( &Mesh::signal_write_mesh,    this, _1 ) )
       .signature ( boost::bind ( &Mesh::signature_write_mesh, this, _1 ) );
 
-<<<<<<< HEAD
-  m_geometry_fields = create_static_component<SpaceFields>(mesh::Tags::geometry());
-=======
   m_geometry_fields = create_static_component<Dictionary>(mesh::Tags::geometry());
->>>>>>> 51b0e70f
   m_geometry_fields->add_tag(mesh::Tags::geometry());
   Handle< Field > coord_field = m_geometry_fields->create_static_component< Field >(mesh::Tags::coordinates());
   coord_field->add_tag(mesh::Tags::coordinates());
@@ -105,15 +101,9 @@
 {
   cf3_assert(dimension > 0);
 
-<<<<<<< HEAD
-  geometry_fields().options().configure_option("type",    SpaceFields::Basis::to_str(SpaceFields::Basis::POINT_BASED));
-  geometry_fields().coordinates().set_field_group(geometry_fields());
-  geometry_fields().coordinates().set_basis(SpaceFields::Basis::POINT_BASED);
-=======
   geometry_fields().options().configure_option("type",    Dictionary::Basis::to_str(Dictionary::Basis::POINT_BASED));
   geometry_fields().coordinates().set_dict(geometry_fields());
   geometry_fields().coordinates().set_basis(Dictionary::Basis::POINT_BASED);
->>>>>>> 51b0e70f
   geometry_fields().coordinates().descriptor().options().configure_option(common::Tags::dimension(),dimension);
   geometry_fields().resize(nb_nodes);
 
@@ -149,40 +139,6 @@
 
 //////////////////////////////////////////////////////////////////////////////////
 
-<<<<<<< HEAD
-//SpaceFields& Mesh::create_field_group( const std::string& name,
-//                                       const SpaceFields::Basis::Type base )
-//{
-//  return create_field_group ( name, base, name, topology() );
-//}
-
-//////////////////////////////////////////////////////////////////////////////////
-
-//SpaceFields& Mesh::create_field_group( const std::string& name,
-//                                       const SpaceFields::Basis::Type base,
-//                                       const std::string& space )
-//{
-//  return create_field_group ( name, base, space, topology() );
-//}
-
-//////////////////////////////////////////////////////////////////////////////////
-
-//SpaceFields& Mesh::create_field_group( const std::string& name,
-//                                       const SpaceFields::Basis::Type base,
-//                                       const std::string& space,
-//                                       const Region& topology )
-//{
-//  Handle<SpaceFields> field_group = create_component<SpaceFields>(name);
-//  field_group->options().configure_option("type",SpaceFields::Basis::to_str(base));
-//  field_group->options().configure_option("space",space);
-//  field_group->options().configure_option("topology",topology.uri());
-//  return *field_group;
-//}
-
-//////////////////////////////////////////////////////////////////////////////////
-
-//void Mesh::create_space( const std::string& name, const SpaceFields::Basis::Type base, const std::string& space_lib_name)
-=======
 //Dictionary& Mesh::create_dict( const std::string& name,
 //                                       const Dictionary::Basis::Type base )
 //{
@@ -215,51 +171,12 @@
 //////////////////////////////////////////////////////////////////////////////////
 
 //void Mesh::create_space( const std::string& name, const Dictionary::Basis::Type base, const std::string& space_lib_name)
->>>>>>> 51b0e70f
 //{
 //  create_space(name,base,space_lib_name,topology());
 //}
 
 //////////////////////////////////////////////////////////////////////////////////
 
-<<<<<<< HEAD
-//void Mesh::create_space( const std::string& name, const SpaceFields::Basis::Type base, const std::string& space_lib_name, Region& topology)
-//{
-//  switch (base)
-//  {
-//  case SpaceFields::Basis::POINT_BASED:
-//  case SpaceFields::Basis::ELEMENT_BASED:
-//    boost_foreach(Entities& elements, find_components_recursively<Entities>(topology))
-//      elements.create_space(name,space_lib_name+"."+elements.element_type().shape_name());
-//    break;
-//  case SpaceFields::Basis::CELL_BASED:
-//    boost_foreach(Cells& elements, find_components_recursively<Cells>(topology))
-//      elements.create_space(name,space_lib_name+"."+elements.element_type().shape_name());
-//    break;
-//  case SpaceFields::Basis::FACE_BASED:
-//    boost_foreach(Entities& elements, find_components_recursively_with_tag<Entities>(topology,mesh::Tags::face_entity()))
-//      elements.create_space(name,space_lib_name+"."+elements.element_type().shape_name());
-//    break;
-//  case SpaceFields::Basis::INVALID:
-//  default:
-//    throw BadValue(FromHere(),"value "+SpaceFields::Basis::to_str(base)+" not supported for base");
-//  }
-//}
-
-//////////////////////////////////////////////////////////////////////////////////
-
-//SpaceFields& Mesh::create_space_and_field_group( const std::string& name,
-//                                                 const SpaceFields::Basis::Type base,
-//                                                 const std::string& space_lib_name )
-//{
-//  return create_space_and_field_group(name,base,space_lib_name,topology());
-//}
-
-//////////////////////////////////////////////////////////////////////////////////
-
-//SpaceFields& Mesh::create_space_and_field_group( const std::string& name,
-//                                                 const SpaceFields::Basis::Type base,
-=======
 //void Mesh::create_space( const std::string& name, const Dictionary::Basis::Type base, const std::string& space_lib_name, Region& topology)
 //{
 //  switch (base)
@@ -296,36 +213,22 @@
 
 //Dictionary& Mesh::create_space_and_dict( const std::string& name,
 //                                                 const Dictionary::Basis::Type base,
->>>>>>> 51b0e70f
 //                                                 const std::string& space_lib_name,
 //                                                 Region& topology )
 //{
 //  create_space(name,base,space_lib_name);
-<<<<<<< HEAD
-//  return create_field_group(name,base,name,topology);
-//}
-
-////////////////////////////////////////////////////////////////////////////////
-
-SpaceFields& Mesh::create_continuous_space( const std::string& space_name, const std::string& space_lib_name)
-=======
 //  return create_dict(name,base,name,topology);
 //}
 
 ////////////////////////////////////////////////////////////////////////////////
 
 Dictionary& Mesh::create_continuous_space( const std::string& space_name, const std::string& space_lib_name)
->>>>>>> 51b0e70f
 {
   std::vector< Handle<Region> > regions(1,topology().handle<Region>());
   return create_continuous_space(space_name,space_lib_name,regions);
 }
 
-<<<<<<< HEAD
-SpaceFields& Mesh::create_continuous_space( const std::string& space_name, const std::string& space_lib_name, const std::vector< Handle<Region> >& regions )
-=======
 Dictionary& Mesh::create_continuous_space( const std::string& space_name, const std::string& space_lib_name, const std::vector< Handle<Region> >& regions )
->>>>>>> 51b0e70f
 {
   std::set< Handle<Entities> > entities_set;
   boost_foreach(const Handle<Region>& region, regions)
@@ -339,17 +242,10 @@
   return create_continuous_space(space_name, space_lib_name, entities_vec);
 }
 
-<<<<<<< HEAD
-SpaceFields& Mesh::create_continuous_space( const std::string& space_name, const std::string& space_lib_name, const std::vector< Handle<Entities> >& entities )
-{
-  SpaceFields& space_fields = *create_component<SpaceFields>(space_name);
-  space_fields.options().configure_option("type",SpaceFields::Basis::to_str(SpaceFields::Basis::POINT_BASED));
-=======
 Dictionary& Mesh::create_continuous_space( const std::string& space_name, const std::string& space_lib_name, const std::vector< Handle<Entities> >& entities )
 {
   Dictionary& space_fields = *create_component<Dictionary>(space_name);
   space_fields.options().configure_option("type",Dictionary::Basis::to_str(Dictionary::Basis::POINT_BASED));
->>>>>>> 51b0e70f
 
   boost_foreach(const Handle<Entities>& entities_handle, entities )
   {
@@ -368,21 +264,13 @@
 
 ////////////////////////////////////////////////////////////////////////////////
 
-<<<<<<< HEAD
-SpaceFields& Mesh::create_discontinuous_space( const std::string& space_name, const std::string& space_lib_name)
-=======
 Dictionary& Mesh::create_discontinuous_space( const std::string& space_name, const std::string& space_lib_name)
->>>>>>> 51b0e70f
 {
   std::vector< Handle<Region> > regions(1,topology().handle<Region>());
   return create_discontinuous_space(space_name,space_lib_name,regions);
 }
 
-<<<<<<< HEAD
-SpaceFields& Mesh::create_discontinuous_space( const std::string& space_name, const std::string& space_lib_name, const std::vector< Handle<Region> >& regions )
-=======
 Dictionary& Mesh::create_discontinuous_space( const std::string& space_name, const std::string& space_lib_name, const std::vector< Handle<Region> >& regions )
->>>>>>> 51b0e70f
 {
   std::set< Handle<Entities> > entities_set;
   boost_foreach(const Handle<Region>& region, regions)
@@ -396,17 +284,10 @@
   return create_discontinuous_space(space_name, space_lib_name, entities_vec);
 }
 
-<<<<<<< HEAD
-SpaceFields& Mesh::create_discontinuous_space( const std::string& space_name, const std::string& space_lib_name, const std::vector< Handle<Entities> >& entities )
-{
-  SpaceFields& space_fields = *create_component<SpaceFields>(space_name);
-  space_fields.options().configure_option("type",SpaceFields::Basis::to_str(SpaceFields::Basis::ELEMENT_BASED));
-=======
 Dictionary& Mesh::create_discontinuous_space( const std::string& space_name, const std::string& space_lib_name, const std::vector< Handle<Entities> >& entities )
 {
   Dictionary& space_fields = *create_component<Dictionary>(space_name);
   space_fields.options().configure_option("type",Dictionary::Basis::to_str(Dictionary::Basis::ELEMENT_BASED));
->>>>>>> 51b0e70f
 
   boost_foreach(const Handle<Entities>& entities_handle, entities )
   {
@@ -507,11 +388,7 @@
 
   boost_foreach(const Dictionary& dict, find_components_recursively<Dictionary>(*this))
   {
-<<<<<<< HEAD
-    field_group.check_sanity(messages);
-=======
     dict.check_sanity(messages);
->>>>>>> 51b0e70f
   }
 
   if (Comm::instance().size()>1)
