// Copyright (C) 2010-2011 von Karman Institute for Fluid Dynamics, Belgium
//
// This software is distributed under the terms of the
// GNU Lesser General Public License version 3 (LGPLv3).
// See doc/lgpl.txt and doc/gpl.txt for the license text.

#ifndef cf3_mesh_Manipulations_hpp
#define cf3_mesh_Manipulations_hpp

////////////////////////////////////////////////////////////////////////////////

#include "common/PE/Buffer.hpp"

#include "common/List.hpp"
#include "common/Table.hpp"
#include "common/DynTable.hpp"

namespace cf3 {
namespace mesh {

<<<<<<< HEAD
  class FieldGroup;
=======
  class SpaceFields;
>>>>>>> ef189285
  
  class Elements;

  ////////////////////////////////////////////////////////////////////////////////

struct RemoveNodes
{
<<<<<<< HEAD
  RemoveNodes(FieldGroup& nodes);
=======
  RemoveNodes(SpaceFields& nodes);
>>>>>>> ef189285

  void operator() (const Uint idx);

  void flush();

  common::List<Uint>::Buffer       glb_idx;
  common::List<Uint>::Buffer       rank;
  common::Table<Real>::Buffer      coordinates;
  common::DynTable<Uint>::Buffer   connected_elements;
};

struct RemoveElements
{
  RemoveElements(Elements& elements);

  void operator() (const Uint idx);

  void flush();

  common::List<Uint>::Buffer       glb_idx;
  common::List<Uint>::Buffer       rank;
  common::Table<Uint>::Buffer      connected_nodes;
};


struct PackUnpackElements: common::PE::PackedObject
{
  enum CommunicationType {COPY=0, MIGRATE=1};

  PackUnpackElements(Elements& elements);

  PackUnpackElements& operator() (const Uint idx,const bool remove_after_pack = false);

  void remove(const Uint idx);

  virtual void pack(common::PE::Buffer& buf);

  virtual void unpack(common::PE::Buffer& buf);

  void flush();

  Elements& m_elements;
  Uint m_idx;
  bool m_remove_after_pack;
  common::List<Uint>::Buffer       glb_idx;
  common::List<Uint>::Buffer       rank;
  common::Table<Uint>::Buffer      connected_nodes;
};


struct PackUnpackNodes: common::PE::PackedObject
{
  enum CommunicationType {COPY=0, MIGRATE=1};

<<<<<<< HEAD
  PackUnpackNodes(FieldGroup& nodes);
=======
  PackUnpackNodes(SpaceFields& nodes);
>>>>>>> ef189285

  PackUnpackNodes& operator() (const Uint idx,const bool remove_after_pack = false);

  void remove(const Uint idx);

  virtual void pack(common::PE::Buffer& buf);

  virtual void unpack(common::PE::Buffer& buf);

  void flush();

<<<<<<< HEAD
  FieldGroup& m_nodes;
=======
  SpaceFields& m_nodes;
>>>>>>> ef189285
  Uint m_idx;
  bool m_remove_after_pack;
  common::List<Uint>::Buffer       glb_idx;
  common::List<Uint>::Buffer       rank;
  common::Table<Real>::Buffer      coordinates;
  common::DynTable<Uint>::Buffer   connected_elements;
};

////////////////////////////////////////////////////////////////////////////////

} // mesh
} // cf3

////////////////////////////////////////////////////////////////////////////////

#endif // cf3_mesh_Manipulations_hpp<|MERGE_RESOLUTION|>--- conflicted
+++ resolved
@@ -18,11 +18,7 @@
 namespace cf3 {
 namespace mesh {
 
-<<<<<<< HEAD
-  class FieldGroup;
-=======
   class SpaceFields;
->>>>>>> ef189285
   
   class Elements;
 
@@ -30,11 +26,7 @@
 
 struct RemoveNodes
 {
-<<<<<<< HEAD
-  RemoveNodes(FieldGroup& nodes);
-=======
   RemoveNodes(SpaceFields& nodes);
->>>>>>> ef189285
 
   void operator() (const Uint idx);
 
@@ -89,11 +81,7 @@
 {
   enum CommunicationType {COPY=0, MIGRATE=1};
 
-<<<<<<< HEAD
-  PackUnpackNodes(FieldGroup& nodes);
-=======
   PackUnpackNodes(SpaceFields& nodes);
->>>>>>> ef189285
 
   PackUnpackNodes& operator() (const Uint idx,const bool remove_after_pack = false);
 
@@ -105,11 +93,7 @@
 
   void flush();
 
-<<<<<<< HEAD
-  FieldGroup& m_nodes;
-=======
   SpaceFields& m_nodes;
->>>>>>> ef189285
   Uint m_idx;
   bool m_remove_after_pack;
   common::List<Uint>::Buffer       glb_idx;
