--- conflicted
+++ resolved
@@ -136,12 +136,8 @@
     blocks.options().configure_option("overlap", cell_overlap);
   }
 
-<<<<<<< HEAD
-  mesh.raise_mesh_loaded();
-=======
   blocks.partition_blocks(nb_parts, XX);
   blocks.create_mesh(mesh);
->>>>>>> 51b0e70f
 }
 
 } // BlockMesh
