// Copyright (C) 2010-2011 von Karman Institute for Fluid Dynamics, Belgium
//
// This software is distributed under the terms of the
// GNU Lesser General Public License version 3 (LGPLv3).
// See doc/lgpl.txt and doc/gpl.txt for the license text.

#ifndef cf3_mesh_CGNS_Shared_hpp
#define cf3_mesh_CGNS_Shared_hpp

////////////////////////////////////////////////////////////////////////////////

#include <cgnslib.h>

#include "mesh/CGNS/LibCGNS.hpp"
#include "mesh/CGNS/CGNSExceptions.hpp"

////////////////////////////////////////////////////////////////////////////////

namespace cf3 {
namespace mesh {

<<<<<<< HEAD
  class FieldGroup;
=======
  class SpaceFields;
>>>>>>> ef189285
  
  class Region;

namespace CGNS {

#define CALL_CGNS(cgns_func) {                                                 \
                               const Uint ierr = cgns_func;                    \
                               if (ierr)                                       \
                               {                                               \
                                 const char * error_msg = cg_get_error();      \
                                 throw CGNSException (FromHere(),error_msg);   \
                               }                                               \
                             }

#define CGNS_CHAR_MAX 1024
#define CGNS_VERT_IDX 0
#define CGNS_CELL_IDX 1
#define CGNS_BVRT_IDX 2

//////////////////////////////////////////////////////////////////////////////

/// This class defines CGNS mesh format common functionality
/// @author Willem Deconinck
class Mesh_CGNS_API Shared
{
public:

  /// constructor
  Shared();

  /// Gets the Class name
  static std::string type_name() { return "Shared"; }

  std::vector<std::string>& get_supported_element_types() { return m_supported_element_types; }

protected:

  std::map<ElementType_t,std::string> m_elemtype_CGNS_to_CF;
  std::map<std::string,ElementType_t> m_elemtype_CF3_to_CGNS;

  struct CGNS_Size
  {
    int nbCoords;
    int nbVertices;
    int nbElements;
    int nbBoundaryVertices;
  } m_size;

  bool m_isCoordinatesCreated;
  bool m_uniqueBase;

  struct CGNS_File
  {
    int idx;
    int nbBases;
  } m_file;

  struct CGNS_Base
  {
    int idx;
    int cell_dim;
    int phys_dim;
    std::string name;
    bool unique;
    int nbZones;
  } m_base;

  struct CGNS_Zone
  {
    int idx;
    bool unique;
    std::string name;
    ZoneType_t type;
    int total_nbVertices;
    int nbVertices[3];
    int nbElements;
    int nbBdryVertices;
    int coord_dim;
    int nbGrids;
    int nbSols;
    int nbSections;
    int nbBocos;
    Uint total_nbElements;
<<<<<<< HEAD
    FieldGroup* nodes;
=======
    SpaceFields* nodes;
>>>>>>> ef189285
    Uint nodes_start_idx;
    //
  } m_zone;

  struct CGNS_Section
  {
    int idx;
    bool unique;
    std::string name;
    ElementType_t type;
    int eBegin;
    int eEnd;
    int nbBdry;
    int parentFlag;
    int elemNodeCount;
    int elemDataSize;
    int parentData;
    int elemStartIdx;
    int elemEndIdx;
  } m_section;

  struct CGNS_Boco
  {
    int idx;
    bool unique;
    std::string name;
    BCType_t boco_type;  // e.g. BCDirichlet, BCSubsonicInflow, ...
    PointSetType_t ptset_type; // PointList / PointRange / ElementList / ElementRange
    int nBC_elem;
    int normalIndex;
    int normalListFlag;
    DataType_t normalDataType;
    int nDataSet;
  } m_boco;


  std::map<int,Region*> m_base_map;
  std::map<int,Region*> m_zone_map;
  std::map<int,Region*> m_section_map;
<<<<<<< HEAD
  std::map<int,FieldGroup*>  m_nodes_map;
=======
  std::map<int,SpaceFields*>  m_nodes_map;
>>>>>>> ef189285
  std::map<int,Region*> m_boco_map;

private:
  std::vector<std::string> m_supported_element_types;

}; // end Shared


////////////////////////////////////////////////////////////////////////////////

} // CGNS
} // mesh
} // cf3

////////////////////////////////////////////////////////////////////////////////

#endif // cf3_mesh_CGNS_Shared_hpp<|MERGE_RESOLUTION|>--- conflicted
+++ resolved
@@ -19,11 +19,7 @@
 namespace cf3 {
 namespace mesh {
 
-<<<<<<< HEAD
-  class FieldGroup;
-=======
   class SpaceFields;
->>>>>>> ef189285
   
   class Region;
 
@@ -107,11 +103,7 @@
     int nbSections;
     int nbBocos;
     Uint total_nbElements;
-<<<<<<< HEAD
-    FieldGroup* nodes;
-=======
     SpaceFields* nodes;
->>>>>>> ef189285
     Uint nodes_start_idx;
     //
   } m_zone;
@@ -151,11 +143,7 @@
   std::map<int,Region*> m_base_map;
   std::map<int,Region*> m_zone_map;
   std::map<int,Region*> m_section_map;
-<<<<<<< HEAD
-  std::map<int,FieldGroup*>  m_nodes_map;
-=======
   std::map<int,SpaceFields*>  m_nodes_map;
->>>>>>> ef189285
   std::map<int,Region*> m_boco_map;
 
 private:
