--- conflicted
+++ resolved
@@ -84,11 +84,7 @@
 
   bool is_bound_to_fields() const;
 
-<<<<<<< HEAD
-  FieldGroup& fields() const;
-=======
   SpaceFields& fields() const;
->>>>>>> ef189285
 
   void make_proxy(const Uint elem_start_idx);
 
