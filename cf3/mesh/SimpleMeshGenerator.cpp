// Copyright (C) 2010-2011 von Karman Institute for Fluid Dynamics, Belgium
//
// This software is distributed under the terms of the
// GNU Lesser General Public License version 3 (LGPLv3).
// See doc/lgpl.txt and doc/gpl.txt for the license text.

#include "common/Builder.hpp"
#include "common/OptionArray.hpp"
#include "common/OptionURI.hpp"
#include "common/OptionT.hpp"
#include "common/FindComponents.hpp"
#include "common/Foreach.hpp"
#include "common/PE/Comm.hpp"
#include "common/Log.hpp"
#include "common/Core.hpp"

#include "mesh/Mesh.hpp"
#include "mesh/Connectivity.hpp"
#include "mesh/MergedParallelDistribution.hpp"
#include "mesh/ParallelDistribution.hpp"
#include "mesh/SimpleMeshGenerator.hpp"
#include "mesh/Region.hpp"
<<<<<<< HEAD
#include "mesh/FieldGroup.hpp"
=======
#include "mesh/SpaceFields.hpp"
>>>>>>> ef189285
#include "mesh/MeshElements.hpp"
#include "mesh/Cells.hpp"
#include "mesh/Faces.hpp"
#include "mesh/Elements.hpp"
#include "mesh/Field.hpp"

namespace cf3 {
namespace mesh {

using namespace common;
using namespace common::XML;

////////////////////////////////////////////////////////////////////////////////

ComponentBuilder < SimpleMeshGenerator, MeshGenerator, LibMesh > SimpleMeshGenerator_Builder;

////////////////////////////////////////////////////////////////////////////////

SimpleMeshGenerator::SimpleMeshGenerator ( const std::string& name  ) :
  MeshGenerator ( name )
{
  mark_basic();

  options().add_option<OptionArrayT<Uint> >("nb_cells", m_nb_cells)
      ->description("Vector of number of cells in each direction")
      ->pretty_name("Number of Cells")
      ->link_to(&m_nb_cells)
      ->mark_basic();

  options().add_option<OptionArrayT<Real> >("offsets", m_offsets)
      ->description("Vector of offsets in direction")
      ->pretty_name("Offsets")
      ->link_to(&m_offsets)
      ->mark_basic();

  options().add_option<OptionArrayT<Real> >("lengths", m_lengths)
      ->description("Vector of lengths each direction")
      ->pretty_name("Lengths")
      ->link_to(&m_lengths)
      ->mark_basic();

  options().add_option(OptionT<Uint>::create("part", PE::Comm::instance().rank()))
      ->description("Part number (e.g. rank of processors)")
      ->pretty_name("Part");

  options().add_option(OptionT<Uint>::create("nb_parts", PE::Comm::instance().size()))
      ->description("Total number of partitions (e.g. number of processors)")
      ->pretty_name("Number of Partitions");

  options().add_option(OptionT<bool>::create("bdry", true))
      ->description("Generate Boundary")
      ->pretty_name("Boundary");
}

////////////////////////////////////////////////////////////////////////////////

SimpleMeshGenerator::~SimpleMeshGenerator()
{
}

//////////////////////////////////////////////////////////////////////////////

void SimpleMeshGenerator::execute()
{
  if ( m_mesh.expired() )
    throw SetupError(FromHere(), "Mesh URI not set");

  if (m_nb_cells.size() == 1 && m_lengths.size() == 1)
  {
    create_line();
  }
  else if (m_nb_cells.size() == 2  && m_lengths.size() == 2)
  {
    create_rectangle();
  }
  else
  {
    throw SetupError(FromHere(), "Invalid size of the vector number of cells. Only 1D and 2D supported now.");
  }

  raise_mesh_loaded();
}

////////////////////////////////////////////////////////////////////////////////

void SimpleMeshGenerator::create_line()
{
  Mesh& mesh = *m_mesh.lock();
  const Uint x_segments = m_nb_cells[XX];
  const Real x_len = m_lengths[XX];
  const Real x_offset = (m_offsets.empty() ? 0. : m_offsets[XX]);
  const Uint nb_parts = option("nb_parts").value<Uint>();
  const bool bdry = option("bdry").value<bool>();


  Uint part = option("part").value<Uint>();
  enum HashType { NODES=0, ELEMS=1 };
  // Create a hash
  MergedParallelDistribution::Ptr tmp_hash = allocate_component<MergedParallelDistribution>("tmp_hash");
  MergedParallelDistribution& hash = *tmp_hash;

  std::vector<Uint> num_obj(2);
  num_obj[NODES] = x_segments+1;
  num_obj[ELEMS] = x_segments;
  hash.configure_option("nb_obj",num_obj);
  hash.configure_option("nb_parts",nb_parts);

  Region& region = mesh.topology().create_region("fluid");
<<<<<<< HEAD
  FieldGroup& nodes = mesh.geometry_fields();
=======
  SpaceFields& nodes = mesh.geometry_fields();
>>>>>>> ef189285
  mesh.initialize_nodes(hash.subhash(ELEMS).nb_objects_in_part(part) + 1 , DIM_1D);

  Cells& cells = region.create_component<Cells>("Line");
  cells.initialize("cf3.mesh.LagrangeP1.Line1D",nodes);
  Connectivity& connectivity = cells.node_connectivity();
  connectivity.resize(hash.subhash(ELEMS).nb_objects_in_part(part));
  common::List<Uint>& elem_rank = cells.rank();
  elem_rank.resize(connectivity.size());
  const Real x_step = x_len / static_cast<Real>(x_segments);
  Uint node_idx(0);
  Uint elem_idx(0);
  for(Uint i = hash.subhash(NODES).start_idx_in_part(part); i < hash.subhash(NODES).end_idx_in_part(part); ++i)
  {
    nodes.coordinates()[node_idx][XX] = static_cast<Real>(i) * x_step + x_offset;
    nodes.rank()[node_idx] = part;
    ++node_idx;
  }
  for(Uint i = hash.subhash(ELEMS).start_idx_in_part(part); i < hash.subhash(ELEMS).end_idx_in_part(part); ++i)
  {
    if (hash.subhash(NODES).part_owns(part,i) == false)
    {
      nodes.coordinates()[node_idx][XX] = static_cast<Real>(i) * x_step + x_offset;
      nodes.rank()[node_idx] = hash.subhash(NODES).proc_of_obj(i);
      connectivity[elem_idx][0]=node_idx;
      elem_rank[elem_idx] = part;
      ++node_idx;
    }
    else
    {
      connectivity[elem_idx][0]=elem_idx;
      elem_rank[elem_idx] = part;
    }

    if (hash.subhash(NODES).part_owns(part,i+1) == false)
    {
      nodes.coordinates()[node_idx][XX] = static_cast<Real>(i+1) * x_step + x_offset;
      nodes.rank()[node_idx] = hash.subhash(NODES).proc_of_obj(i+1);
      connectivity[elem_idx][1]=node_idx;
      elem_rank[elem_idx] = part;
      ++node_idx;
    }
    else
    {
      connectivity[elem_idx][1]=elem_idx+1;
      elem_rank[elem_idx] = part;
    }
    ++elem_idx;
  }

  if (bdry)
  {
    // Left boundary point
    Faces& xneg = mesh.topology().create_region("xneg").create_component<Faces>("Point");
    xneg.initialize("cf3.mesh.LagrangeP0.Point1D", nodes);
    if (part == 0)
    {
      Connectivity& xneg_connectivity = xneg.node_connectivity();
      xneg_connectivity.resize(1);
      xneg_connectivity[0][0] = 0;
      common::List<Uint>& xneg_rank = xneg.rank();
      xneg_rank.resize(1);
      xneg_rank[0] = part;
    }

    // right boundary point
    Faces& xpos = mesh.topology().create_region("xpos").create_component<Faces>("Point");
    xpos.initialize("cf3.mesh.LagrangeP0.Point1D", nodes);
    if(part == nb_parts-1)
    {
      Connectivity& xpos_connectivity = xpos.node_connectivity();
      xpos_connectivity.resize(1);
      xpos_connectivity[0][0] = connectivity[hash.subhash(ELEMS).nb_objects_in_part(part)-1][1];
      common::List<Uint>& xpos_rank = xpos.rank();
      xpos_rank.resize(1);
      xpos_rank[0] = part;
    }
  }
}

////////////////////////////////////////////////////////////////////////////////

void SimpleMeshGenerator::create_rectangle()
{
  Mesh& mesh = *m_mesh.lock();
  const Uint x_segments = m_nb_cells[XX];
  const Uint y_segments = m_nb_cells[YY];
  const Real x_len = m_lengths[XX];
  const Real y_len = m_lengths[YY];
  const Real x_offset = (m_offsets.empty() ? 0. : m_offsets[XX]);
  const Real y_offset = (m_offsets.empty() ? 0. : m_offsets[YY]);
  const Uint nb_parts = option("nb_parts").value<Uint>();
  const bool bdry = option("bdry").value<bool>();


  Uint part = option("part").value<Uint>();
  enum HashType { NODES=0, ELEMS=1 };
  // Create a hash
  MergedParallelDistribution::Ptr tmp_hash = allocate_component<MergedParallelDistribution>("tmp_hash");
  MergedParallelDistribution& hash = *tmp_hash;
  std::vector<Uint> num_obj(2);
  num_obj[NODES] = (x_segments+1)*(y_segments+1);
  num_obj[ELEMS] = x_segments*y_segments;
  hash.configure_option("nb_obj",num_obj);
  hash.configure_option("nb_parts",nb_parts);

  Region& region = mesh.topology().create_region("region");
<<<<<<< HEAD
  FieldGroup& nodes = mesh.geometry_fields();
=======
  SpaceFields& nodes = mesh.geometry_fields();
>>>>>>> ef189285


  // find ghost nodes
  std::map<Uint,Uint> ghost_nodes_loc;
  Uint glb_node_idx;
  for(Uint j = 0; j < y_segments; ++j)
  {
    for(Uint i = 0; i < x_segments; ++i)
    {
      if (hash.subhash(ELEMS).part_owns(part,i+j*x_segments))
      {
        glb_node_idx = j * (x_segments+1) + i;
        if (hash.subhash(NODES).part_owns(part,glb_node_idx) == false)
        {
          ghost_nodes_loc[glb_node_idx]=0;
        }

        glb_node_idx = j * (x_segments+1) + (i+1);
        if (hash.subhash(NODES).part_owns(part,glb_node_idx) == false)
        {
          ghost_nodes_loc[glb_node_idx]=0;
        }
        glb_node_idx = (j+1) * (x_segments+1) + i;
        \
        if (hash.subhash(NODES).part_owns(part,glb_node_idx) == false)
        {
          ghost_nodes_loc[glb_node_idx]=0;
        }

        glb_node_idx = (j+1) * (x_segments+1) + (i+1);
        if (hash.subhash(NODES).part_owns(part,glb_node_idx) == false)
        {
          ghost_nodes_loc[glb_node_idx]=0;
        }
      }
    }
  }

  mesh.initialize_nodes(hash.subhash(NODES).nb_objects_in_part(part)+ghost_nodes_loc.size(), DIM_2D);
  Uint glb_node_start_idx = hash.subhash(NODES).start_idx_in_part(part);

  const Real x_step = x_len / static_cast<Real>(x_segments);
  const Real y_step = y_len / static_cast<Real>(y_segments);
  Real y;
  for(Uint j = 0; j <= y_segments; ++j)
  {
    y = static_cast<Real>(j) * y_step;
    for(Uint i = 0; i <= x_segments; ++i)
    {
      glb_node_idx = j * (x_segments+1) + i;

      if (hash.subhash(NODES).part_owns(part,glb_node_idx))
      {
        cf3_assert(glb_node_idx-glb_node_start_idx < nodes.size());
        common::Table<Real>::Row row = nodes.coordinates()[glb_node_idx-glb_node_start_idx];
        row[XX] = static_cast<Real>(i) * x_step + x_offset;
        row[YY] = y + y_offset;
        nodes.rank()[glb_node_idx-glb_node_start_idx]=part;
      }
    }
  }

  // add ghost nodes
  Uint glb_ghost_node_start_idx = hash.subhash(NODES).nb_objects_in_part(part);
  Uint loc_node_idx = glb_ghost_node_start_idx;
  cf3_assert(glb_ghost_node_start_idx <= nodes.size());
  foreach_container((const Uint glb_ghost_node_idx) (Uint& loc_ghost_node_idx),ghost_nodes_loc)
  {
    Uint j = glb_ghost_node_idx / (x_segments+1);
    Uint i = glb_ghost_node_idx - j*(x_segments+1);
    loc_ghost_node_idx = loc_node_idx++;
    cf3_assert(loc_ghost_node_idx < nodes.size());
    common::Table<Real>::Row row = nodes.coordinates()[loc_ghost_node_idx];
    row[XX] = static_cast<Real>(i) * x_step + x_offset;
    row[YY] = static_cast<Real>(j) * y_step + y_offset;
    nodes.rank()[loc_ghost_node_idx]=hash.subhash(NODES).proc_of_obj(glb_ghost_node_idx);
  }
  Cells::Ptr cells = region.create_component_ptr<Cells>("Quad");
  cells->initialize("cf3.mesh.LagrangeP1.Quad2D",nodes);

  Connectivity& connectivity = cells->node_connectivity();
  connectivity.resize(hash.subhash(ELEMS).nb_objects_in_part(part));

  common::List<Uint>& elem_rank = cells->rank();
  elem_rank.resize(connectivity.size());

  Uint glb_elem_start_idx = hash.subhash(ELEMS).start_idx_in_part(part);
  Uint glb_elem_idx;
  for(Uint j = 0; j < y_segments; ++j)
  {
    for(Uint i = 0; i < x_segments; ++i)
    {
      glb_elem_idx = j * x_segments + i;

      if (hash.subhash(ELEMS).part_owns(part,glb_elem_idx))
      {
        Connectivity::Row nodes = connectivity[glb_elem_idx-glb_elem_start_idx];
        elem_rank[glb_elem_idx-glb_elem_start_idx] = part;

        glb_node_idx = j * (x_segments+1) + i;
        if (hash.subhash(NODES).part_owns(part,glb_node_idx) == false)
          nodes[0] = ghost_nodes_loc[glb_node_idx];
        else
          nodes[0] = glb_node_idx-glb_node_start_idx;

        glb_node_idx = j * (x_segments+1) + (i+1);
        if (hash.subhash(NODES).part_owns(part,glb_node_idx) == false)
          nodes[1] = ghost_nodes_loc[glb_node_idx];
        else
          nodes[1] = glb_node_idx-glb_node_start_idx;

        glb_node_idx = (j+1) * (x_segments+1) + i;
        if (hash.subhash(NODES).part_owns(part,glb_node_idx) == false)
          nodes[3] = ghost_nodes_loc[glb_node_idx];
        else
          nodes[3] = glb_node_idx-glb_node_start_idx;

        glb_node_idx = (j+1) * (x_segments+1) + (i+1);
        if (hash.subhash(NODES).part_owns(part,glb_node_idx) == false)
          nodes[2] = ghost_nodes_loc[glb_node_idx];
        else
          nodes[2] = glb_node_idx-glb_node_start_idx;
      }

    }
  }


  if (bdry)
  {
    std::vector<Real> line_nodes(2);
    Faces::Ptr left = mesh.topology().create_region("left").create_component_ptr<Faces>("Line");
    left->initialize("cf3.mesh.LagrangeP1.Line2D", nodes);
    Connectivity::Buffer left_connectivity = left->node_connectivity().create_buffer();
    common::List<Uint>::Buffer left_rank = left->rank().create_buffer();
    for(Uint j = 0; j < y_segments; ++j)
    {
      if (hash.subhash(ELEMS).part_owns(part,j*x_segments))
      {
        glb_node_idx = j * (x_segments+1);
        if (hash.subhash(NODES).part_owns(part,glb_node_idx) == false)
          line_nodes[0] = ghost_nodes_loc[glb_node_idx];
        else
          line_nodes[0] = glb_node_idx-glb_node_start_idx;

        glb_node_idx = (j+1) * (x_segments+1);
        if (hash.subhash(NODES).part_owns(part,glb_node_idx) == false)
          line_nodes[1] = ghost_nodes_loc[glb_node_idx];
        else
          line_nodes[1] = glb_node_idx-glb_node_start_idx;

        left_connectivity.add_row(line_nodes);
        left_rank.add_row(part);
      }
    }

    Faces::Ptr right = mesh.topology().create_region("right").create_component_ptr<Faces>("Line");
    right->initialize("cf3.mesh.LagrangeP1.Line2D", nodes);
    Connectivity::Buffer right_connectivity = right->node_connectivity().create_buffer();
    common::List<Uint>::Buffer right_rank = right->rank().create_buffer();

    for(Uint j = 0; j < y_segments; ++j)
    {
      if (hash.subhash(ELEMS).part_owns(part,j*x_segments+x_segments-1))
      {
        glb_node_idx = j * (x_segments+1) + x_segments;
        if (hash.subhash(NODES).part_owns(part,glb_node_idx) == false)
          line_nodes[1] = ghost_nodes_loc[glb_node_idx];
        else
          line_nodes[1] = glb_node_idx-glb_node_start_idx;

        glb_node_idx = (j+1) * (x_segments+1) + x_segments;
        if (hash.subhash(NODES).part_owns(part,glb_node_idx) == false)
          line_nodes[0] = ghost_nodes_loc[glb_node_idx];
        else
          line_nodes[0] = glb_node_idx-glb_node_start_idx;

        Uint idx = right_connectivity.add_row(line_nodes);
        cf3_always_assert(right_rank.add_row(part) == idx);
      }
    }

    Faces::Ptr bottom = mesh.topology().create_region("bottom").create_component_ptr<Faces>("Line");
    bottom->initialize("cf3.mesh.LagrangeP1.Line2D", nodes);
    Connectivity::Buffer bottom_connectivity = bottom->node_connectivity().create_buffer();
    common::List<Uint>::Buffer bottom_rank = bottom->rank().create_buffer();

    for(Uint i = 0; i < x_segments; ++i)
    {
      if (hash.subhash(ELEMS).part_owns(part,i))
      {
        glb_node_idx = i;
        if (hash.subhash(NODES).part_owns(part,glb_node_idx) == false)
          line_nodes[0] = ghost_nodes_loc[glb_node_idx];
        else
          line_nodes[0] = glb_node_idx-glb_node_start_idx;

        glb_node_idx = i+1;
        if (hash.subhash(NODES).part_owns(part,glb_node_idx) == false)
          line_nodes[1] = ghost_nodes_loc[glb_node_idx];
        else
          line_nodes[1] = glb_node_idx-glb_node_start_idx;

        bottom_connectivity.add_row(line_nodes);
        bottom_rank.add_row(part);
      }
    }

    Faces::Ptr top = mesh.topology().create_region("top").create_component_ptr<Faces>("Line");
    top->initialize("cf3.mesh.LagrangeP1.Line2D", nodes);
    Connectivity::Buffer top_connectivity = top->node_connectivity().create_buffer();
    common::List<Uint>::Buffer top_rank = top->rank().create_buffer();

    for(Uint i = 0; i < x_segments; ++i)
    {
      if (hash.subhash(ELEMS).part_owns(part,y_segments*(x_segments)+i))
      {
        glb_node_idx = y_segments * (x_segments+1) + i;
        if (hash.subhash(NODES).part_owns(part,glb_node_idx) == false)
          line_nodes[1] = ghost_nodes_loc[glb_node_idx];
        else
          line_nodes[1] = glb_node_idx-glb_node_start_idx;

        glb_node_idx = y_segments * (x_segments+1) + i+1;
        if (hash.subhash(NODES).part_owns(part,glb_node_idx) == false)
          line_nodes[0] = ghost_nodes_loc[glb_node_idx];
        else
          line_nodes[0] = glb_node_idx-glb_node_start_idx;

        top_connectivity.add_row(line_nodes);
        top_rank.add_row(part);
      }
    }
  }

  // sanity checks

  boost_foreach(Elements& elements, find_components_recursively<Elements>(mesh.topology()))
  {
    cf3_assert_desc(elements.uri().string() + " ( "+to_str(elements.size())+"!="+to_str(elements.rank().size()),elements.size() == elements.rank().size());
    boost_foreach(Uint r, elements.rank().array())
    {
      cf3_assert( r == part);
    }
  }

  cf3_assert(nodes.rank().size() == nodes.size());
}

////////////////////////////////////////////////////////////////////////////////

} // mesh
} // cf3<|MERGE_RESOLUTION|>--- conflicted
+++ resolved
@@ -20,11 +20,7 @@
 #include "mesh/ParallelDistribution.hpp"
 #include "mesh/SimpleMeshGenerator.hpp"
 #include "mesh/Region.hpp"
-<<<<<<< HEAD
-#include "mesh/FieldGroup.hpp"
-=======
 #include "mesh/SpaceFields.hpp"
->>>>>>> ef189285
 #include "mesh/MeshElements.hpp"
 #include "mesh/Cells.hpp"
 #include "mesh/Faces.hpp"
@@ -133,11 +129,7 @@
   hash.configure_option("nb_parts",nb_parts);
 
   Region& region = mesh.topology().create_region("fluid");
-<<<<<<< HEAD
-  FieldGroup& nodes = mesh.geometry_fields();
-=======
   SpaceFields& nodes = mesh.geometry_fields();
->>>>>>> ef189285
   mesh.initialize_nodes(hash.subhash(ELEMS).nb_objects_in_part(part) + 1 , DIM_1D);
 
   Cells& cells = region.create_component<Cells>("Line");
@@ -244,11 +236,7 @@
   hash.configure_option("nb_parts",nb_parts);
 
   Region& region = mesh.topology().create_region("region");
-<<<<<<< HEAD
-  FieldGroup& nodes = mesh.geometry_fields();
-=======
   SpaceFields& nodes = mesh.geometry_fields();
->>>>>>> ef189285
 
 
   // find ghost nodes
