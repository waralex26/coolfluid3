--- conflicted
+++ resolved
@@ -37,11 +37,7 @@
   //void initialize(const std::string& element_type_name, common::Table<Real>& coordinates);
 
   /// Initialize the Faces using the given type
-<<<<<<< HEAD
-  virtual void initialize(const std::string& element_type_name, FieldGroup& geometry);
-=======
   virtual void initialize(const std::string& element_type_name, SpaceFields& geometry);
->>>>>>> ef189285
     
   /// Virtual destructor
   virtual ~Faces();
